--- conflicted
+++ resolved
@@ -1,8 +1,4 @@
-<<<<<<< HEAD
 import os, io, shlex, json, subprocess, random, string, shutil, time, asyncio, html, types
-=======
-import os, io, shlex, json, subprocess, random, string, shutil, time, asyncio, html
->>>>>>> e6c510d2
 from collections import Counter, defaultdict, deque
 from datetime import datetime, timedelta
 from dataclasses import dataclass
@@ -13,7 +9,6 @@
 
 import threading
 
-<<<<<<< HEAD
 try:
     import httpx
 except ModuleNotFoundError:  # pragma: no cover - fallback for minimal environments
@@ -80,9 +75,6 @@
             await asyncio.to_thread(self._session.close)
 
     httpx = types.SimpleNamespace(AsyncClient=_AsyncClient)
-=======
-import requests
->>>>>>> e6c510d2
 from fastapi import FastAPI, UploadFile, File, HTTPException, Query
 from fastapi.responses import FileResponse, HTMLResponse, JSONResponse, RedirectResponse, PlainTextResponse
 from fastapi.staticfiles import StaticFiles
@@ -447,7 +439,6 @@
     path = request.url.path
     arrival = time.perf_counter()
     METRICS.request_started()
-<<<<<<< HEAD
 
     identifier = "unknown"
     if request.client:
@@ -458,8 +449,6 @@
         METRICS.request_completed()
         return PlainTextResponse("Too Many Requests", status_code=429)
 
-=======
->>>>>>> e6c510d2
     processing_start = time.perf_counter()
     wait_time = processing_start - arrival
     try:
@@ -1762,7 +1751,6 @@
     "cookie", "authorization", "x-n8n-api-key", "ngrok-skip-browser-warning"
 }
 
-<<<<<<< HEAD
 
 def _make_async_client() -> httpx.AsyncClient:
     return httpx.AsyncClient(follow_redirects=True)
@@ -1778,18 +1766,6 @@
 ) -> None:
     """Download file with retry, resume, and progress tracking."""
 
-=======
-def _download_to(url: str, dest: Path, headers: Optional[Dict[str, str]] = None, max_retries: int = 3, chunk_size: int = 1024 * 1024):
-    """Download file with retry, resume, and progress tracking.
-
-    Args:
-        url: URL to download from
-        dest: Destination file path
-        headers: Optional HTTP headers to forward
-        max_retries: Number of retry attempts (default: 3)
-        chunk_size: Download chunk size in bytes (default: 1MB)
-    """
->>>>>>> e6c510d2
     base_headers: Dict[str, str] = {}
     if headers:
         for k, v in headers.items():
@@ -1800,7 +1776,6 @@
     check_disk_space(dest.parent)
 
     can_resume = True
-<<<<<<< HEAD
     own_client = False
     session = client
     if session is None:
@@ -1939,146 +1914,6 @@
                     return
 
             except HTTPException:
-=======
-
-    for attempt in range(max_retries):
-        try:
-            req_hdr = dict(base_headers)
-            existing_size = dest.stat().st_size if dest.exists() else 0
-
-            if not can_resume and dest.exists():
-                try:
-                    dest.unlink()
-                except Exception as cleanup_exc:
-                    logger.warning("Failed to reset download %s: %s", dest, cleanup_exc)
-                    _flush_logs()
-                existing_size = 0
-
-            use_resume = can_resume and existing_size > 0
-
-            if use_resume:
-                req_hdr['Range'] = f'bytes={existing_size}-'
-                logger.info(f"Resuming download from {existing_size/1024/1024:.1f}MB: {url}")
-
-            # Estimate timeout based on size hints
-            timeout = 600
-            size_hint = None
-            try:
-                head_headers = dict(req_hdr)
-                head_headers.pop('Range', None)
-                head_resp = requests.head(url, headers=head_headers, timeout=30)
-                head_resp.raise_for_status()
-                if 'content-length' in head_resp.headers:
-                    size_hint = int(head_resp.headers['content-length'])
-            except Exception:
-                size_hint = None
-
-            if size_hint is not None:
-                size_mb = size_hint / (1024 * 1024)
-                timeout = max(600, int(size_mb * 10))
-            else:
-                timeout = 3600
-
-            with requests.get(url, headers=req_hdr, stream=True, timeout=timeout) as r:
-                r.raise_for_status()
-
-                # Check if server supports Range requests
-                if use_resume:
-                    if r.status_code == 206:
-                        # Server supports Range, we got partial content
-                        logger.info(f"✓ Server supports resume for: {url}")
-                        mode = 'ab'
-                    elif r.status_code == 200:
-                        # Server doesn't support Range, gave us full file
-                        logger.warning(f"⚠ Server doesn't support resume, downloading from start: {url}")
-                        if dest.exists():
-                            try:
-                                dest.unlink()
-                            except Exception as cleanup_exc:
-                                logger.warning("Failed to remove stale partial %s: %s", dest, cleanup_exc)
-                                _flush_logs()
-                        mode = 'wb'  # Switch to overwrite mode
-                        existing_size = 0
-                        can_resume = False
-                    else:
-                        logger.error(
-                            "Unexpected status %s while resuming download %s", r.status_code, url
-                        )
-                        _flush_logs()
-                        raise HTTPException(
-                            status_code=502,
-                            detail=f"Unexpected status {r.status_code} when requesting range",
-                        )
-                else:
-                    mode = 'wb'
-
-                # Get total size
-                if 'content-length' in r.headers:
-                    content_length = int(r.headers['content-length'])
-                    if r.status_code == 206:
-                        # Partial content - add existing size
-                        total_size = existing_size + content_length
-                    else:
-                        # Full content
-                        total_size = content_length
-                else:
-                    total_size = 0
-
-                required_mb = MIN_FREE_SPACE_MB
-                if total_size:
-                    remaining = total_size - existing_size
-                    if remaining < 0:
-                        remaining = 0
-                    remaining_mb = (remaining + 1024 * 1024 - 1) // (1024 * 1024)
-                    required_mb = max(MIN_FREE_SPACE_MB, MIN_FREE_SPACE_MB + remaining_mb)
-                check_disk_space(dest.parent, required_mb=required_mb)
-
-                # Download with progress tracking
-                downloaded = existing_size
-                last_log = downloaded
-
-                with dest.open(mode) as f:
-                    for chunk in r.iter_content(chunk_size):
-                        if chunk:
-                            f.write(chunk)
-                            downloaded += len(chunk)
-                            
-                            # Log progress every 50MB
-                            if downloaded - last_log >= 50 * 1024 * 1024:
-                                if total_size:
-                                    percent = (downloaded / total_size) * 100
-                                    logger.info(f"Download progress: {percent:.0f}% ({downloaded/1024/1024:.0f}MB/{total_size/1024/1024:.0f}MB)")
-                                else:
-                                    logger.info(f"Downloaded: {downloaded/1024/1024:.0f}MB")
-                                last_log = downloaded
-
-                # Verify size if we know what to expect
-                if total_size and downloaded != total_size:
-                    raise Exception(f"Download incomplete: got {downloaded} bytes, expected {total_size}")
-
-                logger.info(f"Download complete: {downloaded/1024/1024:.1f}MB - {url}")
-                return  # Success!
-
-        except HTTPException:
-            raise
-        except Exception as e:
-            if attempt < max_retries - 1:
-                wait_time = 2 ** attempt  # Exponential backoff: 1s, 2s, 4s
-                logger.warning(f"Download failed (attempt {attempt + 1}/{max_retries}): {e}")
-                logger.warning(f"Retrying in {wait_time} seconds...")
-                time.sleep(wait_time)
-            else:
-                # Final attempt failed
-                logger.error(f"Download failed after {max_retries} attempts: {e}")
-                _flush_logs()
-                # Clean up partial file on final failure
-                if dest.exists():
-                    try:
-                        dest.unlink()
-                    except Exception as cleanup_exc:
-                        logger.warning("Failed to remove partial download %s: %s", dest, cleanup_exc)
-                        _flush_logs()
->>>>>>> e6c510d2
                 raise
             except Exception as e:
                 if attempt < max_retries - 1:
@@ -2313,13 +2148,9 @@
 async def _compose_from_urls_impl(job: ComposeFromUrlsJob) -> Dict[str, str]:
     if job.duration_ms <= 0 or job.duration_ms > 3600000:
         raise HTTPException(status_code=400, detail="invalid duration_ms (1..3600000)")
-<<<<<<< HEAD
 
     check_disk_space(WORK_DIR)
 
-=======
-    check_disk_space(WORK_DIR)
->>>>>>> e6c510d2
     with TemporaryDirectory(prefix="cfu_", dir=str(WORK_DIR)) as workdir:
         work = Path(workdir)
         v_path = work / "video_in.mp4"
@@ -2383,7 +2214,6 @@
         if code != 0 or not out_path.exists():
             logger.error("compose-from-urls failed")
             _flush_logs()
-<<<<<<< HEAD
             raise HTTPException(
                 status_code=500,
                 detail={
@@ -2392,9 +2222,6 @@
                     "log": log_path.read_text(),
                 },
             )
-=======
-            return JSONResponse(status_code=500, content={"error": "ffmpeg_failed", "cmd": cmd, "log": log_path.read_text()})
->>>>>>> e6c510d2
 
         pub = publish_file(out_path, ".mp4")
         logger.info("compose-from-urls completed: %s", pub["rel"])
@@ -2509,11 +2336,7 @@
     with TemporaryDirectory(prefix="tracks_", dir=str(WORK_DIR)) as workdir:
         work = Path(workdir)
         v_in = work / "video.mp4"
-<<<<<<< HEAD
         await _download_to(primary_video_url, v_in, None)
-=======
-        _download_to(primary_video_url, v_in, None)
->>>>>>> e6c510d2
         a_ins: List[Path] = []
         for i, url in enumerate(audio_urls):
             p = work / f"aud_{i:03d}.bin"
@@ -2557,11 +2380,7 @@
 
 
 @app.post("/v1/run-ffmpeg-command")
-<<<<<<< HEAD
 async def run_rendi(job: RendiJob):
-=======
-def run_rendi(job: RendiJob):
->>>>>>> e6c510d2
     check_disk_space(WORK_DIR)
     with TemporaryDirectory(prefix="rendi_", dir=str(WORK_DIR)) as workdir:
         work = Path(workdir)
