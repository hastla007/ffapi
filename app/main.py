import os, io, shlex, json, subprocess, random, string, shutil, time, asyncio, html, types, atexit, hmac, hashlib, secrets, base64, struct, math, ipaddress
from collections import Counter, defaultdict, deque
from contextvars import ContextVar
from datetime import datetime, timedelta, timezone
from dataclasses import dataclass
from pathlib import Path
from tempfile import TemporaryDirectory
from typing import Any, Callable, Dict, List, Literal, Optional, Tuple, Deque
from urllib.parse import urlencode, quote, parse_qs, urlparse
from uuid import uuid4

import re
import threading

try:  # pragma: no cover - structlog may be unavailable in minimal environments
    import structlog
    from structlog.contextvars import bind_contextvars, clear_contextvars
except ModuleNotFoundError:  # pragma: no cover - fallback when structlog isn't installed
    structlog = None  # type: ignore

    def bind_contextvars(**_: Any) -> None:
        return None

    def clear_contextvars() -> None:
        return None

import importlib.util

try:  # pragma: no cover - optional dependency
    import bcrypt
except ModuleNotFoundError:  # pragma: no cover - test fallback
    bcrypt = None

if importlib.util.find_spec("httpx") is not None:
    import httpx  # type: ignore
    HAS_HTTPX = True
else:  # pragma: no cover - minimal environments without httpx
    HAS_HTTPX = False
    import requests

    class _HeadResponse:
        def __init__(self, response: requests.Response):
            self._response = response
            self.status_code = response.status_code
            self.headers = response.headers

        def raise_for_status(self) -> None:
            self._response.raise_for_status()


    class _StreamResponse(_HeadResponse):
        async def __aenter__(self):
            return self

        async def __aexit__(self, exc_type, exc, tb):
            self._response.close()
            return False

        async def aiter_bytes(self, chunk_size: int):
            iterator = self._response.iter_content(chunk_size)
            while True:
                try:
                    chunk = await asyncio.to_thread(next, iterator)
                except StopIteration:
                    break
                yield chunk


    class _AsyncClient:
        def __init__(self, follow_redirects: bool = True):
            self._session = requests.Session()
            self._session.trust_env = False
            self._follow = follow_redirects

        async def head(self, url: str, headers=None, timeout=None):
            response = await asyncio.to_thread(
                self._session.head,
                url,
                headers=headers,
                timeout=timeout,
                allow_redirects=self._follow,
            )
            return _HeadResponse(response)

        async def stream(self, method: str, url: str, headers=None, timeout=None):
            if method.upper() != "GET":
                raise ValueError("Only GET is supported by the fallback AsyncClient")
            response = await asyncio.to_thread(
                self._session.get,
                url,
                headers=headers,
                timeout=timeout,
                allow_redirects=self._follow,
                stream=True,
            )
            return _StreamResponse(response)

        async def post(self, url: str, json=None, headers=None, timeout=None):
            response = await asyncio.to_thread(
                self._session.post,
                url,
                headers=headers,
                json=json,
                timeout=timeout,
            )
            return _HeadResponse(response)

        async def aclose(self) -> None:
            await asyncio.to_thread(self._session.close)

    httpx = types.SimpleNamespace(AsyncClient=_AsyncClient)
from fastapi import FastAPI, UploadFile, File, HTTPException, Query, Request, Response
from fastapi.responses import FileResponse, HTMLResponse, JSONResponse, RedirectResponse, PlainTextResponse
from fastapi.templating import Jinja2Templates
from fastapi.staticfiles import StaticFiles
from fastapi.openapi.utils import get_openapi
from pydantic import BaseModel, Field, HttpUrl, field_validator

from fastapi_csrf_protect import CsrfProtect, CsrfProtectException
try:  # pragma: no cover - optional dependency for QR generation
    import qrcode  # type: ignore
except ModuleNotFoundError:  # pragma: no cover - environments without qrcode
    qrcode = None  # type: ignore[assignment]

app = FastAPI()


class RateLimiter:
    def __init__(self, requests_per_minute: int = 60) -> None:
        self._limits: defaultdict[str, List[datetime]] = defaultdict(list)
        self._rpm = max(requests_per_minute, 1)
        self._lock = threading.Lock()

    def check(self, identifier: str) -> bool:
        now = datetime.now(timezone.utc)
        cutoff = now - timedelta(minutes=1)
        with self._lock:
            timestamps = [t for t in self._limits[identifier] if t > cutoff]
            if len(timestamps) >= self._rpm:
                self._limits[identifier] = timestamps
                return False
            timestamps.append(now)
            self._limits[identifier] = timestamps
            return True

    def cleanup_old_identifiers(self, max_age_minutes: int = 60) -> None:
        cutoff = datetime.now(timezone.utc) - timedelta(minutes=max_age_minutes)
        with self._lock:
            stale: List[str] = []
            for identifier, timestamps in self._limits.items():
                if not timestamps or all(t < cutoff for t in timestamps):
                    stale.append(identifier)
            for identifier in stale:
                self._limits.pop(identifier, None)

    def reset(self) -> None:
        with self._lock:
            self._limits.clear()

    def update_limit(self, requests_per_minute: int) -> None:
        with self._lock:
            self._rpm = max(requests_per_minute, 1)
            self._limits.clear()

    def current_limit(self) -> int:
        with self._lock:
            return self._rpm


@dataclass
class Settings:
    PUBLIC_DIR: Path
    WORK_DIR: Path
    LOGS_DIR: Path
    PUBLIC_BASE_URL: Optional[str]
    RETENTION_DAYS: int
    MAX_FILE_SIZE_MB: int
    FFMPEG_TIMEOUT_SECONDS: int
    MIN_FREE_SPACE_MB: int
    UPLOAD_CHUNK_SIZE: int
    PUBLIC_CLEANUP_INTERVAL_SECONDS: int
    REQUIRE_DURATION_LIMIT: bool
    RATE_LIMIT_REQUESTS_PER_MINUTE: int

    @classmethod
    def load(cls) -> "Settings":
        def env_path(name: str, default: str) -> Path:
            return Path(os.getenv(name, default))

        def env_int(name: str, default: int) -> int:
            return int(os.getenv(name, str(default)))

        def env_bool(name: str, default: bool) -> bool:
            return os.getenv(name, str(default).lower()).lower() == "true"

        retention = env_int("RETENTION_DAYS", 7)
        if not (1 <= retention <= 365):
            raise ValueError("RETENTION_DAYS must be 1-365")

        rpm = env_int("RATE_LIMIT_REQUESTS_PER_MINUTE", 60)
        if rpm < 1:
            raise ValueError("RATE_LIMIT_REQUESTS_PER_MINUTE must be >= 1")

        return cls(
            PUBLIC_DIR=env_path("PUBLIC_DIR", "/data/public"),
            WORK_DIR=env_path("WORK_DIR", "/data/work"),
            LOGS_DIR=env_path("LOGS_DIR", "/data/logs"),
            PUBLIC_BASE_URL=os.getenv("PUBLIC_BASE_URL"),
            RETENTION_DAYS=retention,
            MAX_FILE_SIZE_MB=env_int("MAX_FILE_SIZE_MB", 2048),
            FFMPEG_TIMEOUT_SECONDS=env_int("FFMPEG_TIMEOUT_SECONDS", 2 * 60 * 60),
            MIN_FREE_SPACE_MB=env_int("MIN_FREE_SPACE_MB", 1000),
            UPLOAD_CHUNK_SIZE=env_int("UPLOAD_CHUNK_SIZE", 1024 * 1024),
            PUBLIC_CLEANUP_INTERVAL_SECONDS=env_int("PUBLIC_CLEANUP_INTERVAL_SECONDS", 3600),
            REQUIRE_DURATION_LIMIT=env_bool("REQUIRE_DURATION_LIMIT", False),
            RATE_LIMIT_REQUESTS_PER_MINUTE=rpm,
        )


settings = Settings.load()

# --------- config ---------
PUBLIC_DIR = settings.PUBLIC_DIR.resolve()
PUBLIC_DIR.mkdir(parents=True, exist_ok=True)

# Optional dedicated work directory to keep temp files on the same volume
WORK_DIR = settings.WORK_DIR.resolve()
WORK_DIR.mkdir(parents=True, exist_ok=True)

# Logs directory for persistent ffmpeg logs
LOGS_DIR = settings.LOGS_DIR.resolve()
LOGS_DIR.mkdir(parents=True, exist_ok=True)

# Application log file (captures stdout/stderr)
APP_LOG_FILE = LOGS_DIR / "application.log"

TEMPLATES_DIR = Path(__file__).resolve().parent / "templates"
try:
    templates: Optional[Jinja2Templates] = Jinja2Templates(directory=str(TEMPLATES_DIR))
except AssertionError:  # pragma: no cover - environments without Jinja2
    templates = None

RETENTION_DAYS = settings.RETENTION_DAYS
PUBLIC_BASE_URL = settings.PUBLIC_BASE_URL  # e.g. "http://10.120.2.5:3000"

MAX_FILE_SIZE_MB = settings.MAX_FILE_SIZE_MB
MAX_FILE_SIZE_BYTES = MAX_FILE_SIZE_MB * 1024 * 1024
FFMPEG_TIMEOUT_SECONDS = settings.FFMPEG_TIMEOUT_SECONDS
MIN_FREE_SPACE_MB = settings.MIN_FREE_SPACE_MB
UPLOAD_CHUNK_SIZE = 8 * 1024 * 1024  # 8MB chunks
PUBLIC_CLEANUP_INTERVAL_SECONDS = settings.PUBLIC_CLEANUP_INTERVAL_SECONDS
REQUIRE_DURATION_LIMIT = settings.REQUIRE_DURATION_LIMIT
RATE_LIMITER = RateLimiter(settings.RATE_LIMIT_REQUESTS_PER_MINUTE)
LOGIN_RATE_LIMITER = RateLimiter(5)

_FFMPEG_VERSION_CACHE: Optional[Dict[str, Optional[str]]] = None

JOBS: Dict[str, Dict[str, object]] = {}
JOBS_LOCK = threading.Lock()
SETTINGS_LOCK = threading.Lock()
TEMPO_HISTORY: Deque[Dict[str, Any]] = deque(maxlen=200)
TEMPO_HISTORY_LOCK = threading.Lock()


SESSION_COOKIE_NAME = "ffapi_session"
SESSION_TTL_SECONDS = 3600

TOTP_STEP_SECONDS = 30
TOTP_DIGITS = 6
TOTP_RATE_LIMIT = 5
TOTP_WINDOW = 1
BACKUP_CODE_LENGTH = 10
BACKUP_CODE_GROUP_SIZE = 5
BACKUP_CODE_COUNT = 10
VIDEO_THUMBNAIL_EXTENSIONS = {".mp4", ".mov", ".mkv", ".webm", ".avi"}
THUMBNAIL_DIR_NAME = "thumbnails"
JOB_HISTORY_LIMIT = 20
PROBE_CACHE_TTL = 3600
PROBE_CACHE: Dict[str, Tuple[dict, float]] = {}
PROBE_CACHE_LOCK = threading.Lock()


# ========== GPU Acceleration Helpers ==========


class GPUState:
    """Thread-safe GPU runtime state tracking."""

    def __init__(self) -> None:
        self._lock = threading.Lock()
        self._runtime_disabled = False
        self._filter_fallback_warned = False

    def disable_runtime(self) -> None:
        with self._lock:
            self._runtime_disabled = True

    def is_runtime_disabled(self) -> bool:
        with self._lock:
            return self._runtime_disabled

    def should_warn_filter_fallback(self) -> bool:
        with self._lock:
            if self._filter_fallback_warned:
                return False
            self._filter_fallback_warned = True
            return True


GPU_STATE = GPUState()


def get_gpu_config() -> Dict[str, Any]:
    """Get GPU configuration from environment variables."""
    enabled = os.getenv("ENABLE_GPU", "false").lower() == "true"
    if GPU_STATE.is_runtime_disabled():
        enabled = False
    return {
        "enabled": enabled,
        "encoder": os.getenv("GPU_ENCODER", "h264_nvenc"),
        "decoder": os.getenv("GPU_DECODER", "h264_cuvid"),
        "device": os.getenv("GPU_DEVICE", "0"),
    }


def _nvenc_supports_modern_presets() -> bool:
    """Return True if the installed FFmpeg uses the modern NVENC preset names."""

    version_line = ffmpeg_snapshot().get("version") or ""
    match = re.search(r"ffmpeg version\s+(?:n)?(\d+)(?:\.(\d+))?", version_line)
    if not match:
        return False
    major = int(match.group(1))
    minor = int(match.group(2) or 0)
    if major > 5:
        return True
    if major == 5 and minor >= 1:
        return True
    return False


def get_video_encoder() -> Tuple[str, List[str]]:
    """
    Get appropriate video encoder and preset args based on GPU availability.

    Returns:
        Tuple of (codec_name, extra_args)
    """

    gpu_config = get_gpu_config()

    if not gpu_config["enabled"]:
        return ("libx264", ["-preset", "medium"])

    encoder = gpu_config["encoder"]

    if "nvenc" in encoder:
        preset_args = (
            ["-preset", "p1", "-tune", "hq"]
            if _nvenc_supports_modern_presets()
            else ["-preset", "medium"]
        )
        return (
            encoder,
            preset_args
            + ["-rc", "vbr", "-cq", "28", "-b:v", "5M", "-maxrate", "10M", "-bufsize", "10M"],
        )
    elif "amf" in encoder:
        return (
            encoder,
            ["-quality", "balanced", "-rc", "vbr_latency", "-qp_i", "23", "-qp_p", "23"],
        )
    elif "qsv" in encoder:
        return (encoder, ["-preset", "medium", "-global_quality", "23"])

    logger.warning(f"Unknown GPU encoder {encoder}, falling back to CPU")
    return ("libx264", ["-preset", "medium"])


def get_video_decoder(input_path: Optional[Path] = None) -> List[str]:
    """
    Get appropriate video decoder args based on GPU availability.

    Args:
        input_path: Optional path to input file for format detection

    Returns:
        List of FFmpeg args for hardware decoding
    """

    gpu_config = get_gpu_config()

    if not gpu_config["enabled"]:
        return []

    decoder = gpu_config["decoder"]

    # input_path is accepted for future format-specific handling
    _ = input_path

    if "cuvid" in decoder:
        return [
            "-hwaccel",
            "cuda",
            "-hwaccel_device",
            gpu_config["device"],
        ]
    elif "amf" in decoder or decoder == "h264":
        return ["-hwaccel", "auto"]
    elif "qsv" in decoder:
        return ["-hwaccel", "qsv", "-hwaccel_device", f"/dev/dri/renderD{128 + int(gpu_config['device'])}"]

    return []


def _decoder_args_use_hw_frames(decoder_args: List[str]) -> bool:
    """Return True if the decoder args enable hardware frames transfer."""

    try:
        idx = decoder_args.index("-hwaccel")
    except ValueError:
        return False

    if idx + 1 >= len(decoder_args):
        return False

    accel = decoder_args[idx + 1]
    return accel in {"cuda", "qsv"}


def get_scaling_filter(width: int, height: int, codec: str, use_gpu_filters: bool) -> str:
    """Get appropriate scaling filter based on GPU availability."""

    if not use_gpu_filters:
        return f"scale={width}:{height}"

    if "nvenc" in codec:
        return f"scale_cuda={width}:{height}"
    if "amf" in codec:
        return f"scale={width}:{height},format=nv12"
    if "qsv" in codec:
        return f"scale_qsv={width}:{height}"

    return f"scale={width}:{height}"


def build_encode_args(
    width: int,
    height: int,
    fps: int,
    *,
    decoder_args: Optional[List[str]] = None,
    prefer_gpu_filters: bool = True,
) -> List[str]:
    """Build complete encoding arguments including filters and codec settings."""

    codec, codec_args = get_video_encoder()
    decoder_args = decoder_args or []  # noqa: F841 - kept for backward compatibility

    # Check environment variable for GPU filters
    gpu_filters_env = os.getenv("ENABLE_GPU_FILTERS", "false").lower() == "true"

    # Enable GPU filters if:
    # 1. Environment variable is true
    # 2. Caller prefers GPU filters
    # 3. Hardware decoding is active (decoder_args present)
    use_gpu_filters = (
        gpu_filters_env
        and prefer_gpu_filters
        and bool(decoder_args)
        and _decoder_args_use_hw_frames(decoder_args)
    )

    scale_filter = get_scaling_filter(width, height, codec, use_gpu_filters)

    filter_chain = f"{scale_filter},fps={fps}"

    args = [
        "-vf",
        filter_chain,
        "-c:v",
        codec,
    ] + codec_args + [
        "-pix_fmt",
        "yuv420p",
        "-movflags",
        "+faststart",
        "-threads",
        "0",  # auto-detect cores
    ]

    return args


def log_gpu_status() -> None:
    """Log current GPU configuration at startup."""

    gpu_config = get_gpu_config()
    requested_enabled = os.getenv("ENABLE_GPU", "false").lower() == "true"

    logger.info("=" * 60)
    if gpu_config["enabled"]:
        logger.info("GPU Acceleration ENABLED")
        logger.info(f"  Encoder: {gpu_config['encoder']}")
        logger.info(f"  Decoder: {gpu_config['decoder']}")
        logger.info(f"  Device: {gpu_config['device']}")

        try:
            result = subprocess.run(
                ["nvidia-smi", "--query-gpu=driver_version,name", "--format=csv,noheader"],
                capture_output=True,
                text=True,
                timeout=5,
            )
            if result.returncode == 0 and result.stdout.strip():
                logger.info(f"  GPU Info: {result.stdout.strip()}")
        except Exception:
            logger.warning("  Could not query GPU information (nvidia-smi not available)")

        try:
            test_cmd = ["ffmpeg", "-hide_banner", "-encoders"]
            result = subprocess.run(test_cmd, capture_output=True, text=True, timeout=5)
            if gpu_config["encoder"] in result.stdout:
                logger.info(f"✓ GPU encoder '{gpu_config['encoder']}' is available")
            else:
                logger.warning(
                    f"⚠ GPU encoder '{gpu_config['encoder']}' not found in FFmpeg; disabling GPU acceleration"
                )
                GPU_STATE.disable_runtime()
                os.environ["ENABLE_GPU"] = "false"
                logger.info("GPU acceleration disabled for this process due to missing encoder")
        except Exception as exc:
            logger.warning(f"Could not verify GPU encoder: {exc}")

        if GPU_STATE.is_runtime_disabled():
            logger.info("GPU Acceleration DISABLED - using CPU encoding")
    else:
        if requested_enabled and GPU_STATE.is_runtime_disabled():
            logger.info("GPU Acceleration DISABLED - runtime fallback to CPU encoding")
        else:
            logger.info("GPU Acceleration DISABLED - using CPU encoding")

    logger.info("=" * 60)


def _generate_totp_secret(length: int = 20) -> str:
    raw = secrets.token_bytes(length)
    secret = base64.b32encode(raw).decode("utf-8").rstrip("=")
    return secret.upper()


def _normalize_base32(secret: str) -> bytes:
    padding = "=" * ((8 - len(secret) % 8) % 8)
    return base64.b32decode((secret + padding).upper(), casefold=True)


def _totp_at(secret_bytes: bytes, counter: int, digits: int = TOTP_DIGITS) -> str:
    message = struct.pack(">Q", counter)
    digest = hmac.new(secret_bytes, message, hashlib.sha1).digest()
    offset = digest[-1] & 0x0F
    truncated = struct.unpack(">I", digest[offset : offset + 4])[0] & 0x7FFFFFFF
    return f"{truncated % (10 ** digits):0{digits}d}"


def generate_totp_code(secret: str, for_time: Optional[int] = None) -> str:
    if for_time is None:
        for_time = int(time.time())
    counter = int(for_time // TOTP_STEP_SECONDS)
    secret_bytes = _normalize_base32(secret)
    return _totp_at(secret_bytes, counter)


def verify_totp_code(secret: str, code: str, window: int = TOTP_WINDOW) -> bool:
    code = code.strip()
    if not code.isdigit() or len(code) != TOTP_DIGITS:
        return False
    try:
        secret_bytes = _normalize_base32(secret)
    except Exception:
        return False
    now_counter = int(time.time() // TOTP_STEP_SECONDS)
    for offset in range(-window, window + 1):
        expected = _totp_at(secret_bytes, now_counter + offset)
        if secrets.compare_digest(expected, code):
            return True
    return False


_QR_PLACEHOLDER_PNG = (
    "iVBORw0KGgoAAAANSUhEUgAAAAEAAAABCAQAAAC1HAwCAAAAC0lEQVR4nGMAAQAABQABDQottAAAAABJRU5ErkJggg=="
)


def build_totp_qr_data_uri(otpauth_uri: str) -> Optional[str]:
    if not otpauth_uri:
        return None
    if qrcode is None:
        return f"data:image/png;base64,{_QR_PLACEHOLDER_PNG}"
    try:
        qr = qrcode.QRCode(version=1, box_size=4, border=2)
        qr.add_data(otpauth_uri)
        qr.make(fit=True)
        img = qr.make_image(fill_color="black", back_color="white")
        buffer = io.BytesIO()
        img.save(buffer, format="PNG")
        encoded = base64.b64encode(buffer.getvalue()).decode("ascii")
        return f"data:image/png;base64,{encoded}"
    except Exception:
        return f"data:image/png;base64,{_QR_PLACEHOLDER_PNG}"


class CsrfSettings(BaseModel):
    secret_key: str = os.getenv("CSRF_SECRET_KEY", secrets.token_urlsafe(32))
    cookie_name: str = os.getenv("CSRF_COOKIE_NAME", "csrftoken")
    header_name: str = "X-CSRF-Token"
    cookie_secure: bool = os.getenv("CSRF_COOKIE_SECURE", "false").lower() == "true"
    cookie_samesite: str = os.getenv("CSRF_COOKIE_SAMESITE", "Lax")
    time_limit: int = int(os.getenv("CSRF_TIME_LIMIT_SECONDS", "3600"))


@CsrfProtect.load_config
def _load_csrf_config() -> CsrfSettings:
    return CsrfSettings()


csrf_protect = CsrfProtect()
DEFAULT_UI_USERNAME = "admin"
DEFAULT_UI_PASSWORD = "admin123"


class UIAuthManager:
    def __init__(self) -> None:
        self._lock = threading.Lock()
        self.require_login = False
        self.username = DEFAULT_UI_USERNAME
        self._password_hash = self._hash(DEFAULT_UI_PASSWORD)
        self._sessions: Dict[str, float] = {}
        self.two_factor_enabled = False
        self._totp_secret = _generate_totp_secret()
        self._totp_attempts: Dict[str, List[float]] = {}
        self._backup_codes: Dict[str, Dict[str, Any]] = {}
        self._pending_backup_codes: List[str] = []

    def _hash(self, password: str) -> str:
        if bcrypt is not None:
            salt = bcrypt.gensalt()
            hashed = bcrypt.hashpw(password.encode("utf-8"), salt)
            return f"bcrypt${hashed.decode('utf-8')}"
        digest = hashlib.sha256(password.encode("utf-8")).hexdigest()
        return f"sha256${digest}"

    def _clear_backup_codes_locked(self) -> None:
        self._backup_codes.clear()
        self._pending_backup_codes = []

    def reset(self) -> None:
        with self._lock:
            self.require_login = False
            self.username = DEFAULT_UI_USERNAME
            self._password_hash = self._hash(DEFAULT_UI_PASSWORD)
            self._sessions.clear()
            self.two_factor_enabled = False
            self._totp_secret = _generate_totp_secret()
            self._totp_attempts.clear()
            self._clear_backup_codes_locked()

    def set_require_login(self, enabled: bool) -> None:
        with self._lock:
            self.require_login = enabled
            if not enabled:
                self._sessions.clear()
                self._totp_attempts.clear()
                self._clear_backup_codes_locked()

    def set_credentials(self, username: str, password: str) -> None:
        username = username.strip()
        if not username:
            raise ValueError("Username is required")
        if not password:
            raise ValueError("Password is required")
        if len(password) < 6:
            raise ValueError("Password must be at least 6 characters long")
        with self._lock:
            self.username = username
            self._password_hash = self._hash(password)
            self._sessions.clear()
            # Enabling new credentials invalidates existing second-factor sessions
            self.two_factor_enabled = False
            self._totp_secret = _generate_totp_secret()
            self._totp_attempts.clear()
            self._clear_backup_codes_locked()

    def verify(self, username: str, password: str) -> bool:
        with self._lock:
            expected_user = self.username
            expected_hash = self._password_hash
        if not secrets.compare_digest(expected_user, username):
            return False
        if expected_hash.startswith("bcrypt$"):
            if bcrypt is None:
                return False
            stored_hash = expected_hash.split("$", 1)[1].encode("utf-8")
            try:
                return bcrypt.checkpw(password.encode("utf-8"), stored_hash)
            except ValueError:
                return False
        if expected_hash.startswith("sha256$"):
            digest = hashlib.sha256(password.encode("utf-8")).hexdigest()
            return secrets.compare_digest(expected_hash.split("$", 1)[1], digest)
        if "$" not in expected_hash:
            digest = hashlib.sha256(password.encode("utf-8")).hexdigest()
            return secrets.compare_digest(expected_hash, digest)
        return False

    def create_session(self) -> str:
        token = secrets.token_hex(16)
        expiry = time.time() + SESSION_TTL_SECONDS
        with self._lock:
            self._sessions[token] = expiry
        return token

    def authenticate_session(self, token: Optional[str]) -> bool:
        if not token:
            return False
        now = time.time()
        with self._lock:
            expiry = self._sessions.get(token)
            if expiry is None:
                return False
            if expiry < now:
                self._sessions.pop(token, None)
                return False
            self._sessions[token] = now + SESSION_TTL_SECONDS
            return True

    def clear_session(self, token: str) -> None:
        with self._lock:
            self._sessions.pop(token, None)

    def get_two_factor_secret(self) -> str:
        with self._lock:
            return self._totp_secret

    def get_otpauth_uri(self) -> str:
        secret = self.get_two_factor_secret()
        username = self.get_username()
        label = quote(f"FFAPI:{username}")
        issuer = quote("FFAPI")
        return f"otpauth://totp/{label}?secret={secret}&issuer={issuer}"

    def get_username(self) -> str:
        with self._lock:
            return self.username

    def set_two_factor_enabled(self, enabled: bool) -> None:
        with self._lock:
            self.two_factor_enabled = enabled
            if not enabled:
                self._sessions.clear()
                self._totp_attempts.clear()
                self._clear_backup_codes_locked()

    def regenerate_two_factor_secret(self) -> str:
        secret = _generate_totp_secret()
        with self._lock:
            self._totp_secret = secret
            self.two_factor_enabled = False
            self._sessions.clear()
            self._totp_attempts.clear()
            self._clear_backup_codes_locked()
        return secret

    def is_two_factor_enabled(self) -> bool:
        with self._lock:
            return self.two_factor_enabled

    def _normalize_backup_code(self, code: str) -> Optional[str]:
        cleaned = "".join(ch for ch in code.upper() if ch.isalnum())
        if len(cleaned) != BACKUP_CODE_LENGTH:
            return None
        return cleaned

    def _hash_backup_code(self, normalized: str) -> str:
        return hashlib.sha256(normalized.encode("utf-8")).hexdigest()

    def generate_backup_codes(self, count: int = BACKUP_CODE_COUNT) -> List[str]:
        alphabet = string.ascii_uppercase + string.digits
        new_codes: Dict[str, Dict[str, Any]] = {}
        plain_codes: List[str] = []
        for _ in range(count):
            normalized = "".join(secrets.choice(alphabet) for _ in range(BACKUP_CODE_LENGTH))
            chunks = [
                normalized[i : i + BACKUP_CODE_GROUP_SIZE]
                for i in range(0, BACKUP_CODE_LENGTH, BACKUP_CODE_GROUP_SIZE)
            ]
            display = "-".join(chunks)
            hashed = self._hash_backup_code(normalized)
            new_codes[hashed] = {"used": False, "last_four": normalized[-4:]}
            plain_codes.append(display)
        with self._lock:
            self._backup_codes = new_codes
            self._pending_backup_codes = list(plain_codes)
        return plain_codes

    def verify_backup_code(self, code: str) -> bool:
        normalized = self._normalize_backup_code(code)
        if not normalized:
            return False
        hashed = self._hash_backup_code(normalized)
        with self._lock:
            entry = self._backup_codes.get(hashed)
            if not entry or entry["used"]:
                return False
            entry["used"] = True
            self._backup_codes[hashed] = entry
            self._totp_attempts.pop(self.username, None)
        return True

    def pop_pending_backup_codes(self) -> List[str]:
        with self._lock:
            pending = list(self._pending_backup_codes)
            self._pending_backup_codes = []
        return pending

    def get_backup_code_status(self) -> List[Dict[str, Any]]:
        with self._lock:
            return [
                {"last_four": entry["last_four"], "used": entry["used"]}
                for entry in self._backup_codes.values()
            ]

    def verify_second_factor(self, totp_code: str = "", backup_code: str = "") -> bool:
        totp_code = totp_code.strip()
        backup_code = backup_code.strip()
        if totp_code and self.verify_totp(totp_code):
            return True
        if backup_code and self.verify_backup_code(backup_code):
            return True
        if totp_code and not backup_code:
            return self.verify_backup_code(totp_code)
        return False

    def verify_totp(self, code: str) -> bool:
        username = self.get_username()
        now = time.time()
        with self._lock:
            attempts = [t for t in self._totp_attempts.get(username, []) if t > now - 60]
            if len(attempts) >= TOTP_RATE_LIMIT:
                self._totp_attempts[username] = attempts
                return False
            attempts.append(now)
            self._totp_attempts[username] = attempts
            secret = self._totp_secret
        code = code.strip()
        if not code.isdigit() or len(code) != TOTP_DIGITS:
            return False
        try:
            secret_bytes = _normalize_base32(secret)
        except Exception:
            return False
        now_counter = int(time.time() // TOTP_STEP_SECONDS)
        for offset in range(-TOTP_WINDOW, TOTP_WINDOW + 1):
            expected = _totp_at(secret_bytes, now_counter + offset)
            if secrets.compare_digest(expected, code):
                with self._lock:
                    self._totp_attempts.pop(username, None)
                return True
        return False

    def cleanup_expired_sessions(self) -> None:
        cutoff = time.time()
        with self._lock:
            expired_sessions = [token for token, expiry in self._sessions.items() if expiry < cutoff]
            for token in expired_sessions:
                self._sessions.pop(token, None)
            # Trim stale attempt counters to avoid unbounded growth
            recent_cutoff = cutoff - 60
            for key in list(self._totp_attempts.keys()):
                recent = [ts for ts in self._totp_attempts[key] if ts > recent_cutoff]
                if recent:
                    self._totp_attempts[key] = recent
                else:
                    self._totp_attempts.pop(key, None)


UI_AUTH = UIAuthManager()


def ensure_csrf_token(request: Request) -> str:
    existing = request.cookies.get(csrf_protect.cookie_name)
    if existing:
        try:
            csrf_protect.validate_token(existing)
            return existing
        except CsrfProtectException:
            pass
    token = csrf_protect.generate_csrf()
    request.state._csrf_token_to_set = token
    return token


def csrf_hidden_input(token: str) -> str:
    return f'<input type="hidden" name="csrf_token" value="{html.escape(token, quote=True)}" />'


class APIKeyManager:
    def __init__(self) -> None:
        self._lock = threading.Lock()
        self.require_key = False
        self._keys: Dict[str, Dict[str, Any]] = {}
        self._plaintext: Dict[str, str] = {}

    def reset(self) -> None:
        with self._lock:
            self.require_key = False
            self._keys.clear()
            self._plaintext.clear()

    def is_required(self) -> bool:
        with self._lock:
            return self.require_key

    def set_require_key(self, enabled: bool) -> None:
        with self._lock:
            self.require_key = enabled

    def generate_key(self) -> tuple[str, str]:
        token = secrets.token_urlsafe(32)
        digest = hashlib.sha256(token.encode("utf-8")).hexdigest()
        entry = {
            "hash": digest,
            "created": time.time(),
            "prefix": token[:8],
            "last_used": None,
        }
        key_id = uuid4().hex
        with self._lock:
            self._keys[key_id] = entry
            self._plaintext[key_id] = token
        return key_id, token

    def consume_plaintext(self, key_id: str) -> Optional[str]:
        with self._lock:
            return self._plaintext.pop(key_id, None)

    def list_keys(self) -> List[Dict[str, Any]]:
        with self._lock:
            items = [
                {
                    "id": key_id,
                    "prefix": data["prefix"],
                    "created": data["created"],
                    "last_used": data.get("last_used"),
                }
                for key_id, data in self._keys.items()
            ]
        items.sort(key=lambda item: item["created"], reverse=True)
        return items

    def remove_key(self, key_id: str) -> None:
        with self._lock:
            self._keys.pop(key_id, None)
            self._plaintext.pop(key_id, None)

    def verify(self, token: Optional[str]) -> bool:
        if not token:
            return False
        digest = hashlib.sha256(token.encode("utf-8")).hexdigest()
        now = time.time()
        with self._lock:
            for data in self._keys.values():
                if secrets.compare_digest(data["hash"], digest):
                    data["last_used"] = now
                    return True
        return False


API_KEYS = APIKeyManager()


def _split_whitelist_entries(text: str) -> List[str]:
    entries: List[str] = []
    if not text:
        return entries
    for raw_line in text.replace(",", "\n").splitlines():
        entry = raw_line.strip()
        if entry:
            entries.append(entry)
    return entries


class APIWhitelist:
    def __init__(self) -> None:
        self._lock = threading.Lock()
        self._enabled = False
        self._entries: List[str] = []
        self._networks: List[ipaddress._BaseNetwork] = []

    def reset(self) -> None:
        with self._lock:
            self._enabled = False
            self._entries.clear()
            self._networks.clear()

    def is_enabled(self) -> bool:
        with self._lock:
            return self._enabled

    def get_entries(self) -> List[str]:
        with self._lock:
            return list(self._entries)

    def configure(self, enabled: bool, entries: List[str]) -> None:
        normalized: List[str] = []
        networks: List[ipaddress._BaseNetwork] = []
        for raw_entry in entries:
            entry = raw_entry.strip()
            if not entry:
                continue
            try:
                if "/" in entry:
                    network = ipaddress.ip_network(entry, strict=False)
                    display = str(network)
                else:
                    address = ipaddress.ip_address(entry)
                    display = str(address)
                    network = ipaddress.ip_network(
                        f"{address}/{address.max_prefixlen}", strict=False
                    )
            except ValueError as exc:
                raise ValueError(f"Invalid IP address or network: {entry}") from exc
            if display in normalized:
                continue
            normalized.append(display)
            networks.append(network)

        if enabled and not normalized:
            raise ValueError(
                "Add at least one IP address or network before enabling the whitelist"
            )

        with self._lock:
            self._enabled = enabled
            self._entries = normalized
            self._networks = networks

    def is_allowed(self, host: Optional[str]) -> bool:
        with self._lock:
            enabled = self._enabled
            networks = tuple(self._networks)
        if not enabled:
            return True
        if not host:
            return False
        try:
            ip = ipaddress.ip_address(host)
        except ValueError:
            return False
        return any(ip in network for network in networks)


API_WHITELIST = APIWhitelist()


_DASHBOARD_EXACT_PATHS = {"/", "/health"}
_DASHBOARD_PREFIXES = (
    "/downloads",
    "/logs",
    "/ffmpeg",
    "/metrics",
    "/documentation",
    "/settings",
    "/api-keys",
    "/files",
)


def is_dashboard_path(path: str) -> bool:
    if path in _DASHBOARD_EXACT_PATHS:
        return True
    return any(path.startswith(prefix) for prefix in _DASHBOARD_PREFIXES)


def requires_api_key(request: Request) -> bool:
    if not API_KEYS.is_required():
        return False
    path = request.url.path
    if is_dashboard_path(path):
        return False
    return True


def is_authenticated(request: Request) -> bool:
    token = request.cookies.get(SESSION_COOKIE_NAME)
    return UI_AUTH.authenticate_session(token)


def ensure_dashboard_access(request: Request) -> Optional[RedirectResponse]:
    if not UI_AUTH.require_login:
        return None
    if is_authenticated(request):
        return None
    next_path = request.url.path
    if request.url.query:
        next_path = f"{next_path}?{request.url.query}"
    response = RedirectResponse(
        url=f"/settings?{urlencode({'next': next_path})}", status_code=303
    )
    response.delete_cookie(SESSION_COOKIE_NAME)
    return response


def storage_management_snapshot() -> Dict[str, Any]:
    total_bytes = 0
    active_files = 0
    expired_files = 0
    cutoff: Optional[float]
    if RETENTION_DAYS > 0:
        cutoff = time.time() - (RETENTION_DAYS * 86400)
    else:
        cutoff = None

    for root, _, files in os.walk(PUBLIC_DIR):
        for name in files:
            path = Path(root) / name
            try:
                stat = path.stat()
            except Exception:
                continue
            total_bytes += stat.st_size
            if cutoff is None:
                active_files += 1
            elif stat.st_mtime < cutoff:
                expired_files += 1
            else:
                active_files += 1

    try:
        quota_total = shutil.disk_usage(PUBLIC_DIR).total
        quota_mb = quota_total / (1024 * 1024)
    except Exception:
        quota_mb = None

    return {
        "total_bytes": total_bytes,
        "active_files": active_files,
        "expired_files": expired_files,
        "quota_mb": quota_mb,
    }


NAV_LINKS: Tuple[Tuple[str, str], ...] = (
    ("/downloads", "Downloads"),
    ("/logs", "Logs"),
    ("/ffmpeg", "FFmpeg Info"),
    ("/metrics", "Metrics"),
    ("/jobs", "Jobs"),
    ("/documentation", "API Docs"),
    ("/api-keys", "API Keys"),
    ("/settings", "Settings"),
)


def nav_context(active: Optional[str] = None) -> Dict[str, Any]:
    return {
        "nav_links": [
            {"href": href, "label": label} for href, label in NAV_LINKS
        ],
        "active_path": active,
    }


def fallback_top_bar_html(active: Optional[str] = None, *, indent: str = "      ") -> str:
    lines = ['<div class="top-bar">']
    lines.append('  <a class="brand" href="/" aria-label="FFAPI home"><span class="ff">ff</span><span class="api">api</span></a>')
    lines.append('  <nav class="main-nav">')
    for href, label in NAV_LINKS:
        class_attr = ' class="active"' if active == href else ""
        lines.append(f'    <a href="{href}"{class_attr}>{label}</a>')
    lines.append('  </nav>')
    lines.append('</div>')
    return "\n".join(f"{indent}{line}" for line in lines)


def login_template_response(
    request: Request,
    next_path: str,
    csrf_token: str,
    *,
    error: Optional[str] = None,
    status_code: int = 200,
):
    if templates is None:
        alert = ""
        if error:
            alert = f"<div class=\"alert error\">{html.escape(error)}</div>"
        require_code = UI_AUTH.is_two_factor_enabled()
        code_field = ""
        if require_code:
            code_field = """
        <label for=\"totp\">Authentication code</label>
        <input id=\"totp\" name=\"totp\" type=\"text\" inputmode=\"numeric\" pattern=\"\\d*\" autocomplete=\"one-time-code\" />
        <label for=\"backup_code\">Backup code (optional)</label>
        <input id=\"backup_code\" name=\"backup_code\" type=\"text\" autocomplete=\"one-time-code\" placeholder=\"ABCDE-12345\" />
        <p class=\"help-text\">Enter a 6-digit authenticator code or one of your backup codes.</p>
        """
        csrf_field = csrf_hidden_input(csrf_token)
        html_content = f"""
    <!doctype html>
    <html>
    <head>
      <meta charset=\"utf-8\" />
      <title>Settings Login</title>
      <style>
        body {{ font-family: system-ui, sans-serif; padding: 24px; max-width: 400px; margin: 0 auto; }}
        .brand {{ font-size: 32px; font-weight: bold; margin-bottom: 20px; text-align: center; text-decoration: none; display: inline-flex; gap: 2px; align-items: center; justify-content: center; color: #000; }}
        .brand:focus, .brand:hover {{ text-decoration: none; color: #000; }}
        .brand .ff {{ color: #28a745; }}
        .brand .api {{ color: #000; }}
        form {{ display: flex; flex-direction: column; gap: 12px; }}
        label {{ font-weight: 600; }}
        input {{ padding: 10px; font-size: 14px; border: 1px solid #ccc; border-radius: 4px; }}
        button {{ padding: 10px; background: #28a745; color: #fff; border: none; border-radius: 4px; font-size: 14px; cursor: pointer; }}
        button:hover {{ background: #1f7a34; }}
        .alert {{ padding: 10px; border-radius: 4px; font-size: 14px; margin-bottom: 16px; }}
        .alert.error {{ background: #fdecea; color: #b3261e; border: 1px solid #f7c6c4; }}
        .help {{ font-size: 13px; color: #555; text-align: center; margin-top: 12px; }}
        .help-text {{ font-size: 13px; color: #4b5563; margin-top: -4px; }}
      </style>
    </head>
    <body>
      <a class=\"brand\" href=\"/\" aria-label=\"FFAPI home\"><span class=\"ff\">ff</span><span class=\"api\">api</span></a>
      {alert}
      <form method=\"post\" action=\"/settings/login\">
        {csrf_field}
        <input type=\"hidden\" name=\"next\" value=\"{html.escape(next_path, quote=True)}\" />
        <label for=\"username\">Username</label>
        <input id=\"username\" name=\"username\" type=\"text\" autocomplete=\"username\" required />
        <label for=\"password\">Password</label>
        <input id=\"password\" name=\"password\" type=\"password\" autocomplete=\"current-password\" required />
        {code_field}
        <button type=\"submit\">Sign in</button>
      </form>
      <div class=\"help\">Default credentials: {html.escape(DEFAULT_UI_USERNAME)} / {html.escape(DEFAULT_UI_PASSWORD)}</div>
    </body>
    </html>
    """
        return HTMLResponse(html_content, status_code=status_code)

    context = {
        "request": request,
        "title": "Settings Login",
        "body_class": "login-page",
        "nav_links": [],
        "active_path": None,
        "csrf_field": csrf_hidden_input(csrf_token),
        "next_path": next_path,
        "error": error,
        "require_code": UI_AUTH.is_two_factor_enabled(),
        "default_username": DEFAULT_UI_USERNAME,
        "default_password": DEFAULT_UI_PASSWORD,
    }
    return templates.TemplateResponse("login.html", context, status_code=status_code)


def settings_template_response(
    request: Request,
    storage: Dict[str, Any],
    message: Optional[str] = None,
    error: Optional[str] = None,
    *,
    authenticated: bool,
    csrf_token: str,
    backup_codes: Optional[List[str]] = None,
    backup_status: Optional[List[Dict[str, Any]]] = None,
    whitelist_text: Optional[str] = None,
    status_code: int = 200,
) -> Response:
    total_used_mb = storage["total_bytes"] / (1024 * 1024) if storage["total_bytes"] else 0.0
    active_files = storage["active_files"]
    expired_files = storage["expired_files"]
    quota_mb = storage["quota_mb"]
    quota_display = f"{quota_mb:.1f} MB" if quota_mb is not None else "Unknown"
    alert_blocks = []
    if message:
        alert_blocks.append(f"<div class=\"alert success\">{html.escape(message)}</div>")
    if error:
        alert_blocks.append(f"<div class=\"alert error\">{html.escape(error)}</div>")
    backup_codes = backup_codes or []
    backup_status = backup_status or []
    if backup_codes:
        code_items = "".join(
            f"<li><code>{html.escape(code)}</code></li>" for code in backup_codes
        )
        alert_blocks.append(
            """
            <div class="alert info">
              <strong>Backup codes generated.</strong>
              <p>Store these codes in a safe place. Each code can be used once if you lose access to your authenticator app.</p>
              <ul class="backup-list">{items}</ul>
            </div>
            """.format(items=code_items)
        )
    alerts = "".join(alert_blocks)
    require_login = UI_AUTH.require_login
    status_text = "Enabled" if require_login else "Disabled"
    status_class = "enabled" if require_login else "disabled"
    auth_note = (
        "Dashboard pages currently require sign-in."
        if require_login
        else "Dashboard pages are open without authentication."
    )
    checkbox_state = "checked" if require_login else ""
    disabled_class = "" if require_login else " is-disabled"
    disabled_attr = "" if require_login else " disabled"
    csrf_field = csrf_hidden_input(csrf_token)

    logout_button = ""
    if require_login and authenticated:
        logout_button = f"""
        <form method=\"post\" action=\"/settings/logout\">
          {csrf_field}
          <button type=\"submit\" class=\"secondary\">Log out</button>
        </form>
        """

    def format_number(value: float, digits: int = 2) -> str:
        text = f"{value:.{digits}f}"
        if "." in text:
            text = text.rstrip("0").rstrip(".")
        return text

    retention_hours = RETENTION_DAYS * 24
    retention_hours_display = format_number(retention_hours)
    retention_days_display = format_number(RETENTION_DAYS)
    rate_limit_rpm = RATE_LIMITER.current_limit()
    ffmpeg_timeout_minutes = FFMPEG_TIMEOUT_SECONDS / 60
    ffmpeg_timeout_display = format_number(ffmpeg_timeout_minutes)
    upload_chunk_mb = UPLOAD_CHUNK_SIZE / (1024 * 1024)
    upload_chunk_display = format_number(upload_chunk_mb)
    retention_hours_value = html.escape(retention_hours_display)
    retention_days_text = html.escape(retention_days_display)
    rate_limit_value = html.escape(str(rate_limit_rpm))
    ffmpeg_timeout_value = html.escape(ffmpeg_timeout_display)
    upload_chunk_value = html.escape(upload_chunk_display)
    max_file_size_value = html.escape(str(MAX_FILE_SIZE_MB))
    total_used_text = html.escape(f"{format_number(total_used_mb)} MB")
    active_files_text = html.escape(str(active_files))
    expired_files_text = html.escape(str(expired_files))
    quota_text = html.escape(quota_display)
    api_require_key = API_KEYS.is_required()
    api_status_text = "Enabled" if api_require_key else "Disabled"
    api_status_class = "enabled" if api_require_key else "disabled"
    api_note = (
        "API requests currently require a valid key."
        if api_require_key
        else "Requests are open without a key. Enable protection to restrict access."
    )
    api_note_text = html.escape(api_note)
    api_status_html = html.escape(api_status_text)
    api_checkbox_state = "checked" if api_require_key else ""
    api_help_text = html.escape(
        "Clients must provide X-API-Key header or api_key query when enabled."
    )
    whitelist_entries_current = API_WHITELIST.get_entries()
    whitelist_enabled = API_WHITELIST.is_enabled()
    whitelist_entries_text = (
        whitelist_text if whitelist_text is not None else "\n".join(whitelist_entries_current)
    )
    if not api_require_key:
        if whitelist_enabled:
            whitelist_note = (
                "Enable API authentication to enforce the saved whitelist entries."
            )
        else:
            whitelist_note = "Enable API authentication to restrict API access by IP address."
    elif whitelist_enabled:
        whitelist_note = "Only the IP addresses below may call API endpoints."
    else:
        whitelist_note = "All client IPs can call API endpoints until a whitelist is enabled."
    whitelist_help = "Enter one IPv4/IPv6 address or CIDR range per line."
    whitelist_checkbox_state = "checked" if whitelist_enabled else ""
    whitelist_card_class = " is-disabled" if not api_require_key else ""
    whitelist_disabled_attr = " disabled" if not api_require_key else ""
    whitelist_status_text = "Enabled" if whitelist_enabled else "Disabled"
    whitelist_status_html = html.escape(whitelist_status_text)
    whitelist_status_class = "enabled" if whitelist_enabled else "disabled"
    whitelist_note_text = html.escape(whitelist_note)
    whitelist_help_text = html.escape(whitelist_help)
    whitelist_entries_html = html.escape(whitelist_entries_text)
    two_factor_enabled = UI_AUTH.is_two_factor_enabled()
    two_factor_status_text = "Enabled" if two_factor_enabled else "Disabled"
    if two_factor_enabled:
        two_factor_note = "One-time codes are required when signing in."
    elif not require_login:
        two_factor_note = "Enable dashboard login to configure two-factor authentication."
    else:
        two_factor_note = "Protect the dashboard with an authenticator app."
    two_factor_note_text = html.escape(two_factor_note)
    secret_raw = UI_AUTH.get_two_factor_secret()
    grouped_secret = " ".join(
        secret_raw[i : i + 4] for i in range(0, len(secret_raw), 4)
    )
    secret_display = html.escape(grouped_secret)
    otpauth_uri_value = UI_AUTH.get_otpauth_uri()
    otpauth_uri = html.escape(otpauth_uri_value, quote=True)
    qr_data_uri = build_totp_qr_data_uri(otpauth_uri_value)
    qr_image_html = ""
    if qr_data_uri:
        qr_image_html = (
            "<div class=\"qr-wrapper\">"
            f"<img src=\"{html.escape(qr_data_uri, quote=True)}\" alt=\"Authenticator QR code\" class=\"qr-image\" />"
            "</div>"
        )
    two_factor_disabled_attr = disabled_attr
    two_factor_card_class = disabled_class
    two_factor_status_class = "enabled" if two_factor_enabled else "disabled"
    backup_generation_disabled = two_factor_disabled_attr or ("" if two_factor_enabled else " disabled")
    backup_download_disabled = two_factor_disabled_attr or (
        " disabled" if not backup_status else ""
    )
    backup_card_class = "" if two_factor_enabled else " is-disabled"
    backup_rows: List[str] = []
    for idx, item in enumerate(backup_status, start=1):
        last_four = html.escape(item.get("last_four", "????"))
        masked = f"\u2022\u2022\u2022\u2022-{last_four}"
        status_text = "Used" if item.get("used") else "Unused"
        status_class = "status used" if item.get("used") else "status unused"
        backup_rows.append(
            """
            <tr>
              <td>{index}</td>
              <td><code>{masked}</code></td>
              <td><span class="{cls}">{status}</span></td>
            </tr>
            """.format(index=idx, masked=masked, cls=status_class, status=html.escape(status_text))
        )
    if not backup_rows:
        backup_rows.append(
            """
            <tr>
              <td colspan="3">Generate backup codes to view their status.</td>
            </tr>
            """
        )
    if two_factor_enabled:
        two_factor_actions = f"""
            <div class=\"twofactor-actions\">
              <form method=\"post\" action=\"/settings/two-factor\">
                {csrf_field}
                <input type=\"hidden\" name=\"action\" value=\"disable\" />
                <button type=\"submit\" class=\"secondary\" onclick=\"return confirm('Disable two-factor authentication?')\"{two_factor_disabled_attr}>Disable two-factor</button>
              </form>
              <form method=\"post\" action=\"/settings/two-factor\">
                {csrf_field}
                <input type=\"hidden\" name=\"action\" value=\"regenerate\" />
                <button type=\"submit\" class=\"secondary\"{two_factor_disabled_attr}>Generate new secret</button>
              </form>
            </div>
        """
    else:
        two_factor_actions = f"""
            <div class=\"twofactor-actions\">
              <form method=\"post\" action=\"/settings/two-factor\">
                {csrf_field}
                <input type=\"hidden\" name=\"action\" value=\"enable\" />
                <label for=\"totp_code\">Authentication code</label>
                <input id=\"totp_code\" name=\"code\" type=\"text\" inputmode=\"numeric\" pattern=\"\\d*\" placeholder=\"123456\"{two_factor_disabled_attr} />
                <span class=\"help-text\">Enter a code from your authenticator app.</span>
                <button type=\"submit\"{two_factor_disabled_attr}>Enable two-factor</button>
              </form>
              <form method=\"post\" action=\"/settings/two-factor\">
                {csrf_field}
                <input type=\"hidden\" name=\"action\" value=\"regenerate\" />
                <button type=\"submit\" class=\"secondary\"{two_factor_disabled_attr}>Generate new secret</button>
              </form>
            </div>
        """

    backup_section = f"""
            <div class=\"backup-codes{backup_card_class}\">
              <div class=\"backup-header\">
                <h4>Backup codes</h4>
                <div class=\"backup-actions\">
                  <button type=\"button\" class=\"secondary\"{backup_download_disabled} onclick=\"downloadBackupCodes()\">Download as TXT</button>
                  <form method=\"post\" action=\"/settings/two-factor\">
                    {csrf_field}
                    <input type=\"hidden\" name=\"action\" value=\"generate_codes\" />
                    <button type=\"submit\" class=\"secondary\"{backup_generation_disabled}>Generate backup codes</button>
                  </form>
                </div>
              </div>
              <p class=\"help-text\">Each backup code may be used once when your authenticator is unavailable.</p>
              <table class=\"backup-table\">
                <thead><tr><th>#</th><th>Code</th><th>Status</th></tr></thead>
                <tbody>{"".join(backup_rows)}</tbody>
              </table>
            </div>
    """

    top_bar_html = fallback_top_bar_html("/settings")
    html_content = f"""
    <!doctype html>
    <html>
    <head>
      <meta charset=\"utf-8\" />
      <title>Settings</title>
      <style>
        body {{ font-family: system-ui, sans-serif; padding: 24px; max-width: 1400px; margin: 0 auto; }}
        .top-bar {{ display: flex; align-items: center; justify-content: space-between; gap: 16px; flex-wrap: wrap; margin-bottom: 24px; }}
        .brand {{ font-size: 32px; font-weight: bold; margin: 0; text-decoration: none; display: inline-flex; align-items: center; gap: 2px; color: #000; }}
        .brand:focus, .brand:hover {{ text-decoration: none; color: #000; }}
        .brand .ff {{ color: #28a745; }}
        .brand .api {{ color: #000; }}
        .main-nav {{ margin: 0; margin-left: auto; display: flex; gap: 12px; flex-wrap: wrap; justify-content: flex-end; }}
        .main-nav a {{ padding: 8px 14px; border-radius: 6px; background: #e2e8f0; color: #6b7280; text-decoration: none; font-weight: 600; transition: background 0.15s ease, color 0.15s ease; }}
        .main-nav a:hover {{ background: #d1d5db; color: #000; }}
        .main-nav a.active {{ background: #28a745; color: #fff; }}
        h2 {{ margin-top: 32px; }}
        section {{ background: #f7f9fc; padding: 20px; border-radius: 8px; box-shadow: 0 1px 2px rgba(0,0,0,0.08); margin-bottom: 24px; }}
        form {{ margin-top: 12px; }}
        label {{ display: block; font-weight: 600; margin-bottom: 6px; }}
        input {{ padding: 10px; font-size: 14px; border: 1px solid #ccd5e0; border-radius: 4px; width: 100%; box-sizing: border-box; }}
        button {{ padding: 10px 16px; background: #28a745; color: #fff; border: none; border-radius: 4px; font-size: 14px; cursor: pointer; }}
        button:hover {{ background: #1f7a34; }}
        button.secondary {{ background: #9aa5b1; }}
        button.secondary:hover {{ background: #7c8794; }}
        .half-width {{ width: 50%; }}
        .api-auth-form button {{ margin-top: 20px; }}
        .checkbox-row {{ display: flex; align-items: center; gap: 10px; font-weight: 600; }}
        .checkbox-row input {{ width: auto; margin: 0; transform: scale(1.2); }}
        .settings-grid {{ display: grid; grid-template-columns: repeat(auto-fit, minmax(220px, 1fr)); gap: 16px; margin-top: 16px; }}
        .settings-row {{ display: grid; grid-template-columns: repeat(auto-fit, minmax(280px, 1fr)); gap: 24px; margin-bottom: 24px; }}
        .settings-row section {{ margin-bottom: 0; }}
        .alert {{ padding: 12px; border-radius: 4px; margin-bottom: 16px; font-size: 14px; }}
        .alert.success {{ background: #e8f5e9; color: #256029; border: 1px solid #c8e6c9; }}
        .alert.error {{ background: #fdecea; color: #b3261e; border: 1px solid #f7c6c4; }}
        .alert.info {{ background: #eff6ff; color: #1f7a34; border: 1px solid #bfdbfe; }}
        .alert.info ul {{ margin: 8px 0 0; padding-left: 20px; }}
        .alert.info li {{ font-family: 'Courier New', monospace; margin-bottom: 4px; }}
        .storage-table {{ margin-top: 20px; background: #fff; border-radius: 8px; box-shadow: inset 0 0 0 1px #e1e7ef; overflow: hidden; }}
        .storage-table h3 {{ margin: 0; padding: 16px; font-size: 16px; color: #1f2937; border-bottom: 1px solid #d6e2f1; }}
        .storage-table table {{ width: 100%; border-collapse: collapse; }}
        .storage-table th {{ width: 220px; font-weight: 600; color: #2f3b52; }}
        .storage-table td {{ color: #334155; }}
        .storage-table th, .storage-table td {{ padding: 12px 16px; font-size: 14px; vertical-align: top; }}
        .storage-table tr:not(:last-child) td, .storage-table tr:not(:last-child) th {{ border-bottom: 1px solid #edf2f7; }}
        .auth-row {{ display: grid; grid-template-columns: repeat(auto-fit, minmax(220px, 1fr)); gap: 16px; align-items: stretch; margin-top: 16px; }}
        .auth-card {{ background: #fff; padding: 16px; border-radius: 8px; box-shadow: inset 0 0 0 1px #e1e7ef; display: flex; flex-direction: column; gap: 12px; }}
        .auth-card.is-disabled {{ opacity: 0.55; }}
        .auth-card h3 {{ margin: 0; font-size: 16px; color: #1f2937; }}
        .auth-card p {{ margin: 0; font-size: 14px; color: #334155; }}
        .auth-card form {{ margin-top: 0; display: flex; flex-direction: column; gap: 12px; align-items: flex-start; }}
        .auth-card button {{ width: fit-content; padding: 8px 14px; }}
        .credentials-block {{ margin-top: 20px; padding-top: 16px; border-top: 1px solid #e1e7ef; display: flex; flex-direction: column; gap: 12px; }}
        .credentials-block.is-disabled {{ opacity: 0.5; }}
        .credentials-grid {{ display: grid; grid-template-columns: 1fr; gap: 12px; }}
        .whitelist-card {{ margin-top: 20px; background: #fff; border-radius: 8px; box-shadow: inset 0 0 0 1px #e1e7ef; padding: 16px; display: flex; flex-direction: column; gap: 12px; }}
        .whitelist-card.is-disabled {{ opacity: 0.55; }}
        .whitelist-card textarea {{ min-height: 120px; font-family: 'Courier New', monospace; resize: vertical; }}
        .whitelist-card button {{ width: fit-content; }}
        .whitelist-header {{ display: flex; align-items: center; justify-content: space-between; gap: 12px; flex-wrap: wrap; }}
        .credentials-grid label {{ margin-bottom: 0; }}
        .twofactor-card .status-pill.enabled {{ background: #e8f5e9; color: #256029; }}
        .secret-box {{ background: #f1f5f9; border-radius: 6px; padding: 12px; display: flex; flex-direction: column; gap: 4px; }}
        .secret-box span {{ font-size: 12px; color: #526079; text-transform: uppercase; letter-spacing: 0.1em; }}
        .secret-box code {{ font-size: 18px; letter-spacing: 2px; font-weight: 600; }}
        .twofactor-actions {{ display: flex; flex-direction: column; gap: 12px; margin-top: 4px; align-items: flex-start; }}
        .twofactor-actions form {{ margin: 0; display: flex; flex-direction: column; gap: 8px; align-items: flex-start; }}
        .twofactor-actions button {{ width: fit-content; }}
        .status-pill {{ display: inline-flex; align-items: center; gap: 6px; padding: 6px 10px; background: #e2e8f0; color: #1f2937; border-radius: 999px; font-weight: 600; width: fit-content; }}
        .status-pill.enabled {{ background: #e8f5e9; color: #256029; }}
        .status-pill.disabled {{ background: #fdecea; color: #b3261e; }}
        .help-text {{ font-size: 13px; color: #526079; }}
        .qr-wrapper {{ margin: 12px 0; }}
        .qr-image {{ width: 140px; height: 140px; image-rendering: pixelated; border: 1px solid #d1d9e6; border-radius: 8px; padding: 8px; background: #fff; }}
        .backup-codes {{ margin-top: 16px; background: #fff; border-radius: 8px; box-shadow: inset 0 0 0 1px #e1e7ef; padding: 16px; display: flex; flex-direction: column; gap: 12px; }}
        .backup-codes.is-disabled {{ opacity: 0.55; }}
        .backup-header {{ display: flex; align-items: center; justify-content: space-between; gap: 12px; }}
        .backup-header h4 {{ margin: 0; font-size: 15px; color: #1f2937; }}
        .backup-header form {{ margin: 0; }}
        .backup-actions {{ display: flex; align-items: center; gap: 10px; flex-wrap: wrap; justify-content: flex-end; }}
        .backup-table {{ width: 100%; border-collapse: collapse; }}
        .backup-table th, .backup-table td {{ padding: 8px 10px; font-size: 13px; border-bottom: 1px solid #e2e8f0; text-align: left; }}
        .backup-table td code {{ font-size: 13px; }}
        .backup-table .status {{ display: inline-flex; align-items: center; gap: 6px; padding: 4px 8px; border-radius: 999px; font-weight: 600; background: #e0f2fe; color: #1f7a34; }}
        .backup-table .status.used {{ background: #f8f0f0; color: #b91c1c; }}
        .form-grid {{ display: grid; grid-template-columns: repeat(auto-fit, minmax(200px, 1fr)); gap: 16px; }}
        .field-card {{ background: #f9fbff; padding: 12px; border-radius: 8px; box-shadow: inset 0 0 0 1px #d6e2f1; display: grid; gap: 8px; }}
        .retention-form button, .performance-form button {{ margin-top: 16px; }}
        .field-card label {{ margin-bottom: 0; display: flex; align-items: center; gap: 6px; }}
        .tooltip {{ position: relative; display: inline-flex; align-items: center; justify-content: center; width: 18px; height: 18px; border-radius: 50%; background: #e2e8f0; color: #1e293b; font-size: 12px; font-weight: 600; cursor: help; }}
        .retention-actions {{ display: flex; align-items: center; flex-wrap: wrap; gap: 12px; margin-top: 16px; }}
        .retention-actions .help-text {{ margin: 0; }}
        .tooltip:focus-visible {{ outline: 2px solid #2563eb; outline-offset: 2px; }}
        .tooltip .tooltiptext {{ visibility: hidden; opacity: 0; width: 220px; background: #1e293b; color: #f8fafc; text-align: left; border-radius: 6px; padding: 8px 10px; position: absolute; z-index: 10; bottom: 125%; left: 50%; transform: translateX(-50%); transition: opacity 0.2s ease-in-out; box-shadow: 0 8px 16px rgba(15, 23, 42, 0.25); }}
        .tooltip:hover .tooltiptext, .tooltip:focus .tooltiptext {{ visibility: visible; opacity: 1; }}
        #processingIndicator {{ display: none; position: fixed; inset: 0; background: rgba(15, 23, 42, 0.35); color: #f8fafc; font-size: 16px; font-weight: 600; align-items: center; justify-content: center; z-index: 9999; gap: 8px; }}
        #processingIndicator .spinner {{ width: 18px; height: 18px; border-radius: 50%; border: 2px solid rgba(248, 250, 252, 0.45); border-top-color: #f8fafc; animation: spin 0.8s linear infinite; }}
        @keyframes spin {{ to {{ transform: rotate(360deg); }} }}
      </style>
    </head>
    <body>
{top_bar_html}
      {alerts}

      <section>
        <h2>UI Authentication</h2>
        <div class="auth-row">
          <div class="auth-card toggle-card">
            <h3>Access control</h3>
        <span class="status-pill {status_class}">{status_text}</span>
            <p>{auth_note}</p>
            <form method="post" action="/settings/ui-auth">
              {csrf_field}
              <label class="checkbox-row" for="require_login">
                <input type="checkbox" id="require_login" name="require_login" value="true" {checkbox_state} />
                <span>Require login for dashboard pages</span>
              </label>
              <button type="submit">Save preference</button>
            </form>
            {logout_button}
            <div class="credentials-block{disabled_class}">
              <h4>Update credentials</h4>
              <form method="post" action="/settings/credentials">
                {csrf_field}
                <div class="credentials-grid">
                  <label for="username">Username</label>
                  <input id="username" name="username" type="text" value="{html.escape(UI_AUTH.username, quote=True)}" required{disabled_attr} />
                  <label for="password">New password</label>
                  <input id="password" name="password" type="password" placeholder="Enter a new password" required{disabled_attr} />
                  <label for="password_confirm">Confirm new password</label>
                  <input id="password_confirm" name="password_confirm" type="password" placeholder="Re-enter the new password" required{disabled_attr} />
                </div>
                <button type="submit"{disabled_attr}>Update credentials</button>
              </form>
            </div>
          </div>
          <div class="auth-card twofactor-card{two_factor_card_class}">
            <h3>Two-factor authentication</h3>
            <span class="status-pill {two_factor_status_class}">{two_factor_status_text}</span>
            <p>{two_factor_note_text}</p>
            <div class="secret-box">
              <span>Secret</span>
              <code>{secret_display}</code>
            </div>
            {qr_image_html}
            <p class="help-text">Scan or add the secret manually, then use<br><a href="{otpauth_uri}">{otpauth_uri}</a> in your authenticator.</p>
            {two_factor_actions}
            {backup_section}
          </div>
        </div>
      </section>

      <div class="settings-row">
      <section>
        <h2>API Authentication</h2>
        <span class="status-pill {api_status_class}">{api_status_html}</span>
        <p>{api_note_text}</p>
        <form method="post" action="/settings/api-auth" class="api-auth-form">
          {csrf_field}
          <label class="checkbox-row" for="require_api_key_settings">
            <input type="checkbox" id="require_api_key_settings" name="require_api_key" value="true" {api_checkbox_state} />
            <span>Require API key for API requests</span>
          </label>
          <button type="submit">Save API authentication</button>
          <p class="help-text">{api_help_text}</p>
        </form>
        <div class="whitelist-card{whitelist_card_class}">
          <div class="whitelist-header">
            <h3>API IP whitelist</h3>
            <span class="status-pill {whitelist_status_class}">{whitelist_status_html}</span>
          </div>
          <p>{whitelist_note_text}</p>
          <form method="post" action="/settings/api-whitelist" class="whitelist-form">
            {csrf_field}
            <label class="checkbox-row" for="enable_api_whitelist">
              <input type="checkbox" id="enable_api_whitelist" name="enable_whitelist" value="true" {whitelist_checkbox_state}{whitelist_disabled_attr} />
              <span>Restrict API access to specific IPs</span>
            </label>
            <label for="whitelist_entries">Allowed IPs or CIDR ranges</label>
            <textarea id="whitelist_entries" name="whitelist_entries" rows="5"{whitelist_disabled_attr}>{whitelist_entries_html}</textarea>
            <span class="help-text">{whitelist_help_text}</span>
            <button type="submit"{whitelist_disabled_attr}>Save API whitelist</button>
          </form>
        </div>
      </section>

      <section>
        <h2>Retention Settings</h2>
        <form method="post" action="/settings/retention" class="retention-form">
          {csrf_field}
          <label for="retention_hours">Default retention (hours)
            <span class="tooltip" tabindex="0">?
              <span class="tooltiptext">Hours files remain available before cleanup runs.</span>
            </span>
          </label>
          <input
              id="retention_hours"
              name="retention_hours"
              type="number"
              min="1"
              max="8760"
              step="0.5"
              value="{retention_hours_value}"
              required
              class="half-width"
            />
            <div class="retention-actions">
              <button type="submit">Update retention</button>
              <span class="help-text">Equivalent to {retention_days_text} day(s).</span>
            </div>
        </form>
        <div class="storage-table">
          <h3>Storage Management</h3>
          <table>
            <tbody>
              <tr>
                <th>Total storage used</th>
                <td>{total_used_text}</td>
                <td>Across all published files</td>
              </tr>
              <tr>
                <th>Active files</th>
                <td>{active_files_text}</td>
                <td>Within retention window</td>
              </tr>
              <tr>
                <th>Expired files pending cleanup</th>
                <td>{expired_files_text}</td>
                <td>Older than {retention_days_text} day(s)</td>
              </tr>
              <tr>
                <th>Storage quota limit</th>
                <td>{quota_text}</td>
                <td>Based on current volume size</td>
              </tr>
            </tbody>
          </table>
        </div>
      </section>

      <section>
        <h2>Performance Settings</h2>
          <form method="post" action="/settings/performance" class="performance-form">
            {csrf_field}
            <div class="form-grid">
              <div class="field-card">
                <label for="rate_limit_rpm">Rate limit (requests/minute)
                  <span class="tooltip" tabindex="0">?
                    <span class="tooltiptext">Maximum requests per client IP per minute.</span>
                  </span>
                </label>
                <input
                  id="rate_limit_rpm"
                  name="rate_limit_rpm"
                  type="number"
                  min="1"
                  max="100000"
                  step="1"
                  value="{rate_limit_value}"
                  required
                  class="half-width"
                />
                <span class="help-text">Requests allowed per minute.</span>
              </div>
              <div class="field-card">
                <label for="ffmpeg_timeout_minutes">FFmpeg timeout (minutes)
                  <span class="tooltip" tabindex="0">?
                    <span class="tooltiptext">Terminate jobs exceeding this processing time.</span>
                  </span>
                </label>
                <input
                  id="ffmpeg_timeout_minutes"
                  name="ffmpeg_timeout_minutes"
                  type="number"
                  min="1"
                  max="720"
                  step="1"
                  value="{ffmpeg_timeout_value}"
                  required
                  class="half-width"
                />
                <span class="help-text">Maximum processing duration.</span>
              </div>
              <div class="field-card">
                <label for="upload_chunk_mb">Upload chunk size (MB)
                  <span class="tooltip" tabindex="0">?
                    <span class="tooltiptext">Size of each streamed upload chunk.</span>
                  </span>
                </label>
                <input
                  id="upload_chunk_mb"
                  name="upload_chunk_mb"
                  type="number"
                  min="0.1"
                  max="512"
                  step="0.1"
                  value="{upload_chunk_value}"
                  required
                  class="half-width"
                />
                <span class="help-text">Per-stream read buffer.</span>
              </div>
              <div class="field-card">
                <label for="max_file_size_mb">File size limit (MB)
                  <span class="tooltip" tabindex="0">?
                    <span class="tooltiptext">Largest upload accepted by the server.</span>
                  </span>
                </label>
                <input
                  id="max_file_size_mb"
                  name="max_file_size_mb"
                  type="number"
                  min="1"
                  max="8192"
                  step="1"
                  value="{max_file_size_value}"
                  required
                  class="half-width"
                />
                <span class="help-text">Maximum upload size.</span>
              </div>
            </div>
            <button type="submit">Update performance settings</button>
          </form>
        </section>
      </div>
      <div id="processingIndicator">Processing... <span class="spinner"></span></div>
      <script>
        window.downloadBackupCodes = function downloadBackupCodes() {{
          const codes = Array.from(document.querySelectorAll('.backup-list code')).map(function (el) {{
            return el.textContent;
          }});
          if (!codes.length) {{
            alert('No backup codes available. Generate new codes first.');
            return;
          }}
          const blob = new Blob([codes.join('\n')], {{ type: 'text/plain' }});
          const url = URL.createObjectURL(blob);
          const link = document.createElement('a');
          link.href = url;
          link.download = 'ffapi-backup-codes.txt';
          document.body.appendChild(link);
          link.click();
          document.body.removeChild(link);
          URL.revokeObjectURL(url);
        }};

        document.addEventListener('DOMContentLoaded', function () {{
          const indicator = document.getElementById('processingIndicator');
          if (indicator) {{
            document.querySelectorAll('form').forEach(function (form) {{
              form.addEventListener('submit', function () {{
                indicator.style.display = 'flex';
              }});
            }});
          }}

          document.querySelectorAll('input[type="file"]').forEach(function (input) {{
            input.addEventListener('change', function (event) {{
              const file = event.target.files && event.target.files[0];
              if (!file) {{
                return;
              }}
              const maxSize = 1024 * 1024 * 1024; // 1GB
              if (file.size > maxSize) {{
                alert('File too large');
                event.target.value = '';
              }}
            }});
          }});
        }});
      </script>
    </body>
    </html>
    """

    if templates is None:
        return HTMLResponse(html_content, status_code=status_code)

    alert_items: List[Dict[str, Any]] = []
    if message:
        alert_items.append({"type": "success", "text": message})
    if error:
        alert_items.append({"type": "error", "text": error})
    if backup_codes:
        alert_items.append({"type": "info", "backup_codes": backup_codes})

    backup_rows_context = []
    for idx, item in enumerate(backup_status, start=1):
        last_four = item.get("last_four", "????")
        masked = f"\u2022\u2022\u2022\u2022-{last_four}"
        backup_rows_context.append(
            {
                "index": idx,
                "masked": masked,
                "status_text": "Used" if item.get("used") else "Unused",
                "status_class": "used" if item.get("used") else "unused",
            }
        )

    context = {
        "request": request,
        "title": "Settings",
        "body_class": "settings-page",
        "max_width": "1400px",
        **nav_context("/settings"),
        "alerts": alert_items,
        "csrf_field": csrf_field,
        "require_login": require_login,
        "status_text": status_text,
        "status_class": status_class,
        "auth_note": auth_note,
        "checkbox_checked": require_login,
        "logout_allowed": bool(require_login and authenticated),
        "ui_username": UI_AUTH.username,
        "ui_disabled": not require_login,
        "two_factor": {
            "enabled": two_factor_enabled,
            "status_text": two_factor_status_text,
            "status_class": "enabled" if two_factor_enabled else "disabled",
            "note": two_factor_note,
            "secret": grouped_secret,
            "otpauth_uri": otpauth_uri_value,
            "qr_data_uri": qr_data_uri,
            "disabled": not require_login,
            "backup_card_disabled": not two_factor_enabled,
            "download_enabled": bool(require_login and backup_status),
            "generate_enabled": bool(require_login and two_factor_enabled),
            "backup_rows": backup_rows_context,
        },
        "storage": {
            "total_used_text": f"{format_number(total_used_mb)} MB",
            "active_files_text": str(active_files),
            "expired_files_text": str(expired_files),
            "quota_text": quota_display,
            "retention_days_text": retention_days_display,
        },
        "retention": {
            "hours_value": retention_hours_display,
            "days_text": retention_days_display,
        },
        "performance": {
            "rate_limit": rate_limit_rpm,
            "ffmpeg_timeout": ffmpeg_timeout_display,
            "upload_chunk": upload_chunk_display,
            "max_file_size": MAX_FILE_SIZE_MB,
        },
        "api_auth": {
            "enabled": api_require_key,
            "status_text": api_status_text,
            "status_class": api_status_class,
            "note": api_note,
            "help_text": "Clients must provide X-API-Key header or api_key query when enabled.",
        },
        "api_whitelist": {
            "enabled": whitelist_enabled,
            "status_text": whitelist_status_text,
            "status_class": whitelist_status_class,
            "note": whitelist_note,
            "help_text": whitelist_help,
            "entries_text": whitelist_entries_text,
            "disabled": not api_require_key,
        },
    }

    return templates.TemplateResponse("settings.html", context, status_code=status_code)


def api_keys_template_response(
    request: Request,
    *,
    keys: List[Dict[str, Any]],
    require_key: bool,
    csrf_token: str,
    message: Optional[str] = None,
    error: Optional[str] = None,
    new_key: Optional[str] = None,
    status_code: int = 200,
) -> Response:
    csrf_field = csrf_hidden_input(csrf_token)

    def format_timestamp(epoch: Optional[float]) -> str:
        if not epoch:
            return "Never"
        dt = datetime.fromtimestamp(epoch, tz=timezone.utc)
        return dt.strftime("%Y-%m-%d %H:%M:%S UTC")

    key_rows: List[Dict[str, str]] = []
    for item in keys:
        key_rows.append(
            {
                "prefix": str(item.get("prefix", "")),
                "created": format_timestamp(item.get("created")),
                "last_used": format_timestamp(item.get("last_used")),
                "id": str(item.get("id", "")),
            }
        )

    status_text = "Enabled" if require_key else "Disabled"
    status_class = "enabled" if require_key else "disabled"
    note_text = (
        "API endpoints currently require a valid key in the X-API-Key header or api_key parameter."
        if require_key
        else "API endpoints are open; enable authentication to restrict access."
    )

    if templates is None:
        alert_blocks: List[str] = []
        if message:
            alert_blocks.append(
                f"<div class=\"alert success\">{html.escape(message)}</div>"
            )
        if error:
            alert_blocks.append(
                f"<div class=\"alert error\">{html.escape(error)}</div>"
            )
        if new_key:
            alert_blocks.append(
                """
                <div class="alert success">
                  <strong>New API key generated</strong>
                  <p>Copy this value now — it will not be shown again.</p>
                  <code>{key}</code>
                </div>
                """.format(key=html.escape(new_key))
            )
        alerts_html = "".join(alert_blocks)

        disabled_class = "" if require_key else " is-disabled"
        disabled_attr = "" if require_key else " disabled"

        rows_html: List[str] = []
        for row in key_rows:
            rows_html.append(
                """
                <tr>
                  <td>{display}&hellip;</td>
                  <td>{created}</td>
                  <td>{last_used}</td>
                  <td>
                    <form method="post" action="/api-keys/revoke">
                      {csrf_field}
                      <input type="hidden" name="key_id" value="{key_id}" />
                      <button type="submit" class="secondary" onclick="return confirm('Are you sure you want to revoke this API key?')"{disabled}>Revoke</button>
                    </form>
                  </td>
                </tr>
                """.format(
                    display=html.escape(row["prefix"]),
                    created=html.escape(row["created"]),
                    last_used=html.escape(row["last_used"]),
                    key_id=html.escape(row["id"], quote=True),
                    disabled=disabled_attr,
                    csrf_field=csrf_field,
                )
            )

        if not rows_html:
            rows_html.append(
                """
                <tr>
                  <td colspan="4">No API keys yet</td>
                </tr>
                """
            )

        settings_notice = ""
        if not require_key:
            settings_notice = (
                "<p class=\"help-text\">Enable API authentication in <a href=\"/settings\">Settings</a> before generating keys.</p>"
            )

        top_bar_html = fallback_top_bar_html("/api-keys")
        html_content = f"""
    <!doctype html>
    <html>
    <head>
      <meta charset=\"utf-8\" />
      <title>API Keys</title>
      <style>
        body {{ font-family: system-ui, sans-serif; padding: 24px; max-width: 1400px; margin: 0 auto; }}
        .top-bar {{ display: flex; align-items: center; justify-content: space-between; gap: 16px; flex-wrap: wrap; margin-bottom: 24px; }}
        .brand {{ font-size: 32px; font-weight: bold; margin: 0; text-decoration: none; display: inline-flex; align-items: center; gap: 2px; color: #000; }}
        .brand:focus, .brand:hover {{ text-decoration: none; color: #000; }}
        .brand .ff {{ color: #28a745; }}
        .brand .api {{ color: #000; }}
        .main-nav {{ margin: 0; margin-left: auto; display: flex; gap: 12px; flex-wrap: wrap; justify-content: flex-end; }}
        .main-nav a {{ padding: 8px 14px; border-radius: 6px; background: #e2e8f0; color: #6b7280; text-decoration: none; font-weight: 600; transition: background 0.15s ease, color 0.15s ease; }}
        .main-nav a:hover {{ background: #d1d5db; color: #000; }}
        .main-nav a.active {{ background: #28a745; color: #fff; }}
        h2 {{ margin-top: 32px; }}
        section {{ background: #f7f9fc; padding: 20px; border-radius: 8px; box-shadow: 0 1px 2px rgba(0,0,0,0.08); margin-bottom: 24px; }}
        form {{ margin-top: 12px; }}
        label {{ display: block; font-weight: 600; margin-bottom: 6px; }}
        input {{ padding: 10px; font-size: 14px; border: 1px solid #ccd5e0; border-radius: 4px; width: 100%; box-sizing: border-box; }}
        button {{ padding: 10px 16px; background: #28a745; color: #fff; border: none; border-radius: 4px; font-size: 14px; cursor: pointer; }}
        button:hover {{ background: #1f7a34; }}
        button.secondary {{ background: #9aa5b1; }}
        button.secondary:hover {{ background: #7c8794; }}
        .alert {{ padding: 12px; border-radius: 4px; margin-bottom: 16px; font-size: 14px; }}
        .alert.success {{ background: #e8f5e9; color: #256029; border: 1px solid #c8e6c9; }}
        .alert.error {{ background: #fdecea; color: #b3261e; border: 1px solid #f7c6c4; }}
        .api-card {{ background: #fff; padding: 16px; border-radius: 8px; box-shadow: inset 0 0 0 1px #e1e7ef; display: flex; flex-direction: column; gap: 12px; }}
        .api-card h3 {{ margin: 0; font-size: 16px; color: #1f2937; }}
        .api-card-header {{ display: flex; align-items: center; justify-content: space-between; }}
        .api-card p {{ margin: 0; font-size: 14px; color: #334155; }}
        .api-card form {{ margin-top: 0; display: flex; flex-direction: column; gap: 12px; }}
        .api-card button {{ width: fit-content; }}
        .api-card.is-disabled {{ opacity: 0.5; }}
        .status-pill {{ display: inline-flex; align-items: center; gap: 6px; padding: 6px 10px; background: #e2e8f0; color: #1f2937; border-radius: 999px; font-weight: 600; width: fit-content; }}
        .status-pill.enabled {{ background: #e8f5e9; color: #256029; }}
        .status-pill.disabled {{ background: #fdecea; color: #b3261e; }}
        .help-text {{ font-size: 13px; color: #526079; }}
        table {{ width: 100%; border-collapse: collapse; }}
        th, td {{ padding: 10px 12px; border-bottom: 1px solid #e5edf6; font-size: 14px; text-align: left; }}
        th {{ color: #1f2937; }}
        code {{ background: #0f172a; color: #e2e8f0; padding: 6px 10px; border-radius: 4px; display: inline-block; font-size: 13px; }}
        #processingIndicator {{ display: none; position: fixed; inset: 0; background: rgba(15, 23, 42, 0.35); color: #f8fafc; font-size: 16px; font-weight: 600; align-items: center; justify-content: center; z-index: 9999; gap: 8px; }}
        #processingIndicator .spinner {{ width: 18px; height: 18px; border-radius: 50%; border: 2px solid rgba(248, 250, 252, 0.45); border-top-color: #f8fafc; animation: spin 0.8s linear infinite; }}
        @keyframes spin {{ to {{ transform: rotate(360deg); }} }}
      </style>
    </head>
    <body>
{top_bar_html}
      {alerts_html}

      <section>
        <h2>API Keys</h2>
        <div class="api-card keys-card{disabled_class}">
          <div class="api-card-header">
            <h3>Authentication status</h3>
            <span class="status-pill {status_class}">{html.escape(status_text)}</span>
          </div>
          <p>{html.escape(note_text)}</p>
          {settings_notice}
          <form method="post" action="/api-keys/generate">
            {csrf_field}
            <button type="submit"{disabled_attr}>Generate new key</button>
          </form>
          <table>
            <thead>
              <tr><th>Key</th><th>Created</th><th>Last used</th><th></th></tr>
            </thead>
            <tbody>
              {''.join(rows_html)}
            </tbody>
          </table>
        </div>
      </section>
      <div id="processingIndicator">Processing... <span class="spinner"></span></div>
      <script>
        document.addEventListener('DOMContentLoaded', function () {{
          const indicator = document.getElementById('processingIndicator');
          if (indicator) {{
            document.querySelectorAll('form').forEach(function (form) {{
              form.addEventListener('submit', function () {{
                indicator.style.display = 'flex';
              }});
            }});
          }}

          document.querySelectorAll('input[type="file"]').forEach(function (input) {{
            input.addEventListener('change', function (event) {{
              const file = event.target.files && event.target.files[0];
              if (!file) {{
                return;
              }}
              const maxSize = 1024 * 1024 * 1024; // 1GB
              if (file.size > maxSize) {{
                alert('File too large');
                event.target.value = '';
              }}
            }});
          }});
        }});
      </script>
    </body>
    </html>
    """
        return HTMLResponse(html_content, status_code=status_code)

    context = {
        "request": request,
        "title": "API Keys",
        "body_class": "api-keys-page",
        **nav_context("/api-keys"),
        "message": message,
        "error": error,
        "new_key": new_key,
        "require_key": require_key,
        "status_text": status_text,
        "status_class": status_class,
        "note_text": note_text,
        "keys": key_rows,
        "csrf_field": csrf_field,
    }
    return templates.TemplateResponse(
        "api_keys.html", context, status_code=status_code
    )


REQUEST_ID_CTX: ContextVar[Optional[str]] = ContextVar("request_id", default=None)


def cleanup_old_jobs(max_age_seconds: int = 3600, max_total_jobs: int = 1000) -> None:
    cutoff = time.time() - max_age_seconds
    with JOBS_LOCK:
        to_remove: List[str] = []
        for job_id, data in list(JOBS.items()):
            created = data.get("created")
            status = data.get("status")
            if created is None:
                to_remove.append(job_id)
                continue
            if status in {"finished", "failed"} and created < cutoff:
                to_remove.append(job_id)
        for job_id in to_remove:
            JOBS.pop(job_id, None)

        if max_total_jobs > 0 and len(JOBS) > max_total_jobs:
            finished_jobs = sorted(
                (
                    (job_id, data.get("created", 0.0))
                    for job_id, data in JOBS.items()
                    if data.get("status") in {"finished", "failed"}
                ),
                key=lambda item: item[1] or 0.0,
            )
            excess = len(JOBS) - max_total_jobs
            for job_id, _ in finished_jobs:
                if excess <= 0:
                    break
                JOBS.pop(job_id, None)
                excess -= 1


class JobProgressReporter:
    def __init__(self, job_id: str) -> None:
        self.job_id = job_id

    def update(self, percent: float, message: str, detail: Optional[str] = None) -> None:
        clamped = max(0, min(100, int(percent)))
        now = time.time()
        with JOBS_LOCK:
            data = JOBS.get(self.job_id)
            if not data or data.get("status") not in {"queued", "processing"}:
                return
            updated = dict(data)
            updated["progress"] = clamped
            updated["message"] = message
            if detail is not None:
                updated["detail"] = detail
            history = list(updated.get("history", []))
            history.append({"timestamp": now, "progress": clamped, "message": message})
            if len(history) > JOB_HISTORY_LIMIT:
                history = history[-JOB_HISTORY_LIMIT:]
            updated["history"] = history
            updated["updated"] = now
            JOBS[self.job_id] = updated


class FFmpegProgressParser:
    _TIME_PATTERN = re.compile(r"time=(\d+):(\d+):(\d+(?:\.\d+)?)")

    def __init__(
        self,
        total_seconds: float,
        reporter: JobProgressReporter,
        stage_message: str,
    ) -> None:
        self._total = max(total_seconds, 0.001)
        self._reporter = reporter
        self._stage_message = stage_message
        self._last_percent = -1.0

    def __call__(self, line: str) -> None:
        match = self._TIME_PATTERN.search(line)
        if not match:
            return
        hours, minutes, seconds = match.groups()
        try:
            elapsed = (
                int(hours) * 3600
                + int(minutes) * 60
                + float(seconds)
            )
        except ValueError:
            return
        percent = min(99.0, (elapsed / self._total) * 100.0)
        if percent <= self._last_percent + 0.5:
            return
        self._last_percent = percent
        self._reporter.update(percent, self._stage_message, detail=line.strip())


class MetricsTracker:
    def __init__(self) -> None:
        self._lock = threading.Lock()
        self._per_endpoint: Dict[str, Dict[str, float]] = defaultdict(
            lambda: {"success": 0, "failure": 0, "total_duration": 0.0}
        )
        self._error_counts: Counter[str] = Counter()
        self._recent_outcomes: deque[bool] = deque(maxlen=100)
        self._operation_history: deque[Dict[str, float]] = deque(maxlen=200)
        self._current_requests = 0
        self._max_queue_depth = 0
        self._total_wait_time = 0.0
        self._wait_samples = 0

    def reset(self) -> None:
        with self._lock:
            self._per_endpoint.clear()
            self._error_counts.clear()
            self._recent_outcomes.clear()
            self._operation_history.clear()
            self._current_requests = 0
            self._max_queue_depth = 0
            self._total_wait_time = 0.0
            self._wait_samples = 0

    def request_started(self) -> None:
        with self._lock:
            self._current_requests += 1
            if self._current_requests > self._max_queue_depth:
                self._max_queue_depth = self._current_requests

    def request_finished(
        self,
        path: str,
        status_code: int,
        duration: float,
        wait_time: float,
        error_key: Optional[str] = None,
    ) -> None:
        success = 200 <= status_code < 400
        with self._lock:
            stats = self._per_endpoint[path]
            if success:
                stats["success"] += 1
            else:
                stats["failure"] += 1
            stats["total_duration"] += duration
            self._recent_outcomes.append(success)
            self._operation_history.append(
                {
                    "timestamp": time.time(),
                    "path": path,
                    "status": status_code,
                    "duration": duration,
                }
            )
            self._total_wait_time += max(wait_time, 0.0)
            self._wait_samples += 1
            if not success:
                key = error_key or str(status_code)
                self._error_counts[key] += 1

    def request_completed(self) -> None:
        with self._lock:
            if self._current_requests > 0:
                self._current_requests -= 1

    def snapshot(self) -> Dict[str, object]:
        with self._lock:
            per_endpoint: Dict[str, Dict[str, object]] = {}
            for path, stats in self._per_endpoint.items():
                total_calls = stats["success"] + stats["failure"]
                avg_duration = (
                    stats["total_duration"] / total_calls if total_calls else 0.0
                )
                success_rate = (
                    stats["success"] / total_calls if total_calls else 0.0
                )
                per_endpoint[path] = {
                    "success": int(stats["success"]),
                    "failure": int(stats["failure"]),
                    "total": int(total_calls),
                    "avg_duration_ms": avg_duration * 1000.0,
                    "success_rate": success_rate,
                }

            total_recent = len(self._recent_outcomes)
            recent_successes = sum(1 for outcome in self._recent_outcomes if outcome)
            queue_avg_wait = (
                (self._total_wait_time / self._wait_samples)
                if self._wait_samples
                else 0.0
            )

            return {
                "per_endpoint": per_endpoint,
                "errors": dict(self._error_counts),
                "queue": {
                    "current": self._current_requests,
                    "max": self._max_queue_depth,
                    "avg_wait_ms": queue_avg_wait * 1000.0,
                },
                "recent": {
                    "window": total_recent,
                    "successes": recent_successes,
                    "failures": total_recent - recent_successes,
                    "success_rate": (
                        recent_successes / total_recent if total_recent else None
                    ),
                },
                "history": list(self._operation_history),
            }


METRICS = MetricsTracker()

# Mount static /files
app.mount("/files", StaticFiles(directory=str(PUBLIC_DIR)), name="files")


@app.middleware("http")
async def metrics_middleware(request, call_next):
    path = request.url.path
    arrival = time.perf_counter()
    request_id = request.headers.get("X-Request-ID") or uuid4().hex
    token = REQUEST_ID_CTX.set(request_id)
    bind_contextvars(request_id=request_id)
    METRICS.request_started()

    identifier = "unknown"
    if request.client:
        identifier = request.client.host or "unknown"

    if requires_api_key(request):
        client_host = request.client.host if request.client else None
        if not API_WHITELIST.is_allowed(client_host):
            METRICS.request_finished(path, 403, 0.0, 0.0, "ip_not_whitelisted")
            response = JSONResponse(
                {
                    "error": "ip_not_whitelisted",
                    "detail": "Client IP address is not permitted",
                },
                status_code=403,
            )
            response.headers["X-Request-ID"] = request_id
            return response
        provided_key = request.headers.get("X-API-Key") or request.query_params.get("api_key")
        if not provided_key:
            METRICS.request_finished(path, 401, 0.0, 0.0, "missing_api_key")
            response = JSONResponse(
                {"error": "api_key_required", "detail": "Valid API key is required"},
                status_code=401,
            )
            response.headers["X-Request-ID"] = request_id
            return response
        if not API_KEYS.verify(provided_key):
            METRICS.request_finished(path, 401, 0.0, 0.0, "invalid_api_key")
            response = JSONResponse(
                {"error": "api_key_invalid", "detail": "Supplied API key is not recognized"},
                status_code=401,
            )
            response.headers["X-Request-ID"] = request_id
            return response

    wait_time = 0.0
    processing_start: Optional[float] = None
    try:
        if not RATE_LIMITER.check(identifier):
            METRICS.request_finished(path, 429, 0.0, wait_time, "rate_limited")
            response = PlainTextResponse("Too Many Requests", status_code=429)
            response.headers["X-Request-ID"] = request_id
            return response

        processing_start = time.perf_counter()
        wait_time = processing_start - arrival
        response = await call_next(request)
        duration = time.perf_counter() - processing_start
        METRICS.request_finished(path, response.status_code, duration, wait_time)
        response.headers.setdefault("X-Request-ID", request_id)
        return response
    except HTTPException as exc:
        now = time.perf_counter()
        duration = now - processing_start if processing_start is not None else 0.0
        detail = exc.detail if isinstance(exc.detail, str) else exc.__class__.__name__
        headers = dict(exc.headers or {})
        headers.setdefault("X-Request-ID", request_id)
        exc.headers = headers
        METRICS.request_finished(path, exc.status_code, duration, wait_time, detail)
        raise
    except Exception as exc:
        now = time.perf_counter()
        duration = now - processing_start if processing_start is not None else 0.0
        METRICS.request_finished(path, 500, duration, wait_time, exc.__class__.__name__)
        raise
    finally:
        METRICS.request_completed()
        clear_contextvars()
        REQUEST_ID_CTX.reset(token)


@app.middleware("http")
async def csrf_middleware(request: Request, call_next):
    content_type = request.headers.get("content-type", "")
    content_type = content_type.split(";", 1)[0].strip().lower()
    should_validate = (
        request.method in {"POST", "PUT", "PATCH", "DELETE"}
        and content_type == "application/x-www-form-urlencoded"
    )
    if should_validate:
        body_bytes = await request.body()
        parsed = parse_qs(body_bytes.decode("utf-8")) if body_bytes else {}
        token_list = parsed.get("csrf_token")
        token = token_list[0] if token_list else None
        cookie_token = request.cookies.get(csrf_protect.cookie_name)
        try:
            csrf_protect.validate_csrf(token, cookie_token)
        except CsrfProtectException as exc:
            return JSONResponse({"detail": exc.message}, status_code=exc.status_code)

        async def receive():
            return {"type": "http.request", "body": body_bytes, "more_body": False}

        request._receive = receive
    response = await call_next(request)
    token_to_set = getattr(request.state, "_csrf_token_to_set", None)
    if token_to_set:
        csrf_protect.set_csrf_cookie(response, token_to_set)
    elif not request.cookies.get(csrf_protect.cookie_name):
        csrf_protect.set_csrf_cookie(response, csrf_protect.generate_csrf())
    return response


@app.middleware("http")
async def security_headers_middleware(request, call_next):
    response = await call_next(request)
    response.headers.setdefault(
        "Content-Security-Policy",
        "default-src 'self'; style-src 'self' 'unsafe-inline'; script-src 'self' 'unsafe-inline'; img-src 'self' data:",
    )
    response.headers.setdefault("X-Content-Type-Options", "nosniff")
    response.headers.setdefault("X-Frame-Options", "DENY")
    return response


# Setup logging to file
import logging
import sys

# Force unbuffered output when supported
try:
    sys.stdout.reconfigure(line_buffering=True)
    sys.stderr.reconfigure(line_buffering=True)
except (AttributeError, io.UnsupportedOperation):
    # Some deployment targets (e.g. WSGI, Windows) don't expose reconfigure
    pass

# Create file handler with line buffering to avoid manual flush storms
file_stream = open(APP_LOG_FILE, "a", encoding="utf-8", buffering=1)
atexit.register(file_stream.close)


class RequestIdFilter(logging.Filter):
    def filter(self, record: logging.LogRecord) -> bool:  # pragma: no cover - logging infrastructure
        record.request_id = REQUEST_ID_CTX.get(None) or "-"
        return True


log_format = '%(asctime)s - %(name)s - %(levelname)s - [%(request_id)s] %(message)s'
request_id_filter = RequestIdFilter()

file_handler = logging.StreamHandler(file_stream)
file_handler.setLevel(logging.INFO)
file_handler.addFilter(request_id_filter)
file_handler.setFormatter(logging.Formatter(log_format))

# Create console handler
console_handler = logging.StreamHandler(sys.stdout)
console_handler.setLevel(logging.INFO)
console_handler.addFilter(request_id_filter)
console_handler.setFormatter(logging.Formatter(log_format))

# Configure root logger to catch everything (including uvicorn)
logging.basicConfig(
    level=logging.INFO,
    handlers=[file_handler, console_handler]
)

logger = logging.getLogger("ffapi")

if structlog is not None:  # pragma: no branch - configuration depends on availability
    structlog.configure(
        processors=[
            structlog.contextvars.merge_contextvars,
            structlog.processors.add_log_level,
            structlog.processors.StackInfoRenderer(),
            structlog.processors.format_exc_info,
            structlog.processors.TimeStamper(fmt="iso", utc=True),
            structlog.processors.JSONRenderer(),
        ],
        wrapper_class=structlog.make_filtering_bound_logger(logging.INFO),
        context_class=dict,
        logger_factory=structlog.PrintLoggerFactory(),
        cache_logger_on_first_use=False,
    )
    struct_logger = structlog.get_logger("ffapi")
else:
    class _FallbackStructLogger:
        def __init__(self, base_logger: logging.Logger) -> None:
            self._logger = base_logger

        def info(self, event: str, **context: Any) -> None:
            self._logger.info("%s %s", event, context)

        def error(self, event: str, **context: Any) -> None:
            self._logger.error("%s %s", event, context)

    struct_logger = _FallbackStructLogger(logger)

# Also capture uvicorn logs
uvicorn_logger = logging.getLogger("uvicorn")
uvicorn_logger.addHandler(file_handler)
uvicorn_access = logging.getLogger("uvicorn.access")
uvicorn_access.addHandler(file_handler)

# Log startup
logger.info("="*60)
logger.info("FFAPI Ultimate starting...")
logger.info(f"PUBLIC_DIR: {PUBLIC_DIR}")
logger.info(f"WORK_DIR: {WORK_DIR}")
logger.info(f"LOGS_DIR: {LOGS_DIR}")
logger.info(f"RETENTION_DAYS: {RETENTION_DAYS}")
logger.info(f"PUBLIC_BASE_URL: {PUBLIC_BASE_URL or 'Not set'}")
logger.info("="*60)

# Startup event to log when server is ready
@app.on_event("startup")
async def startup_event():
    logger.info("FastAPI server is ready to accept requests")
    log_gpu_status()
    try:
        cleanup_old_public()
    except Exception as exc:
        logger.warning("Initial public cleanup failed: %s", exc)
    if PUBLIC_CLEANUP_INTERVAL_SECONDS > 0:
        asyncio.create_task(_periodic_public_cleanup())
        asyncio.create_task(_periodic_jobs_cleanup())
    asyncio.create_task(_periodic_session_cleanup())
    asyncio.create_task(_periodic_rate_limiter_cleanup())
    if PROBE_CACHE_TTL > 0:
        asyncio.create_task(_periodic_cache_cleanup())
    _flush_logs()


def _rand(n=8):
    import random, string
    return "".join(random.choices(string.digits, k=n))


def _flush_logs():
    """Force flush all log handlers."""
    for handler in logging.getLogger().handlers:
        handler.flush()


def tail_file(filepath: Path, num_lines: int = 1000) -> str:
    try:
        size = filepath.stat().st_size
    except FileNotFoundError:
        return ""
    except Exception as exc:
        logger.warning("Failed to stat log file %s: %s", filepath, exc)
        return "Error reading log file"

    if size <= 10 * 1024 * 1024:  # 10MB
        try:
            with filepath.open("r", encoding="utf-8", errors="ignore") as handle:
                limited = deque(handle, maxlen=num_lines)
            return "".join(limited) if limited else ""
        except Exception as exc:
            logger.warning("Failed to read log file %s: %s", filepath, exc)
            return "Error reading log file"

    # Large file: read from the end in blocks
    block_size = 8192
    blocks: List[bytes] = []
    bytes_to_read = size
    lines_found = 0
    try:
        with filepath.open("rb") as handle:
            while bytes_to_read > 0 and lines_found <= num_lines:
                read_size = block_size if bytes_to_read > block_size else bytes_to_read
                handle.seek(bytes_to_read - read_size)
                data = handle.read(read_size)
                if not data:
                    break
                blocks.append(data)
                bytes_to_read -= read_size
                lines_found += data.count(b"\n")
    except Exception as exc:
        logger.warning("Failed to stream log file %s: %s", filepath, exc)
        return "Error reading log file"

    text = b"".join(reversed(blocks)).decode("utf-8", errors="ignore")
    return "\n".join(text.splitlines()[-num_lines:])


def check_disk_space(path: Path, required_mb: int = MIN_FREE_SPACE_MB) -> None:
    target = path if path.exists() else path.parent
    target.mkdir(parents=True, exist_ok=True)
    stat = shutil.disk_usage(target)
    available_mb = stat.free / (1024 * 1024)
    if available_mb < required_mb:
        logger.warning(
            "Insufficient disk space at %s: %.1f MB available, %d MB required",
            target,
            available_mb,
            required_mb,
        )
        _flush_logs()
        raise HTTPException(status_code=507, detail="Insufficient disk space")


def disk_snapshot() -> Dict[str, Dict[str, float]]:
    snapshot: Dict[str, Dict[str, float]] = {}
    targets = {
        "public": PUBLIC_DIR,
        "work": WORK_DIR,
        "logs": LOGS_DIR,
    }
    for name, target in targets.items():
        try:
            usage = shutil.disk_usage(target)
            snapshot[name] = {
                "total_mb": usage.total / (1024 * 1024),
                "used_mb": usage.used / (1024 * 1024),
                "available_mb": usage.free / (1024 * 1024),
            }
        except FileNotFoundError:
            snapshot[name] = {"error": "not_found"}
        except Exception as exc:
            snapshot[name] = {"error": str(exc)}
    return snapshot


def memory_snapshot() -> Dict[str, Optional[float]]:
    rss_bytes: Optional[float] = None
    try:
        import resource

        usage = resource.getrusage(resource.RUSAGE_SELF)
        rss_bytes = float(usage.ru_maxrss)
        if sys.platform != "darwin":
            rss_bytes *= 1024.0
    except Exception:
        rss_bytes = None

    total_bytes: Optional[float] = None
    available_bytes: Optional[float] = None
    try:
        with open("/proc/meminfo", "r", encoding="utf-8") as handle:
            values = {}
            for line in handle:
                if ":" not in line:
                    continue
                key, rest = line.split(":", 1)
                values[key.strip()] = rest.strip()
        if "MemTotal" in values:
            total_bytes = float(values["MemTotal"].split()[0]) * 1024.0
        if "MemAvailable" in values:
            available_bytes = float(values["MemAvailable"].split()[0]) * 1024.0
        elif "MemFree" in values:
            available_bytes = float(values["MemFree"].split()[0]) * 1024.0
    except Exception:
        pass

    def to_mb(value: Optional[float]) -> Optional[float]:
        return (value / (1024.0 * 1024.0)) if value is not None else None

    return {
        "rss_mb": to_mb(rss_bytes),
        "total_mb": to_mb(total_bytes),
        "available_mb": to_mb(available_bytes),
    }


def ffmpeg_snapshot() -> Dict[str, Optional[str]]:
    global _FFMPEG_VERSION_CACHE
    if _FFMPEG_VERSION_CACHE is not None:
        return dict(_FFMPEG_VERSION_CACHE)
    try:
        result = subprocess.run(
            ["ffmpeg", "-version"], capture_output=True, text=True, timeout=5
        )
        available = result.returncode == 0
        version_line = (result.stdout or "").splitlines()[0] if available else ""
        error = None if available else (result.stderr or "Unknown failure")
    except Exception as exc:
        available = False
        version_line = ""
        error = str(exc)
    snapshot = {"available": available, "version": version_line, "error": error}
    _FFMPEG_VERSION_CACHE = dict(snapshot)
    return snapshot


def safe_path_check(base: Path, rel: str) -> Path:
    try:
        target = (base / rel).resolve()
    except Exception as exc:
        logger.warning("Invalid path provided for %s: %s", base, rel)
        _flush_logs()
        raise HTTPException(status_code=400, detail="Invalid path") from exc
    if target == base:
        return target
    if base not in target.parents:
        logger.warning("Blocked path traversal attempt: %s -> %s", rel, target)
        _flush_logs()
        raise HTTPException(status_code=403, detail="Access denied")
    return target


async def stream_upload_to_path(upload: UploadFile, dest: Path) -> int:
    await upload.seek(0)
    total = 0
    try:
        header_value = upload.headers.get("content-length") if upload.headers else None
    except AttributeError:
        header_value = None
    if header_value:
        try:
            declared_length = int(header_value)
        except (TypeError, ValueError):
            logger.warning("Invalid content-length header on upload %s: %s", upload.filename, header_value)
        else:
            if declared_length > MAX_FILE_SIZE_BYTES:
                logger.warning(
                    "Upload %s declared size %s exceeds max bytes %s",
                    upload.filename,
                    declared_length,
                    MAX_FILE_SIZE_BYTES,
                )
                raise HTTPException(status_code=413, detail="File too large")
    try:
        with dest.open("wb") as buffer:
            while chunk := await upload.read(UPLOAD_CHUNK_SIZE):
                total += len(chunk)
                if total > MAX_FILE_SIZE_BYTES:
                    logger.warning("Upload exceeded max size: %s", upload.filename)
                    _flush_logs()
                    raise HTTPException(status_code=413, detail="File too large")
                buffer.write(chunk)
    except HTTPException:
        if dest.exists():
            try:
                dest.unlink()
            except Exception as exc:
                logger.warning("Failed cleaning partial upload %s: %s", dest, exc)
        raise
    except Exception as exc:
        if dest.exists():
            try:
                dest.unlink()
            except Exception as cleanup_exc:
                logger.warning("Failed removing incomplete upload %s: %s", dest, cleanup_exc)
        logger.error("Failed to persist upload %s: %s", upload.filename, exc)
        _flush_logs()
        raise HTTPException(status_code=500, detail="Failed to save upload") from exc
    return total


def ensure_upload_type(upload: UploadFile, expected_prefix: str, field: str) -> None:
    content_type = (upload.content_type or "").lower()
    if not content_type.startswith(expected_prefix):
        logger.warning(
            "%s upload rejected due to invalid content-type: %s",
            field,
            content_type or "unknown",
        )
        raise HTTPException(
            status_code=400,
            detail=f"{field} must be {expected_prefix}*, got {content_type or 'unknown'}",
        )


def format_file_size(num_bytes: int) -> str:
    units = ["B", "KB", "MB", "GB", "TB"]
    value = float(num_bytes)
    for unit in units:
        if value < 1024.0 or unit == units[-1]:
            return f"{value:.2f} {unit}"
        value /= 1024.0
    return f"{num_bytes} B"


def format_duration(seconds: float) -> str:
    return f"{seconds:.2f}s"


async def run_ffmpeg_with_timeout(
    cmd: List[str],
    log_handle,
    *,
    progress_parser: Optional[Callable[[str], None]] = None,
) -> int:
    """Run FFmpeg asynchronously without blocking the event loop."""

    async def _pump_stream(stream: Optional[asyncio.StreamReader], *, parse_progress: bool) -> None:
        if stream is None:
            return
        try:
            async for raw_line in stream:
                if not raw_line:
                    continue
                line = raw_line.decode("utf-8", errors="ignore")
                try:
                    if hasattr(log_handle, "write"):
                        log_handle.write(line)
                        if hasattr(log_handle, "flush"):
                            log_handle.flush()
                except Exception:
                    pass
                if parse_progress and progress_parser is not None:
                    try:
                        progress_parser(line)
                    except Exception:
                        pass
        except asyncio.CancelledError:
            raise
        except Exception:
            pass

    async def _run_with_asyncio_process() -> int:
        stdout_task = asyncio.create_task(_pump_stream(proc.stdout, parse_progress=False))
        stderr_task = asyncio.create_task(_pump_stream(proc.stderr, parse_progress=True))
        pump_tasks = [t for t in (stdout_task, stderr_task) if t is not None]

        try:
            return_code = await asyncio.wait_for(proc.wait(), timeout=FFMPEG_TIMEOUT_SECONDS)
            if pump_tasks:
                try:
                    await asyncio.wait_for(asyncio.gather(*pump_tasks), timeout=5)
                except asyncio.TimeoutError:
                    for task in pump_tasks:
                        task.cancel()
                    for task in pump_tasks:
                        try:
                            await task
                        except (asyncio.CancelledError, Exception):
                            pass
            return return_code
        except asyncio.TimeoutError:
            proc.terminate()
            try:
                await asyncio.wait_for(proc.wait(), timeout=5)
            except asyncio.TimeoutError:
                proc.kill()
                try:
                    await asyncio.wait_for(proc.wait(), timeout=1)
                except asyncio.TimeoutError:
<<<<<<< HEAD
                    pass
            for task in pump_tasks:
                task.cancel()
            for task in pump_tasks:
                try:
                    await task
                except (asyncio.CancelledError, Exception):
                    pass
            logger.warning("FFmpeg timed out after %s seconds: %s", FFMPEG_TIMEOUT_SECONDS, cmd)
            _flush_logs()
            raise HTTPException(status_code=504, detail="Processing timeout")
        except Exception:
            for task in pump_tasks:
                task.cancel()
            for task in pump_tasks:
                try:
                    await task
                except (asyncio.CancelledError, Exception):
                    pass
            raise

    async def _run_with_subprocess_fallback(launch_error: Optional[Exception] = None) -> int:
        try:
            proc_sync = await asyncio.to_thread(
                subprocess.Popen,
                cmd,
                stdin=subprocess.DEVNULL,
                stdout=log_handle if hasattr(log_handle, "write") else subprocess.PIPE,
                stderr=subprocess.PIPE,
                text=True,
                encoding="utf-8",
                errors="ignore",
                bufsize=1,
            )
        except Exception as exc:  # pragma: no cover - defensive fallback
            logger.error("Failed to launch ffmpeg command %s: %s", cmd, exc)
            _flush_logs()
            if launch_error is not None:
                raise HTTPException(status_code=500, detail="Failed to start ffmpeg") from launch_error
            raise HTTPException(status_code=500, detail="Failed to start ffmpeg") from exc

=======
                    pass
            for task in pump_tasks:
                task.cancel()
            for task in pump_tasks:
                try:
                    await task
                except (asyncio.CancelledError, Exception):
                    pass
            logger.warning("FFmpeg timed out after %s seconds: %s", FFMPEG_TIMEOUT_SECONDS, cmd)
            _flush_logs()
            raise HTTPException(status_code=504, detail="Processing timeout")
        except Exception:
            for task in pump_tasks:
                task.cancel()
            for task in pump_tasks:
                try:
                    await task
                except (asyncio.CancelledError, Exception):
                    pass
            raise

    async def _run_with_subprocess_fallback(launch_error: Optional[Exception] = None) -> int:
        try:
            proc_sync = await asyncio.to_thread(
                subprocess.Popen,
                cmd,
                stdin=subprocess.DEVNULL,
                stdout=log_handle if hasattr(log_handle, "write") else subprocess.PIPE,
                stderr=subprocess.PIPE,
                text=True,
                encoding="utf-8",
                errors="ignore",
                bufsize=1,
            )
        except Exception as exc:  # pragma: no cover - defensive fallback
            logger.error("Failed to launch ffmpeg command %s: %s", cmd, exc)
            _flush_logs()
            if launch_error is not None:
                raise HTTPException(status_code=500, detail="Failed to start ffmpeg") from launch_error
            raise HTTPException(status_code=500, detail="Failed to start ffmpeg") from exc

>>>>>>> c00dbe8a
        reader_thread: Optional[threading.Thread] = None
        if proc_sync.stderr is not None:

            def _reader() -> None:
                try:
                    for line in proc_sync.stderr:
                        try:
                            if hasattr(log_handle, "write"):
                                log_handle.write(line)
                                if hasattr(log_handle, "flush"):
                                    log_handle.flush()
                        except Exception:
                            pass
                        if progress_parser is not None:
                            try:
                                progress_parser(line)
                            except Exception:
                                pass
                finally:
                    try:
                        proc_sync.stderr.close()
                    except Exception:
                        pass

            reader_thread = threading.Thread(target=_reader, daemon=True)
            reader_thread.start()

        loop = asyncio.get_running_loop()

        try:
            return_code = await loop.run_in_executor(
                None,
                lambda: proc_sync.wait(timeout=FFMPEG_TIMEOUT_SECONDS),
            )
            return return_code
        except subprocess.TimeoutExpired:
            proc_sync.terminate()
            try:
                await asyncio.wait_for(
                    loop.run_in_executor(None, lambda: proc_sync.wait(timeout=5)),
                    timeout=5,
                )
            except (asyncio.TimeoutError, subprocess.TimeoutExpired):
                proc_sync.kill()
                try:
                    await asyncio.wait_for(
                        loop.run_in_executor(None, lambda: proc_sync.wait(timeout=1)),
                        timeout=1,
                    )
                except (asyncio.TimeoutError, subprocess.TimeoutExpired):
                    pass
            logger.warning("FFmpeg timed out after %s seconds: %s", FFMPEG_TIMEOUT_SECONDS, cmd)
            _flush_logs()
            raise HTTPException(status_code=504, detail="Processing timeout")
        finally:
            if reader_thread is not None:
                reader_thread.join(timeout=1)

        return 0

    try:
        proc = await asyncio.create_subprocess_exec(
            *cmd,
            stdin=asyncio.subprocess.DEVNULL,
            stdout=asyncio.subprocess.PIPE,
            stderr=asyncio.subprocess.PIPE,
        )
    except AttributeError as attr_error:
        return await _run_with_subprocess_fallback(attr_error)
    except Exception as exc:
        logger.error("Failed to launch ffmpeg command %s: %s", cmd, exc)
        _flush_logs()
        raise HTTPException(status_code=500, detail="Failed to start ffmpeg") from exc
<<<<<<< HEAD

    return await _run_with_asyncio_process()
=======
>>>>>>> c00dbe8a

    return await _run_with_asyncio_process()

<<<<<<< HEAD
=======

>>>>>>> c00dbe8a
async def generate_video_thumbnail(video_path: Path) -> Optional[Path]:
    suffix = video_path.suffix.lower()
    if suffix not in VIDEO_THUMBNAIL_EXTENSIONS:
        return None
    thumb_dir = video_path.parent / THUMBNAIL_DIR_NAME
    try:
        thumb_dir.mkdir(parents=True, exist_ok=True)
    except Exception as exc:
        logger.debug("Unable to create thumbnail directory %s: %s", thumb_dir, exc)
        return None
    thumb_path = thumb_dir / f"{video_path.stem}.jpg"
    temp_log = WORK_DIR / f"thumb_{video_path.stem}.log"
    cmd = [
        "ffmpeg",
        "-y",
        "-i",
        str(video_path),
        "-ss",
        "00:00:01",
        "-frames:v",
        "1",
        "-vf",
        "scale=320:-1",
        str(thumb_path),
    ]
    try:
        with temp_log.open("w", encoding="utf-8", errors="ignore") as log_handle:
            code = await run_ffmpeg_with_timeout(cmd, log_handle)
    except HTTPException:
        if thumb_path.exists():
            try:
                thumb_path.unlink()
            except Exception as exc:
                logger.warning("Failed to remove thumbnail %s: %s", thumb_path, exc)
        return None
    finally:
        if temp_log.exists():
            try:
                temp_log.unlink()
            except Exception:
                pass
    if code != 0 or not thumb_path.exists():
        if thumb_path.exists():
            try:
                thumb_path.unlink()
            except Exception as exc:
                logger.warning("Failed to remove thumbnail %s: %s", thumb_path, exc)
        return None
    return thumb_path

def cleanup_old_public(days: Optional[float] = None, *, batch_size: Optional[int] = None) -> None:
    """Delete files older than specified days based on actual file modification time."""
    retention_days = RETENTION_DAYS if days is None else days
    if retention_days <= 0:
        return
    cutoff_timestamp = time.time() - (retention_days * 86400)

    remaining = None if batch_size is None or batch_size <= 0 else int(batch_size)
    deleted_count = 0
    for child in PUBLIC_DIR.iterdir():
        if remaining is not None and remaining <= 0:
            break
        if not child.is_dir():
            continue

        files_to_delete: List[Path] = []
        try:
            for file_path in child.iterdir():
                if remaining is not None and remaining <= 0:
                    break
                if not file_path.is_file():
                    continue
                try:
                    file_mtime = file_path.stat().st_mtime
                    if file_mtime < cutoff_timestamp:
                        files_to_delete.append(file_path)
                except Exception as exc:
                    logger.warning("Failed to inspect file %s: %s", file_path, exc)
        except Exception as exc:
            logger.warning("Failed to scan directory %s: %s", child, exc)
            continue

        for fp in files_to_delete:
            try:
                fp.unlink()
                deleted_count += 1
                if remaining is not None:
                    remaining -= 1
                    if remaining <= 0:
                        break
            except Exception as exc:
                logger.warning("Failed to delete expired file %s: %s", fp, exc)
        if remaining is not None and remaining <= 0:
            break

        try:
            if not any(child.iterdir()):
                child.rmdir()
        except Exception as exc:
            logger.warning("Failed to remove empty directory %s: %s", child, exc)
    
    if deleted_count > 0:
        logger.info(
            "Cleanup: deleted %s files older than %s days", deleted_count, retention_days
        )


async def _periodic_public_cleanup():
    """Periodically clean up expired files from the public directory."""
    try:
        # Stagger the first run so startup work can finish
        await asyncio.sleep(PUBLIC_CLEANUP_INTERVAL_SECONDS)
    except asyncio.CancelledError:
        raise
    while True:
        try:
            cleanup_old_public(batch_size=100)
        except asyncio.CancelledError:
            raise
        except Exception as exc:
            logger.warning("Periodic public cleanup failed: %s", exc)
        try:
            await asyncio.sleep(PUBLIC_CLEANUP_INTERVAL_SECONDS)
        except asyncio.CancelledError:
            raise


async def _periodic_jobs_cleanup():
    """Periodically purge completed jobs from the in-memory registry."""
    try:
        await asyncio.sleep(3600)
    except asyncio.CancelledError:
        raise
    while True:
        try:
            cleanup_old_jobs()
        except asyncio.CancelledError:
            raise
        except Exception as exc:
            logger.warning("Periodic jobs cleanup failed: %s", exc)
        try:
            await asyncio.sleep(3600)
        except asyncio.CancelledError:
            raise


async def _periodic_cache_cleanup():
    try:
        await asyncio.sleep(1800)
    except asyncio.CancelledError:
        raise
    while True:
        try:
            cutoff = time.time() - PROBE_CACHE_TTL
            expired: List[str] = []
            with PROBE_CACHE_LOCK:
                for key, (_, timestamp) in list(PROBE_CACHE.items()):
                    if timestamp < cutoff:
                        expired.append(key)
                for key in expired:
                    PROBE_CACHE.pop(key, None)
            if expired:
                logger.info("Cleaned %d expired probe cache entries", len(expired))
        except asyncio.CancelledError:
            raise
        except Exception as exc:
            logger.warning("Cache cleanup failed: %s", exc)
        try:
            await asyncio.sleep(1800)
        except asyncio.CancelledError:
            raise


async def _periodic_session_cleanup():
    """Periodically reap expired UI authentication sessions."""
    try:
        await asyncio.sleep(1800)
    except asyncio.CancelledError:
        raise
    while True:
        try:
            UI_AUTH.cleanup_expired_sessions()
        except asyncio.CancelledError:
            raise
        except Exception as exc:
            logger.warning("Session cleanup failed: %s", exc)
        try:
            await asyncio.sleep(1800)
        except asyncio.CancelledError:
            raise


async def _periodic_rate_limiter_cleanup():
    """Periodically purge stale identifiers from the rate limiter cache."""
    try:
        await asyncio.sleep(300)
    except asyncio.CancelledError:
        raise
    while True:
        try:
            RATE_LIMITER.cleanup_old_identifiers()
            LOGIN_RATE_LIMITER.cleanup_old_identifiers()
        except asyncio.CancelledError:
            raise
        except Exception as exc:
            logger.warning("Rate limiter cleanup failed: %s", exc)
        try:
            await asyncio.sleep(300)
        except asyncio.CancelledError:
            raise


async def publish_file(src: Path, ext: str, *, duration_ms: Optional[int] = None) -> Dict[str, str]:
    """Move a finished file into PUBLIC_DIR/YYYYMMDD/ and return URLs/paths.
       Uses shutil.move to be cross-device safe (works across Docker volumes/Windows)."""
    if not ext or not re.fullmatch(r"\.[A-Za-z0-9]+", ext):
        raise ValueError(f"Invalid file extension: {ext}")
    check_disk_space(PUBLIC_DIR)
    now = datetime.now(timezone.utc)
    day = now.strftime("%Y%m%d")
    folder = PUBLIC_DIR / day
    folder.mkdir(parents=True, exist_ok=True)
    check_disk_space(folder)
    name = now.strftime("%Y%m%d_%H%M%S_") + _rand() + ext
    dst = folder / name

    # Cross-device safe move
    shutil.move(str(src), str(dst))

    size_mb = dst.stat().st_size / (1024 * 1024)
    logger.info(f"Published file: {name} ({size_mb:.2f} MB)")
    struct_logger.info(
        "file_published",
        filename=name,
        size_mb=round(size_mb, 4),
        duration_ms=duration_ms,
    )

    thumbnail_rel: Optional[str] = None
    try:
        thumb_path = await generate_video_thumbnail(dst)
    except Exception as exc:  # pragma: no cover - defensive logging
        logger.debug("Thumbnail generation failed for %s: %s", dst, exc)
    else:
        if thumb_path:
            thumbnail_rel = f"/files/{day}/{THUMBNAIL_DIR_NAME}/{thumb_path.name}"

    rel = f"/files/{day}/{name}"
    url = f"{PUBLIC_BASE_URL.rstrip('/')}{rel}" if PUBLIC_BASE_URL else rel
    return {"dst": str(dst), "url": url, "rel": rel, "thumbnail": thumbnail_rel}


def save_log(log_path: Path, operation: str) -> None:
    """Save ffmpeg log to persistent logs directory."""
    if not log_path.exists():
        return
    check_disk_space(LOGS_DIR)
    now = datetime.now(timezone.utc)
    day = now.strftime("%Y%m%d")
    folder = LOGS_DIR / day
    folder.mkdir(parents=True, exist_ok=True)
    check_disk_space(folder)
    name = now.strftime("%Y%m%d_%H%M%S_") + _rand() + f"_{operation}.log"
    dst = folder / name
    try:
        shutil.copy2(str(log_path), str(dst))
    except Exception:
        pass


# ---------- pages ----------
@app.get("/", include_in_schema=False)
def root():
    return RedirectResponse(url="/downloads", status_code=302)


@app.get("/downloads", response_class=HTMLResponse)
def downloads(
    request: Request,
    page: int = Query(1, ge=1),
    page_size: int = Query(25, ge=1, le=100),
    q: str = "",
):
    redirect = ensure_dashboard_access(request)
    if redirect:
        return redirect

    search = q.strip()
    search_lower = search.lower()
    entries: List[Dict[str, Any]] = []
    for day in sorted(PUBLIC_DIR.iterdir(), reverse=True):
        if not day.is_dir():
            continue
        for file_path in sorted(day.iterdir(), reverse=True):
            if not file_path.is_file():
                continue
            name = file_path.name
            if search and search_lower not in name.lower() and search_lower not in day.name.lower():
                continue
            rel = f"/files/{day.name}/{name}"
            stat = file_path.stat()
            size_mb = stat.st_size / (1024 * 1024)
            thumb_path = file_path.parent / THUMBNAIL_DIR_NAME / f"{file_path.stem}.jpg"
            thumb_rel = None
            if thumb_path.exists():
                thumb_rel = f"/files/{day.name}/{THUMBNAIL_DIR_NAME}/{thumb_path.name}"
            entries.append(
                {
                    "day": day.name,
                    "name": name,
                    "rel": rel,
                    "size": size_mb,
                    "size_display": f"{size_mb:.2f}",
                    "thumb": thumb_rel,
                    "mtime": stat.st_mtime,
                }
            )

    entries.sort(key=lambda item: item["mtime"], reverse=True)
    total_items = len(entries)
    total_pages = max(1, math.ceil(total_items / page_size)) if total_items else 1
    page = min(max(page, 1), total_pages)
    start = (page - 1) * page_size
    end = start + page_size
    current_entries = entries[start:end]

    def build_page_url(target_page: int) -> str:
        params: Dict[str, Any] = {"page": target_page}
        if page_size != 25:
            params["page_size"] = page_size
        if search:
            params["q"] = search
        query = urlencode(params)
        return f"/downloads?{query}" if query else "/downloads"

    summary_text = ""
    if total_items:
        display_start = start + 1
        display_end = min(end, total_items)
        summary_text = f"Showing {display_start}-{display_end} of {total_items} file(s)"
    elif search:
        summary_text = "No files match your filters"

    pagination = {
        "page": page,
        "total_pages": total_pages,
        "has_prev": page > 1,
        "has_next": page < total_pages,
        "prev_url": build_page_url(page - 1) if page > 1 else None,
        "next_url": build_page_url(page + 1) if page < total_pages else None,
    }

    clear_url = f"/downloads?page_size={page_size}" if search else None

    if templates is not None:
        context = {
            "request": request,
            "title": "Downloads",
            "max_width": "1400px",
            **nav_context("/downloads"),
            "search": search,
            "page_size": page_size,
            "summary_text": summary_text,
            "entries": current_entries,
            "total_items": total_items,
            "pagination": pagination,
            "clear_url": clear_url,
        }
        return templates.TemplateResponse("downloads.html", context)

    rows: List[str] = []
    for item in current_entries:
        thumb_html = (
            f"<img src=\"{html.escape(item['thumb'], quote=True)}\" alt=\"Thumbnail\" class=\"thumb-image\" />"
            if item["thumb"]
            else "<span class=\"thumb-placeholder\">—</span>"
        )
        rows.append(
            """
            <tr>
              <td>
                <div class="file-entry">
                  {thumb}
                  <div class="file-meta">
                    <a href="{href}">{name}</a>
                    <div class="file-size">{size} MB</div>
                  </div>
                </div>
              </td>
              <td class="date-cell">{day}</td>
            </tr>
            """.format(
                day=html.escape(item["day"]),
                href=html.escape(item["rel"], quote=True),
                name=html.escape(item["name"]),
                size=item["size_display"],
                thumb=thumb_html,
            )
        )

    if not rows:
        if total_items:
            rows.append("<tr><td colspan='3'>No files match your filters.</td></tr>")
        else:
            rows.append("<tr><td colspan='3'>No files yet</td></tr>")

    pagination_links = []
    if pagination["has_prev"] and pagination["prev_url"]:
        pagination_links.append(
            f"<a href=\"{html.escape(pagination['prev_url'], quote=True)}\" class=\"pager-link\">&laquo; Prev</a>"
        )
    if pagination["has_next"] and pagination["next_url"]:
        pagination_links.append(
            f"<a href=\"{html.escape(pagination['next_url'], quote=True)}\" class=\"pager-link\">Next &raquo;</a>"
        )
    pagination_html = (
        "<div class=\"pagination\">" + "".join(pagination_links) + f"<span>Page {page} of {total_pages}</span></div>"
        if total_items
        else ""
    )

    search_value = html.escape(search, quote=True)
    clear_link = (
        f"<a class=\"clear-link\" href=\"{html.escape(clear_url, quote=True)}\">Clear</a>" if clear_url else ""
    )

    top_bar_html = fallback_top_bar_html("/downloads")
    html_content = f"""
    <!doctype html>
    <html>
    <head>
      <meta charset="utf-8" />
      <title>Downloads</title>
      <style>
        body {{ font-family: system-ui, sans-serif; padding: 24px; max-width: 1400px; margin: 0 auto; }}
        .top-bar {{ display: flex; align-items: center; justify-content: space-between; gap: 16px; flex-wrap: wrap; margin-bottom: 24px; }}
        .brand {{ font-size: 32px; font-weight: bold; margin: 0; text-decoration: none; display: inline-flex; align-items: center; gap: 2px; color: #000; }}
        .brand:focus, .brand:hover {{ text-decoration: none; color: #000; }}
        .brand .ff {{ color: #28a745; }}
        .brand .api {{ color: #000; }}
        .main-nav {{ margin: 0; margin-left: auto; display: flex; gap: 12px; flex-wrap: wrap; justify-content: flex-end; }}
        .main-nav a {{ padding: 8px 14px; border-radius: 6px; background: #e2e8f0; color: #6b7280; text-decoration: none; font-weight: 600; transition: background 0.15s ease, color 0.15s ease; }}
        .main-nav a:hover {{ background: #d1d5db; color: #000; }}
        .main-nav a.active {{ background: #28a745; color: #fff; }}
        table {{ border-collapse: collapse; width: 100%; background: #fff; box-shadow: 0 1px 2px rgba(15,23,42,0.08); }}
        th, td {{ border-bottom: 1px solid #e2e8f0; padding: 12px 14px; font-size: 14px; vertical-align: top; }}
        th {{ text-align: left; background: #f8fafc; color: #1f2937; }}
        a {{ text-decoration: none; color: #0f172a; }}
        .filters {{ display: flex; align-items: center; gap: 12px; margin-bottom: 16px; }}
        .filters input[type="text"] {{ flex: 1; padding: 10px; border: 1px solid #cbd5f5; border-radius: 6px; }}
        .filters button {{ padding: 10px 16px; background: #28a745; color: #fff; border: none; border-radius: 6px; cursor: pointer; }}
        .filters button:hover {{ background: #1f7a34; }}
        .summary {{ margin-bottom: 12px; font-size: 14px; color: #475569; }}
        .pagination {{ display: flex; gap: 12px; align-items: center; margin-top: 16px; font-size: 14px; color: #475569; }}
        .pager-link {{ color: #1f7a34; }}
        .file-entry {{ display: flex; gap: 12px; align-items: center; }}
        .thumb-image {{ width: 96px; height: 54px; object-fit: cover; border-radius: 4px; border: 1px solid #cbd5f5; background: #f8fafc; }}
        .thumb-placeholder {{ display: inline-flex; width: 96px; height: 54px; align-items: center; justify-content: center; border: 1px dashed #cbd5f5; border-radius: 4px; color: #94a3b8; font-size: 12px; }}
        .file-meta {{ display: flex; flex-direction: column; gap: 4px; }}
        .file-size {{ font-size: 13px; color: #64748b; }}
        .date-cell {{ width: 140px; color: #475569; font-size: 13px; }}
        .clear-link {{ font-size: 13px; color: #64748b; }}
      </style>
    </head>
    <body>
{top_bar_html}
      <h2>Generated Files</h2>
      <form method="get" class="filters">
        <input type="text" name="q" value="{search_value}" placeholder="Search by filename or date" />
        <input type="hidden" name="page_size" value="{page_size}" />
        <button type="submit">Search</button>
        {clear_link}
      </form>
      <div class="summary">{html.escape(summary_text) if summary_text else ''}</div>
      <table>
        <thead><tr><th>File</th><th>Date</th></tr></thead>
        <tbody>{"".join(rows)}</tbody>
      </table>
      {pagination_html}
    </body>
    </html>
    """
    return HTMLResponse(html_content)


@app.get("/logs", response_class=HTMLResponse)
def logs(request: Request, page: int = Query(1, ge=1), page_size: int = Query(25, ge=1, le=200)):
    redirect = ensure_dashboard_access(request)
    if redirect:
        return redirect

    entries: List[Dict[str, Any]] = []
    for day in sorted(LOGS_DIR.iterdir(), reverse=True):
        if not day.is_dir():
            continue
        for file_path in sorted(day.iterdir(), reverse=True):
            if not file_path.is_file():
                continue
            stat = file_path.stat()
            size_kb = stat.st_size / 1024
            parts = file_path.name.split("_")
            operation = parts[-1].replace(".log", "") if len(parts) > 3 else "unknown"
            entries.append(
                {
                    "day": day.name,
                    "name": file_path.name,
                    "operation": operation,
                    "size": size_kb,
                    "path": f"{day.name}/{file_path.name}",
                    "mtime": stat.st_mtime,
                }
            )

    entries.sort(key=lambda item: item["mtime"], reverse=True)
    total_items = len(entries)
    total_pages = max(1, math.ceil(total_items / page_size)) if total_items else 1
    page = min(max(page, 1), total_pages)
    start = (page - 1) * page_size
    end = start + page_size
    current_entries = entries[start:end]

    def build_page_url(target_page: int) -> str:
        params: Dict[str, Any] = {"page": target_page}
        if page_size != 25:
            params["page_size"] = page_size
        query = urlencode(params)
        return f"/logs?{query}" if query else "/logs"

    pagination = {
        "page": page,
        "total_pages": total_pages,
        "has_prev": page > 1,
        "has_next": page < total_pages,
        "prev_url": build_page_url(page - 1) if page > 1 else None,
        "next_url": build_page_url(page + 1) if page < total_pages else None,
    }

    display_entries = [
        {
            "day": item["day"],
            "name": item["name"],
            "operation": item["operation"],
            "size_display": f"{item['size']:.1f}",
            "path": item["path"],
        }
        for item in current_entries
    ]

    if templates is not None:
        context = {
            "request": request,
            "title": "FFmpeg Logs",
            "max_width": "1400px",
            **nav_context("/logs"),
            "entries": display_entries,
            "total_items": total_items,
            "pagination": pagination,
        }
        return templates.TemplateResponse("logs.html", context)

    rows: List[str] = []
    for item in display_entries:
        rows.append(
            """
            <tr>
              <td>{day}</td>
              <td>{name}</td>
              <td>{operation}</td>
              <td>{size} KB</td>
              <td><a href="/logs/view?path={path}" target="_blank">View</a></td>
            </tr>
            """.format(
                day=html.escape(item["day"]),
                name=html.escape(item["name"]),
                operation=html.escape(item["operation"]),
                size=item["size_display"],
                path=html.escape(item["path"], quote=True),
            )
        )

    if not rows:
        rows.append("<tr><td colspan='5'>No logs yet</td></tr>")

    pagination_links = []
    if pagination["has_prev"] and pagination["prev_url"]:
        pagination_links.append(
            f"<a href=\"{html.escape(pagination['prev_url'], quote=True)}\" class=\"pager-link\">&laquo; Prev</a>"
        )
    if pagination["has_next"] and pagination["next_url"]:
        pagination_links.append(
            f"<a href=\"{html.escape(pagination['next_url'], quote=True)}\" class=\"pager-link\">Next &raquo;</a>"
        )
    pagination_html = (
        "<div class=\"pagination\">" + "".join(pagination_links) + f"<span>Page {page} of {total_pages}</span></div>"
        if total_items
        else ""
    )

    top_bar_html = fallback_top_bar_html("/logs")
    html_content = f"""
    <!doctype html>
    <html>
    <head>
      <meta charset="utf-8" />
      <title>FFmpeg Logs</title>
      <style>
        body {{ font-family: system-ui, sans-serif; padding: 24px; max-width: 1400px; margin: 0 auto; }}
        .top-bar {{ display: flex; align-items: center; justify-content: space-between; gap: 16px; flex-wrap: wrap; margin-bottom: 24px; }}
        .brand {{ font-size: 32px; font-weight: bold; margin: 0; text-decoration: none; display: inline-flex; align-items: center; gap: 2px; color: #000; }}
        .brand:focus, .brand:hover {{ text-decoration: none; color: #000; }}
        .brand .ff {{ color: #28a745; }}
        .brand .api {{ color: #000; }}
        .main-nav {{ margin: 0; margin-left: auto; display: flex; gap: 12px; flex-wrap: wrap; justify-content: flex-end; }}
        .main-nav a {{ padding: 8px 14px; border-radius: 6px; background: #e2e8f0; color: #6b7280; text-decoration: none; font-weight: 600; transition: background 0.15s ease, color 0.15s ease; }}
        .main-nav a:hover {{ background: #d1d5db; color: #000; }}
        .main-nav a.active {{ background: #28a745; color: #fff; }}
        table {{ border-collapse: collapse; width: 100%; background: #fff; box-shadow: 0 1px 2px rgba(15,23,42,0.08); }}
        th, td {{ border-bottom: 1px solid #e2e8f0; padding: 12px 14px; font-size: 14px; }}
        th {{ text-align: left; background: #f8fafc; color: #1f2937; }}
        a {{ text-decoration: none; color: #0f172a; }}
        .pagination {{ display: flex; gap: 12px; align-items: center; margin-top: 16px; font-size: 14px; color: #475569; }}
        .pager-link {{ color: #1f7a34; }}
      </style>
    </head>
    <body>
{top_bar_html}
      <h2>FFmpeg Logs</h2>
      <table>
        <thead><tr><th>Date</th><th>Filename</th><th>Operation</th><th>Size</th><th>Action</th></tr></thead>
        <tbody>{"".join(rows)}</tbody>
      </table>
      {pagination_html}
    </body>
    </html>
    """
    return HTMLResponse(html_content)


@app.get("/logs/view", response_class=PlainTextResponse)
def view_log(request: Request, path: str, max_size_mb: int = 10):
    """View individual log file content."""
    redirect = ensure_dashboard_access(request)
    if redirect:
        return redirect
    target = safe_path_check(LOGS_DIR, path)
    if not target.exists() or not target.is_file():
        raise HTTPException(status_code=404, detail="Log not found")

    size_mb = target.stat().st_size / (1024 * 1024)
    if size_mb > max_size_mb:
        raise HTTPException(
            status_code=413,
            detail=f"Log file too large ({size_mb:.1f}MB). Maximum {max_size_mb}MB.",
        )

    return target.read_text(encoding="utf-8", errors="ignore")


@app.get("/ffmpeg", response_class=HTMLResponse)
def ffmpeg_info(request: Request, auto_refresh: int = 0):
    """Display FFmpeg version and container logs.

    Args:
        auto_refresh: Auto-refresh interval in seconds (0 = disabled, max 60)
    """
    redirect = ensure_dashboard_access(request)
    if redirect:
        return redirect
    # Get version
    version_proc = subprocess.run(["ffmpeg", "-version"], capture_output=True, text=True)
    version_output = version_proc.stdout if version_proc.returncode == 0 else "Error getting version"
    
    # Force flush all handlers before reading
    for handler in logging.getLogger().handlers:
        handler.flush()
    
    # Get application logs (last 1000 lines)
    app_logs = ""
    log_info = ""
    if APP_LOG_FILE.exists():
        try:
            stat = APP_LOG_FILE.stat()
            size_kb = stat.st_size / 1024
            mtime = datetime.fromtimestamp(stat.st_mtime, tz=timezone.utc).strftime("%Y-%m-%d %H:%M:%S UTC")
            log_info = f"Log file: {size_kb:.1f} KB, Last modified: {mtime}"
            app_logs = tail_file(APP_LOG_FILE, 1000) or "No logs yet"
        except Exception as e:
            app_logs = f"Error reading logs: {e}"
            log_info = "Error reading log file"
    else:
        app_logs = "Log file not created yet"
        log_info = "Waiting for first log entry..."
    
    # Auto-refresh setup
    auto_refresh = max(0, min(auto_refresh, 60))  # Clamp between 0-60 seconds
    refresh_meta = f'<meta http-equiv="refresh" content="{auto_refresh}">' if auto_refresh > 0 else ''
    refresh_status = f"Auto-refreshing every {auto_refresh} seconds" if auto_refresh > 0 else "Auto-refresh: OFF"
    
    # Current time
    current_time = datetime.now(timezone.utc).strftime("%Y-%m-%d %H:%M:%S UTC")

    if templates is not None:
        context = {
            "request": request,
            "title": "FFmpeg Info",
            "max_width": "1400px",
            **nav_context("/ffmpeg"),
            "version_output": version_output,
            "app_logs": app_logs,
            "log_info": log_info,
            "auto_refresh": auto_refresh,
            "refresh_status": refresh_status,
            "current_time": current_time,
        }
        return templates.TemplateResponse("ffmpeg.html", context)

    version_output_safe = html.escape(version_output)
    app_logs_safe = html.escape(app_logs)
    log_info_safe = html.escape(log_info)

    top_bar_html = fallback_top_bar_html("/ffmpeg")
    html_content = f"""
    <!doctype html>
    <html>
    <head>
      <meta charset="utf-8" />
      <title>FFmpeg Info</title>
      {refresh_meta}
      <style>
        body {{ font-family: system-ui, sans-serif; padding: 24px; max-width: 1400px; margin: 0 auto; }}
        .top-bar {{ display: flex; align-items: center; justify-content: space-between; gap: 16px; flex-wrap: wrap; margin-bottom: 24px; }}
        .brand {{ font-size: 32px; font-weight: bold; margin: 0; text-decoration: none; display: inline-flex; align-items: center; gap: 2px; color: #000; }}
        .brand:focus, .brand:hover {{ text-decoration: none; color: #000; }}
        .brand .ff {{ color: #28a745; }}
        .brand .api {{ color: #000; }}
        pre {{ background: #f5f5f5; padding: 15px; border-radius: 4px; overflow-x: auto; font-size: 12px; line-height: 1.4; }}
        h3 {{ margin-top: 30px; margin-bottom: 10px; }}
        .main-nav {{ margin: 0; margin-left: auto; display: flex; gap: 12px; flex-wrap: wrap; justify-content: flex-end; }}
        .main-nav a {{ padding: 8px 14px; border-radius: 6px; background: #e2e8f0; color: #6b7280; text-decoration: none; font-weight: 600; transition: background 0.15s ease, color 0.15s ease; }}
        .main-nav a:hover {{ background: #d1d5db; color: #000; }}
        .main-nav a.active {{ background: #28a745; color: #fff; }}
        .section {{ margin-bottom: 40px; }}
        .logs {{
          height: 600px;
          overflow-y: scroll;
          background: #1e1e1e;
          color: #d4d4d4;
          overflow-x: auto;
        }}
        .controls {{ margin-bottom: 15px; }}
        .btn {{
          background: #28a745;
          color: white;
          padding: 8px 16px;
          border: none;
          border-radius: 4px;
          cursor: pointer;
          margin-right: 10px;
          text-decoration: none;
          display: inline-block;
        }}
        .btn:hover {{ background: #0052a3; }}
        .btn.secondary {{ background: #666; }}
        .btn.secondary:hover {{ background: #555; }}
        .info {{ color: #666; font-size: 13px; margin-bottom: 10px; }}
        .status {{
          padding: 6px 12px;
          background: #e8f4f8;
          border-radius: 4px;
          display: inline-block;
          margin-left: 10px;
          font-size: 13px;
        }}
        .status.active {{ background: #d4edda; color: #155724; }}
      </style>
    </head>
    <body>
{top_bar_html}
      <h2>FFmpeg & Container Information</h2>

      <div class="section">
        <h3>FFmpeg Version & Build</h3>
        <pre>{version_output_safe}</pre>
      </div>

      <div class="section">
        <h3>Application Logs (Docker Container Output - Last 1000 lines)</h3>
        <div class="controls">
          <button class="btn" onclick="location.reload()">Manual Refresh</button>
          <a href="/ffmpeg?auto_refresh=5" class="btn secondary">Auto 5s</a>
          <a href="/ffmpeg?auto_refresh=10" class="btn secondary">Auto 10s</a>
          <a href="/ffmpeg?auto_refresh=30" class="btn secondary">Auto 30s</a>
          <a href="/ffmpeg" class="btn secondary">Stop Auto</a>
          <span class="status {'active' if auto_refresh > 0 else ''}">{refresh_status}</span>
        </div>
        <div class="info">
          Page loaded: {current_time} | {log_info_safe}
        </div>
        <pre class="logs" id="logContainer">{app_logs_safe}</pre>
      </div>
    </body>
    <script>
      // Auto-scroll logs to bottom on page load
      window.addEventListener('DOMContentLoaded', function() {{
        var logContainer = document.getElementById('logContainer');
        if (logContainer) {{
          logContainer.scrollTop = logContainer.scrollHeight;
        }}
      }});
    </script>
    </html>
    """
    return HTMLResponse(html_content)


@app.get("/documentation", response_class=HTMLResponse)
def documentation(request: Request):
    redirect = ensure_dashboard_access(request)
    if redirect:
        return redirect
    """Display API documentation."""
    
    # API Endpoints Documentation
    api_docs = """
<h4>UI & Info</h4>
<div class="endpoint">
  <div class="method get">GET</div>
  <div class="path">/</div>
  <div class="desc">Redirects to /downloads</div>
  <div class="responses">
    <div class="response-title">Possible Responses</div>
    <ul>
      <li><code>302</code> Redirect to <code>/downloads</code></li>
      <li><code>303</code> Redirect to <code>/settings</code> when UI login is required</li>
    </ul>
  </div>
  <div class="example">Example:<br>curl http://localhost:3000/</div>
</div>

<div class="endpoint">
  <div class="method get">GET</div>
  <div class="path">/downloads</div>
  <div class="desc">Browse generated files (HTML page)</div>
  <div class="responses">
    <div class="response-title">Possible Responses</div>
    <ul>
      <li><code>200</code> HTML page listing generated files</li>
      <li><code>303</code> Redirect to <code>/settings</code> when UI login is required</li>
    </ul>
  </div>
  <div class="example">Example:<br>curl http://localhost:3000/downloads</div>
</div>

<div class="endpoint">
  <div class="method get">GET</div>
  <div class="path">/logs</div>
  <div class="desc">Browse FFmpeg operation logs (HTML page)</div>
  <div class="responses">
    <div class="response-title">Possible Responses</div>
    <ul>
      <li><code>200</code> HTML log browser</li>
      <li><code>303</code> Redirect to <code>/settings</code> when UI login is required</li>
    </ul>
  </div>
  <div class="example">Example:<br>curl http://localhost:3000/logs</div>
</div>

<div class="endpoint">
  <div class="method get">GET</div>
  <div class="path">/logs/view?path={date}/{filename}</div>
  <div class="desc">View individual log file content</div>
  <div class="params">
    <span class="param">path</span> - Relative path to log file (e.g., 20241008/20241008_143022_12345678_compose-urls.log)
  </div>
  <div class="responses">
    <div class="response-title">Possible Responses</div>
    <ul>
      <li><code>200</code> Plain-text log contents</li>
      <li><code>303</code> Redirect to <code>/settings</code> when UI login is required</li>
      <li><code>404</code> JSON error when the specified log file is missing</li>
      <li><code>413</code> JSON error when the requested log exceeds the size limit</li>
    </ul>
  </div>
  <div class="example">Example:<br>curl http://localhost:3000/logs/view?path=20241008/20241008_143022_12345678_compose-urls.log</div>
</div>

<div class="endpoint">
  <div class="method get">GET</div>
  <div class="path">/ffmpeg?auto_refresh={seconds}</div>
  <div class="desc">FFmpeg info and container logs with optional auto-refresh</div>
  <div class="params">
    <span class="param">auto_refresh</span> - Auto-refresh interval in seconds (0-60, default: 0)
  </div>
  <div class="responses">
    <div class="response-title">Possible Responses</div>
    <ul>
      <li><code>200</code> HTML diagnostics dashboard</li>
      <li><code>303</code> Redirect to <code>/settings</code> when UI login is required</li>
    </ul>
  </div>
  <div class="example">Example:<br>curl http://localhost:3000/ffmpeg?auto_refresh=10</div>
</div>

<div class="endpoint">
  <div class="method get">GET</div>
  <div class="path">/documentation</div>
  <div class="desc">This page - Complete API documentation</div>
  <div class="responses">
    <div class="response-title">Possible Responses</div>
    <ul>
      <li><code>200</code> HTML API reference</li>
      <li><code>303</code> Redirect to <code>/settings</code> when UI login is required</li>
    </ul>
  </div>
  <div class="example">Example:<br>curl http://localhost:3000/documentation</div>
</div>

<div class="endpoint">
  <div class="method get">GET</div>
  <div class="path">/settings</div>
  <div class="desc">Configuration page for UI authentication and storage overview</div>
  <div class="responses">
    <div class="response-title">Possible Responses</div>
    <ul>
      <li><code>200</code> HTML settings dashboard</li>
      <li><code>303</code> Redirect to login when UI authentication is enabled and unauthenticated</li>
    </ul>
  </div>
  <div class="example">Example:<br>curl http://localhost:3000/settings</div>
</div>

<div class="endpoint">
  <div class="method get">GET</div>
  <div class="path">/api-keys</div>
  <div class="desc">Manage API authentication, generate keys, and review usage history</div>
  <div class="responses">
    <div class="response-title">Possible Responses</div>
    <ul>
      <li><code>200</code> HTML page for key management</li>
      <li><code>303</code> Redirect to login when UI authentication is enabled and unauthenticated</li>
    </ul>
  </div>
  <div class="example">Example:<br>curl http://localhost:3000/api-keys</div>
</div>

<div class="endpoint">
  <div class="method post">POST</div>
  <div class="path">/api-keys/(require|generate|revoke)</div>
  <div class="desc">Toggle API key enforcement, create new keys, or revoke existing ones</div>
  <div class="params">Submit form-encoded fields such as <span class="param">require_api_key</span> or <span class="param">key_id</span>.</div>
  <div class="responses">
    <div class="response-title">Possible Responses</div>
    <ul>
      <li><code>303</code> Redirect back to <code>/api-keys</code> with success or error feedback in the query string</li>
      <li><code>303</code> Redirect to <code>/settings</code> when UI login is required</li>
    </ul>
  </div>
</div>

<div class="endpoint">
  <div class="method get">GET</div>
  <div class="path">/health</div>
  <div class="desc">Health check endpoint with disk, memory, FFmpeg, and operation metrics</div>
  <div class="responses">
    <div class="response-title">Possible Responses</div>
    <ul>
      <li><code>200</code> JSON body with <code>ok</code>, <code>disk</code>, <code>memory</code>, <code>ffmpeg</code>, and <code>operations</code> sections</li>
      <li><code>401</code> / <code>403</code> JSON errors when API key enforcement or IP allow-listing blocks the request</li>
      <li><code>429</code> Plain-text error when the caller exceeds the global rate limit</li>
      <li><code>500</code> JSON error when health information cannot be collected</li>
    </ul>
  </div>
  <div class="example">Example:<br>curl http://localhost:3000/health</div>
</div>

<div class="endpoint">
  <div class="method get">GET</div>
  <div class="path">/metrics</div>
  <div class="desc">Operational metrics dashboard (HTML page)</div>
  <div class="responses">
    <div class="response-title">Possible Responses</div>
    <ul>
      <li><code>200</code> HTML dashboard with aggregated metrics</li>
      <li><code>303</code> Redirect to <code>/settings</code> when UI login is required</li>
    </ul>
  </div>
  <div class="example">Example:<br>curl http://localhost:3000/metrics</div>
</div>

<div class="endpoint">
  <div class="method get">GET</div>
  <div class="path">/files/{date}/{filename}</div>
  <div class="desc">Static file serving - download generated files</div>
  <div class="responses">
    <div class="response-title">Possible Responses</div>
    <ul>
      <li><code>200</code> Binary file download</li>
      <li><code>404</code> Plain-text response when the requested file does not exist</li>
    </ul>
  </div>
  <div class="example">Example:<br>curl -O http://localhost:3000/files/20241008/20241008_143022_12345678.mp4</div>
</div>

<h4>Image Processing</h4>
<div class="endpoint">
  <div class="method post">POST</div>
  <div class="path">/image/to-mp4-loop</div>
  <div class="desc">Convert static image to looping video</div>
  <div class="params">
    <span class="param">file</span> - Image file (PNG/JPEG) [multipart/form-data]<br>
    <span class="param">duration</span> - Duration in seconds (1-3600, default: 30)<br>
    <span class="param">as_json</span> - Return JSON instead of file (default: false)
  </div>
  <div class="responses">
    <div class="response-title">Possible Responses</div>
    <ul>
      <li><code>200</code> MP4 file stream or JSON payload with <code>ok</code>, <code>file_url</code>, and <code>path</code></li>
      <li><code>401</code> / <code>403</code> JSON errors when API key enforcement or IP allow-listing blocks the request</li>
      <li><code>413</code> JSON error when the uploaded file exceeds configured limits</li>
      <li><code>422</code> JSON validation error for malformed parameters</li>
      <li><code>429</code> Plain-text error when the caller exceeds the global rate limit</li>
      <li><code>500</code> JSON error when FFmpeg processing fails</li>
    </ul>
  </div>
  <div class="example">Example:<br>curl -X POST http://localhost:3000/image/to-mp4-loop \<br>  -F "file=@image.jpg" \<br>  -F "duration=10" \<br>  -F "as_json=true"</div>
</div>

<h4>Video Composition</h4>
<div class="endpoint">
  <div class="method post">POST</div>
  <div class="path">/compose/from-binaries</div>
  <div class="desc">Compose video from uploaded files</div>
  <div class="params">
    <span class="param">video</span> - Video file [multipart/form-data]<br>
    <span class="param">audio</span> - Audio file (optional) [multipart/form-data]<br>
    <span class="param">bgm</span> - Background music file (optional) [multipart/form-data]<br>
    <span class="param">duration_ms</span> - Duration in milliseconds (1-3600000, default: 30000)<br>
    <span class="param">width</span> - Output width in pixels (default: 1920)<br>
    <span class="param">height</span> - Output height in pixels (default: 1080)<br>
    <span class="param">fps</span> - Output frames per second (default: 30)<br>
    <span class="param">bgm_volume</span> - BGM volume multiplier (default: 0.3)<br>
    <span class="param">as_json</span> - Return JSON instead of file (default: false)
  </div>
  <div class="responses">
    <div class="response-title">Possible Responses</div>
    <ul>
      <li><code>200</code> MP4 file stream or JSON payload with <code>ok</code>, <code>file_url</code>, and <code>path</code></li>
      <li><code>401</code> / <code>403</code> JSON errors when API key enforcement or IP allow-listing blocks the request</li>
      <li><code>413</code> JSON error when uploaded binaries exceed configured limits</li>
      <li><code>422</code> JSON validation error for malformed parameters</li>
      <li><code>429</code> Plain-text error when the caller exceeds the global rate limit</li>
      <li><code>500</code> JSON error when FFmpeg composition fails</li>
    </ul>
  </div>
  <div class="example">Example:<br>curl -X POST http://localhost:3000/compose/from-binaries \<br>  -F "video=@video.mp4" \<br>  -F "audio=@audio.mp3" \<br>  -F "bgm=@music.mp3" \<br>  -F "duration_ms=15000" \<br>  -F "width=1280" \<br>  -F "height=720" \<br>  -F "bgm_volume=0.2" \<br>  -F "as_json=true"</div>
</div>

<div class="endpoint">
  <div class="method post">POST</div>
  <div class="path">/compose/from-urls</div>
  <div class="desc">Compose video from URLs</div>
  <div class="params">
    <span class="param">video_url</span> - Video URL (required)<br>
    <span class="param">audio_url</span> - Audio URL (optional)<br>
    <span class="param">bgm_url</span> - Background music URL (optional)<br>
    <span class="param">duration</span> - Duration in seconds (0.001-3600, optional)<br>
    <span class="param">duration_ms</span> - Duration in milliseconds (1-3600000, optional)<br>
    <span class="param">width</span> - Output width in pixels (default: 1920)<br>
    <span class="param">height</span> - Output height in pixels (default: 1080)<br>
    <span class="param">fps</span> - Output frames per second (default: 30)<br>
    <span class="param">bgm_volume</span> - BGM volume multiplier (default: 0.3)<br>
    <span class="param">loop_bgm</span> - Loop background music to fill duration (default: false)<br>
    <span class="param">headers</span> - HTTP headers for authenticated requests (optional)<br>
    <span class="param">as_json</span> - Return JSON instead of file (default: false)
  </div>
  <div class="responses">
    <div class="response-title">Possible Responses</div>
    <ul>
      <li><code>200</code> MP4 file stream or JSON payload with <code>ok</code>, <code>file_url</code>, and <code>path</code></li>
      <li><code>401</code> / <code>403</code> JSON errors when API key enforcement or IP allow-listing blocks the request</li>
      <li><code>404</code> JSON error when referenced media URLs cannot be retrieved</li>
      <li><code>422</code> JSON validation error for malformed parameters</li>
      <li><code>429</code> Plain-text error when the caller exceeds the global rate limit</li>
      <li><code>500</code> JSON error when FFmpeg composition fails</li>
    </ul>
  </div>
  <div class="example">Example:<br>curl -X POST http://localhost:3000/compose/from-urls \<br>  -H "Content-Type: application/json" \<br>  -d '{<br>    "video_url": "https://example.com/video.mp4",<br>    "audio_url": "https://example.com/audio.mp3",<br>    "bgm_url": "https://example.com/music.mp3",<br>    "duration": 20.0,<br>    "width": 1280,<br>    "height": 720,<br>    "fps": 30,<br>    "bgm_volume": 0.3,<br>    "as_json": true<br>  }'</div>
</div>

<div class="endpoint">
  <div class="method post">POST</div>
  <div class="path">/compose/from-urls/async</div>
  <div class="desc">Queue video composition as a background job</div>
  <div class="params">
    Same parameters as <code>/compose/from-urls</code>
  </div>
  <div class="responses">
    <div class="response-title">Possible Responses</div>
    <ul>
      <li><code>200</code> JSON payload with <code>job_id</code> and <code>status_url</code></li>
      <li><code>401</code> / <code>403</code> JSON errors when API key enforcement or IP allow-listing blocks the request</li>
      <li><code>422</code> JSON validation error for malformed parameters</li>
      <li><code>429</code> Plain-text error when the caller exceeds the global rate limit</li>
      <li><code>500</code> JSON error when the job cannot be enqueued</li>
    </ul>
  </div>
  <div class="example">Example:<br>curl -X POST http://localhost:3000/compose/from-urls/async \<br>  -H "Content-Type: application/json" \<br>  -d '{<br>    "video_url": "https://example.com/video.mp4",<br>    "duration_ms": 10000<br>  }'</div>
</div>

<div class="endpoint">
  <div class="method get">GET</div>
  <div class="path">/jobs/{job_id}</div>
  <div class="desc">Fetch status details for an asynchronous job</div>
  <div class="params">
    <span class="param">job_id</span> - Identifier returned from the async compose endpoint
  </div>
  <div class="responses">
    <div class="response-title">Possible Responses</div>
    <ul>
      <li><code>200</code> JSON payload including <code>status</code>, progress metrics, and any result URLs</li>
      <li><code>401</code> / <code>403</code> JSON errors when API key enforcement or IP allow-listing blocks the request</li>
      <li><code>404</code> JSON error when the job cannot be located</li>
      <li><code>429</code> Plain-text error when the caller exceeds the global rate limit</li>
    </ul>
  </div>
  <div class="example">Example:<br>curl http://localhost:3000/jobs/123e4567-e89b-12d3-a456-426614174000</div>
</div>

<div class="endpoint">
  <div class="method post">POST</div>
  <div class="path">/compose/from-tracks</div>
  <div class="desc">Compose video from track definitions</div>
  <div class="params">
    <span class="param">tracks</span> - Array of track objects with keyframes<br>
    <span class="param">width</span> - Output width in pixels (default: 1920)<br>
    <span class="param">height</span> - Output height in pixels (default: 1080)<br>
    <span class="param">fps</span> - Output frames per second (default: 30)<br>
    <span class="param">as_json</span> - Return JSON instead of file (default: false)
  </div>
  <div class="responses">
    <div class="response-title">Possible Responses</div>
    <ul>
      <li><code>200</code> MP4 file stream or JSON payload with <code>ok</code>, <code>file_url</code>, and <code>path</code></li>
      <li><code>401</code> / <code>403</code> JSON errors when API key enforcement or IP allow-listing blocks the request</li>
      <li><code>422</code> JSON validation error for malformed track definitions</li>
      <li><code>429</code> Plain-text error when the caller exceeds the global rate limit</li>
      <li><code>500</code> JSON error when FFmpeg composition fails</li>
    </ul>
  </div>
  <div class="example">Example:<br>curl -X POST http://localhost:3000/compose/from-tracks \<br>  -H "Content-Type: application/json" \<br>  -d '{<br>    "tracks": [<br>      {<br>        "id": "video1",<br>        "type": "video",<br>        "keyframes": [<br>          {<br>            "url": "https://example.com/clip.mp4",<br>            "timestamp": 0,<br>            "duration": 10000<br>          }<br>        ]<br>      },<br>      {<br>        "id": "audio1",<br>        "type": "audio",<br>        "keyframes": [<br>          {<br>            "url": "https://example.com/audio.mp3",<br>            "timestamp": 0,<br>            "duration": 10000<br>          }<br>        ]<br>      }<br>    ],<br>    "width": 1920,<br>    "height": 1080,<br>    "fps": 30,<br>    "as_json": true<br>  }'</div>
</div>

<h4>Video Concatenation</h4>
<div class="endpoint">
  <div class="method post">POST</div>
  <div class="path">/video/concat-from-urls</div>
  <div class="desc">Concatenate multiple video clips from URLs</div>
  <div class="params">
    <span class="param">clips</span> - Array of video URLs<br>
    <span class="param">width</span> - Output width in pixels (default: 1920)<br>
    <span class="param">height</span> - Output height in pixels (default: 1080)<br>
    <span class="param">fps</span> - Output frames per second (default: 30)<br>
    <span class="param">as_json</span> - Return JSON instead of file (default: false)
  </div>
  <div class="responses">
    <div class="response-title">Possible Responses</div>
    <ul>
      <li><code>200</code> MP4 file stream or JSON payload with <code>ok</code>, <code>file_url</code>, and <code>path</code></li>
      <li><code>401</code> / <code>403</code> JSON errors when API key enforcement or IP allow-listing blocks the request</li>
      <li><code>404</code> JSON error when referenced clips cannot be retrieved</li>
      <li><code>422</code> JSON validation error for malformed parameters</li>
      <li><code>429</code> Plain-text error when the caller exceeds the global rate limit</li>
      <li><code>500</code> JSON error when FFmpeg concatenation fails</li>
    </ul>
  </div>
  <div class="example">Example:<br>curl -X POST http://localhost:3000/video/concat-from-urls \<br>  -H "Content-Type: application/json" \<br>  -d '{<br>    "clips": [<br>      "https://example.com/clip1.mp4",<br>      "https://example.com/clip2.mp4",<br>      "https://example.com/clip3.mp4"<br>    ],<br>    "width": 1920,<br>    "height": 1080,<br>    "fps": 30,<br>    "as_json": true<br>  }'</div>
</div>

<div class="endpoint">
  <div class="method post">POST</div>
  <div class="path">/video/concat</div>
  <div class="desc">Concatenate videos (alias endpoint, accepts 'clips' or 'urls')</div>
  <div class="params">
    <span class="param">clips</span> - Array of video URLs (preferred)<br>
    <span class="param">urls</span> - Array of video URLs (alternative)<br>
    <span class="param">width</span> - Output width in pixels (default: 1920)<br>
    <span class="param">height</span> - Output height in pixels (default: 1080)<br>
    <span class="param">fps</span> - Output frames per second (default: 30)<br>
    <span class="param">as_json</span> - Return JSON instead of file (default: false)
  </div>
  <div class="responses">
    <div class="response-title">Possible Responses</div>
    <ul>
      <li><code>200</code> MP4 file stream or JSON payload with <code>ok</code>, <code>file_url</code>, and <code>path</code></li>
      <li><code>401</code> / <code>403</code> JSON errors when API key enforcement or IP allow-listing blocks the request</li>
      <li><code>404</code> JSON error when referenced clips cannot be retrieved</li>
      <li><code>422</code> JSON validation error for malformed parameters</li>
      <li><code>429</code> Plain-text error when the caller exceeds the global rate limit</li>
      <li><code>500</code> JSON error when FFmpeg concatenation fails</li>
    </ul>
  </div>
  <div class="example">Example (using 'clips'):<br>curl -X POST http://localhost:3000/video/concat \<br>  -H "Content-Type: application/json" \<br>  -d '{<br>    "clips": [<br>      "https://example.com/video1.mp4",<br>      "https://example.com/video2.mp4"<br>    ],<br>    "width": 1280,<br>    "height": 720,<br>    "as_json": true<br>  }'</div>
</div>

<h4>Audio Processing</h4>
<div class="endpoint">
  <div class="method post">POST</div>
  <div class="path">/v1/audio/tempo</div>
  <div class="desc">Download an audio source, adjust playback speed with FFmpeg, and publish the converted file. Accepts <code>Content-Type: application/json</code>.</div>
  <div class="params">
    <span class="param">input_url</span> - HTTP(S) URL for the source audio<br>
    <span class="param">output_name</span> - Desired filename for the processed output (default: output.mp3)<br>
    <span class="param">tempo</span> - Playback rate multiplier (0.5 - 2.0, default: 1.0)
  </div>
  <div class="responses">
    <div class="response-title">Possible Responses</div>
    <ul>
      <li><code>200</code> JSON payload with <code>status</code>, <code>job_id</code>, <code>tempo</code>, <code>input_size</code>, <code>output_file</code>, <code>download_url</code>, and <code>processing_time</code></li>
      <li><code>401</code> / <code>403</code> JSON errors when API key enforcement or IP allow-listing blocks the request</li>
      <li><code>422</code> JSON validation error for malformed parameters</li>
      <li><code>429</code> Plain-text error when the caller exceeds the global rate limit</li>
      <li><code>500</code> JSON error when FFmpeg processing fails</li>
      <li><code>504</code> JSON error when tempo conversion exceeds the processing timeout</li>
    </ul>
  </div>
  <div class="example">JSON Example:<br>curl -X POST http://localhost:3000/v1/audio/tempo \<br>  -H "Content-Type: application/json" \<br>  -d '{<br>    "input_url": "http://10.120.2.5:4321/audio/speech/long/abcd1234/download",<br>    "output_name": "slowed.mp3",<br>    "tempo": 0.85<br>  }'</div>
  <div class="example">n8n curl Example (Execute Command node):<br>curl -X POST "$FFAPI_BASE_URL/v1/audio/tempo" \<br>  -H "Content-Type: application/json" \<br>  -d '{<br>    "input_url": "&#123;&#123; $json[\"input_url\"] &#125;&#125;",<br>    "output_name": "&#123;&#123; $json[\"output_name\"] || \"tempo-output.mp3\" &#125;&#125;",<br>    "tempo": &#123;&#123; $json[\"tempo\"] || 0.85 &#125;&#125;<br>  }'</div>
</div>

<div class="endpoint">
  <div class="method get">GET</div>
  <div class="path">/v1/audio/tempo</div>
  <div class="desc">List the most recent tempo jobs recorded in memory</div>
  <div class="responses">
    <div class="response-title">Possible Responses</div>
    <ul>
      <li><code>200</code> JSON array of job summaries with <code>id</code>, filenames, <code>tempo</code>, timestamps, and status</li>
      <li><code>401</code> / <code>403</code> JSON errors when API key enforcement or IP allow-listing blocks the request</li>
      <li><code>429</code> Plain-text error when the caller exceeds the global rate limit</li>
    </ul>
  </div>
  <div class="example">Example:<br>curl http://localhost:3000/v1/audio/tempo</div>
</div>

<div class="endpoint">
  <div class="method get">GET</div>
  <div class="path">/v1/audio/tempo/{job_id}/status</div>
  <div class="desc">Fetch live status for a previously created tempo job</div>
  <div class="params">
    <span class="param">job_id</span> - Identifier returned from the POST /v1/audio/tempo response
  </div>
  <div class="responses">
    <div class="response-title">Possible Responses</div>
    <ul>
      <li><code>200</code> JSON payload including <code>status</code>, <code>tempo</code>, <code>processing_time</code>, and download metadata</li>
      <li><code>401</code> / <code>403</code> JSON errors when API key enforcement or IP allow-listing blocks the request</li>
      <li><code>404</code> JSON error when the job cannot be located</li>
      <li><code>429</code> Plain-text error when the caller exceeds the global rate limit</li>
    </ul>
  </div>
  <div class="example">Example:<br>curl http://localhost:3000/v1/audio/tempo/b9f32f/status</div>
</div>

<h4>Custom FFmpeg Commands</h4>
<div class="endpoint">
  <div class="method post">POST</div>
  <div class="path">/v1/run-ffmpeg-command</div>
  <div class="desc">Run custom FFmpeg command with template variables</div>
  <div class="params">
    <span class="param">input_files</span> - Object mapping variable names to URLs<br>
    <span class="param">output_files</span> - Object mapping variable names to filenames<br>
    <span class="param">ffmpeg_command</span> - FFmpeg command with {{variable}} placeholders
  </div>
  <div class="responses">
    <div class="response-title">Possible Responses</div>
    <ul>
      <li><code>200</code> JSON payload with <code>ok</code> and an <code>outputs</code> mapping of generated URLs</li>
      <li><code>400</code> JSON error when the command is invalid or violates safety checks</li>
      <li><code>401</code> / <code>403</code> JSON errors when API key enforcement or IP allow-listing blocks the request</li>
      <li><code>429</code> Plain-text error when the caller exceeds the global rate limit</li>
      <li><code>500</code> JSON error when FFmpeg execution fails</li>
    </ul>
  </div>
  <div class="example">Example (scale video to 720p):<br>curl -X POST http://localhost:3000/v1/run-ffmpeg-command \<br>  -H "Content-Type: application/json" \<br>  -d '{<br>    "input_files": {<br>      "video": "https://example.com/input.mp4"<br>    },<br>    "output_files": {<br>      "out": "result.mp4"<br>    },<br>    "ffmpeg_command": "-i {{video}} -vf scale=1280:720 -c:a copy {{out}}"<br>  }'</div>
</div>

<h4>Advanced FFmpeg Jobs</h4>
<div class="endpoint">
  <div class="method post">POST</div>
  <div class="path">/v2/run-ffmpeg-job</div>
  <div class="desc">Execute FFmpeg with structured inputs and filter_complex</div>
  <div class="params">
<<<<<<< HEAD
    <span class="param">task.inputs</span> - Array of input file URLs with optional per-input options<br>
=======
    <span class="param">task.inputs</span> - Array of input file URLs<br>
>>>>>>> c00dbe8a
    <span class="param">task.filter_complex</span> - FFmpeg filter_complex string<br>
    <span class="param">task.outputs</span> - Array of output specifications with options<br>
    <span class="param">as_json</span> - Return JSON instead of file (default: false)
  </div>
  <div class="responses">
    <div class="response-title">Possible Responses</div>
    <ul>
      <li><code>200</code> File response or JSON with output URLs</li>
      <li><code>422</code> Validation error for malformed parameters</li>
      <li><code>500</code> FFmpeg execution failed</li>
    </ul>
  </div>
  <div class="example">Example:<br>curl -X POST http://localhost:3000/v2/run-ffmpeg-job \<br>  -H "Content-Type: application/json" \<br>  -d '{<br>    "task": {<br>      "inputs": [<br>        {"file_path": "https://example.com/image.jpg"},<br>        {"file_path": "https://example.com/song1.mp3"}<br>      ],<br>      "filter_complex": "[1:a]anull[aout];[0:v]loop=999:size=1:start=0,scale=1280:720[vout]",<br>      "outputs": [<br>        {<br>          "file": "output.mp4",<br>          "options": ["-map", "[vout]", "-map", "[aout]", "-c:v", "libx264", "-c:a", "aac"]<br>        }<br>      ]<br>    },<br>    "as_json": true<br>  }'</div>
</div>

<div class="endpoint">
  <div class="method post">POST</div>
  <div class="path">/v2/run-ffmpeg-job/async</div>
  <div class="desc">Queue an FFmpeg job and poll /jobs/{job_id} for status</div>
  <div class="params">
<<<<<<< HEAD
    <span class="param">task.inputs</span> - Array of input file URLs with optional per-input options<br>
=======
    <span class="param">task.inputs</span> - Array of input file URLs<br>
>>>>>>> c00dbe8a
    <span class="param">task.filter_complex</span> - FFmpeg filter_complex string<br>
    <span class="param">task.outputs</span> - Array of output specifications with options<br>
    <span class="param">headers</span> - Optional headers forwarded to source downloads
  </div>
  <div class="responses">
    <div class="response-title">Possible Responses</div>
    <ul>
      <li><code>200</code> JSON payload with <code>job_id</code> and <code>status_url</code></li>
      <li><code>422</code> Validation error for malformed parameters</li>
      <li><code>500</code> Job queueing failed</li>
    </ul>
  </div>
  <div class="example">Example:<br>curl -X POST http://localhost:3000/v2/run-ffmpeg-job/async \<br>  -H "Content-Type: application/json" \<br>  -d '{<br>    "task": {<br>      "inputs": [<br>        {"file_path": "https://example.com/image.jpg"},<br>        {"file_path": "https://example.com/song1.mp3"}<br>      ],<br>      "filter_complex": "[1:a]anull[aout];[0:v]loop=999:size=1:start=0,scale=1280:720[vout]",<br>      "outputs": [<br>        {<br>          "file": "output.mp4",<br>          "options": ["-map", "[vout]", "-map", "[aout]", "-c:v", "libx264", "-c:a", "aac"]<br>        }<br>      ]<br>    }<br>  }'</div>
</div>

<h4>FFprobe (Media Inspection)</h4>
<div class="endpoint">
  <div class="method post">POST</div>
  <div class="path">/probe/from-urls</div>
  <div class="desc">Inspect media file from URL using ffprobe</div>
  <div class="params">
    <span class="param">url</span> - Media file URL<br>
    <span class="param">headers</span> - HTTP headers for authenticated requests (optional)<br>
    <span class="param">show_format</span> - Show format info (default: true)<br>
    <span class="param">show_streams</span> - Show stream info (default: true)<br>
    <span class="param">show_chapters</span> - Show chapters (default: false)<br>
    <span class="param">show_programs</span> - Show programs (default: false)<br>
    <span class="param">show_packets</span> - Show packets (default: false)<br>
    <span class="param">count_frames</span> - Count frames (default: false)<br>
    <span class="param">count_packets</span> - Count packets (default: false)<br>
    <span class="param">probe_size</span> - Probe size (optional)<br>
    <span class="param">analyze_duration</span> - Analyze duration (optional)<br>
    <span class="param">select_streams</span> - Select specific streams (optional)
  </div>
  <div class="responses">
    <div class="response-title">Possible Responses</div>
    <ul>
      <li><code>200</code> JSON payload mirroring the ffprobe output</li>
      <li><code>400</code> JSON error when the supplied URL or options are invalid</li>
      <li><code>401</code> / <code>403</code> JSON errors when API key enforcement or IP allow-listing blocks the request</li>
      <li><code>404</code> JSON error when the remote media cannot be downloaded</li>
      <li><code>422</code> JSON validation error for malformed parameters</li>
      <li><code>429</code> Plain-text error when the caller exceeds the global rate limit</li>
      <li><code>500</code> JSON error when ffprobe execution fails</li>
    </ul>
  </div>
  <div class="example">Example:<br>curl -X POST http://localhost:3000/probe/from-urls \<br>  -H "Content-Type: application/json" \<br>  -d '{<br>    "url": "https://example.com/video.mp4",<br>    "show_format": true,<br>    "show_streams": true,<br>    "count_frames": true<br>  }'</div>
</div>

<div class="endpoint">
  <div class="method post">POST</div>
  <div class="path">/probe/from-binary</div>
  <div class="desc">Inspect uploaded media file using ffprobe</div>
  <div class="params">
    <span class="param">file</span> - Media file [multipart/form-data]<br>
    <span class="param">(same options as /probe/from-urls)</span>
  </div>
  <div class="responses">
    <div class="response-title">Possible Responses</div>
    <ul>
      <li><code>200</code> JSON payload mirroring the ffprobe output</li>
      <li><code>401</code> / <code>403</code> JSON errors when API key enforcement or IP allow-listing blocks the request</li>
      <li><code>413</code> JSON error when the uploaded file exceeds configured limits</li>
      <li><code>422</code> JSON validation error for malformed parameters</li>
      <li><code>429</code> Plain-text error when the caller exceeds the global rate limit</li>
      <li><code>500</code> JSON error when ffprobe execution fails</li>
    </ul>
  </div>
  <div class="example">Example:<br>curl -X POST http://localhost:3000/probe/from-binary \<br>  -F "file=@video.mp4" \<br>  -F "show_format=true" \<br>  -F "show_streams=true" \<br>  -F "count_frames=true"</div>
</div>

<div class="endpoint">
  <div class="method get">GET</div>
  <div class="path">/probe/public?rel={path}</div>
  <div class="desc">Inspect file from public directory using ffprobe</div>
  <div class="params">
    <span class="param">rel</span> - Relative path within PUBLIC_DIR<br>
    <span class="param">(same options as /probe/from-urls)</span>
  </div>
  <div class="responses">
    <div class="response-title">Possible Responses</div>
    <ul>
      <li><code>200</code> JSON payload mirroring the ffprobe output</li>
      <li><code>400</code> JSON error when the relative path is invalid</li>
      <li><code>401</code> / <code>403</code> JSON errors when API key enforcement, IP allow-listing, or directory safety checks block the request</li>
      <li><code>404</code> JSON error when the referenced file does not exist</li>
      <li><code>429</code> Plain-text error when the caller exceeds the global rate limit</li>
      <li><code>500</code> JSON error when ffprobe execution fails</li>
    </ul>
  </div>
  <div class="example">Example:<br>curl "http://localhost:3000/probe/public?rel=20241008/20241008_143022_12345678.mp4&show_format=true&show_streams=true"</div>
</div>
"""

    base_url = PUBLIC_BASE_URL or "http://localhost:3000"
    retention_days = str(RETENTION_DAYS)
    if templates is None:
        top_bar_html = fallback_top_bar_html("/documentation")
        html_content = f"""
    <!doctype html>
    <html>
    <head>
      <meta charset=\"utf-8\" />
      <title>API Documentation</title>
      <style>
        body {{ font-family: system-ui, sans-serif; padding: 24px; max-width: 1400px; margin: 0 auto; }}
        .top-bar {{ display: flex; align-items: center; justify-content: space-between; gap: 16px; flex-wrap: wrap; margin-bottom: 24px; }}
        .brand {{ font-size: 32px; font-weight: bold; margin: 0; text-decoration: none; display: inline-flex; align-items: center; gap: 2px; color: #000; }}
        .brand:focus, .brand:hover {{ text-decoration: none; color: #000; }}
        .brand .ff {{ color: #28a745; }}
        .brand .api {{ color: #000; }}
        h2 {{ margin-bottom: 10px; }}
        h4 {{ margin-top: 30px; margin-bottom: 15px; color: #333; border-bottom: 2px solid #28a745; padding-bottom: 5px; }}
        .main-nav {{ margin: 0; margin-left: auto; display: flex; gap: 12px; flex-wrap: wrap; justify-content: flex-end; }}
        .main-nav a {{ padding: 8px 14px; border-radius: 6px; background: #e2e8f0; color: #6b7280; text-decoration: none; font-weight: 600; transition: background 0.15s ease, color 0.15s ease; }}
        .main-nav a:hover {{ background: #d1d5db; color: #000; }}
        .main-nav a.active {{ background: #28a745; color: #fff; }}
        .intro {{
          background: #f0f7ff;
          padding: 20px;
          border-radius: 8px;
          margin-bottom: 30px;
          border-left: 4px solid #28a745;
        }}
        .intro p {{ margin: 8px 0; line-height: 1.6; }}

        .endpoint {{
          background: #f9f9f9;
          border-left: 4px solid #28a745;
          padding: 12px 15px;
          margin-bottom: 12px;
          border-radius: 4px;
        }}
        .method {{
          display: inline-block;
          background: #28a745;
          color: white;
          padding: 3px 10px;
          border-radius: 3px;
          font-weight: bold;
          font-size: 12px;
          margin-right: 10px;
        }}
        .method.get {{ background: #28a745; }}
        .method.post {{ background: #007bff; }}
        .path {{
          display: inline-block;
          font-family: 'Courier New', monospace;
          font-size: 14px;
          font-weight: bold;
          color: #333;
        }}
        .desc {{
          margin-top: 8px;
          color: #555;
          font-size: 14px;
        }}
        .responses {{
          margin-top: 10px;
          font-size: 13px;
          color: #374151;
        }}
        .response-title {{
          font-weight: 600;
          margin-bottom: 4px;
        }}
        .responses ul {{
          margin: 4px 0 0 18px;
          padding: 0;
        }}
        .responses li {{
          margin: 2px 0;
          list-style: disc;
        }}
        .responses code {{
          background: #e2e8f0;
          padding: 1px 4px;
          border-radius: 4px;
        }}
        .params {{
          margin-top: 8px;
          padding: 10px;
          background: #fff;
          border-radius: 3px;
          font-size: 13px;
          line-height: 1.6;
        }}
        .param {{
          font-family: 'Courier New', monospace;
          color: #28a745;
          font-weight: bold;
        }}
        .response {{
          margin-top: 8px;
          padding: 8px;
          background: #e8f5e9;
          border-radius: 3px;
          font-size: 13px;
          font-family: 'Courier New', monospace;
        }}
        .example {{
          margin-top: 8px;
          padding: 10px;
          background: #fff3cd;
          border-radius: 3px;
          font-size: 12px;
          font-family: 'Courier New', monospace;
          white-space: pre;
        }}
      </style>
    </head>
    <body>
{top_bar_html}
      <h2>FFAPI Ultimate - API Documentation</h2>

      <div class=\"intro\">
        <p><strong>Base URL:</strong> {base_url}</p>
        <p><strong>Response Formats:</strong> Most endpoints support both file responses and JSON (via <code>as_json=true</code> parameter)</p>
        <p><strong>File Retention:</strong> Generated files are kept for {retention_days} days</p>
        <p><strong>Output Location:</strong> All generated files are available at <code>/files/{{date}}/{{filename}}</code></p>
      </div>

      {api_docs}
    </body>
    </html>
    """
        return HTMLResponse(html_content)

    context = {
        "request": request,
        "title": "API Documentation",
        "max_width": "1400px",
        **nav_context("/documentation"),
        "base_url": base_url,
        "retention_days": retention_days,
        "api_docs": api_docs,
    }
    return templates.TemplateResponse("documentation.html", context)


@app.get("/settings", response_class=HTMLResponse)
def settings_page(
    request: Request,
    next: str = "",
    message: str = "",
    error: str = "",
):
    authed = is_authenticated(request)
    next_target = next or "/settings"
    if UI_AUTH.require_login and not authed:
        csrf_token = ensure_csrf_token(request)
        return login_template_response(
            request,
            next_target,
            csrf_token,
            error=error or None,
        )

    storage = storage_management_snapshot()
    csrf_token = ensure_csrf_token(request)
    backup_codes = UI_AUTH.pop_pending_backup_codes()
    backup_status = UI_AUTH.get_backup_code_status()
    return settings_template_response(
        request,
        storage,
        message or None,
        error or None,
        authenticated=authed,
        csrf_token=csrf_token,
        backup_codes=backup_codes,
        backup_status=backup_status,
    )


@app.post("/settings/login")
async def settings_login(request: Request):
    form = await request.form()
    username = str(form.get("username", ""))
    password = str(form.get("password", ""))
    totp_code = str(form.get("totp", "")).strip()
    backup_code = str(form.get("backup_code", "")).strip()
    next_path = str(form.get("next", "/settings")) or "/settings"
    if not next_path.startswith("/"):
        next_path = "/settings"

    client_ip = request.client.host if request.client else "unknown"
    if not LOGIN_RATE_LIMITER.check(client_ip):
        csrf_token = ensure_csrf_token(request)
        return login_template_response(
            request,
            next_path,
            csrf_token,
            error="Too many login attempts. Try again later.",
            status_code=429,
        )

    if UI_AUTH.verify(username, password):
        if UI_AUTH.is_two_factor_enabled():
            if not totp_code and not backup_code:
                csrf_token = ensure_csrf_token(request)
                return login_template_response(
                    request,
                    next_path,
                    csrf_token,
                    error="Authentication or backup code required",
                    status_code=401,
                )
            second_factor_ok = False
            if totp_code:
                second_factor_ok = UI_AUTH.verify_totp(totp_code)
            if not second_factor_ok:
                if backup_code:
                    second_factor_ok = UI_AUTH.verify_backup_code(backup_code)
                elif totp_code:
                    second_factor_ok = UI_AUTH.verify_backup_code(totp_code)
            if not second_factor_ok:
                csrf_token = ensure_csrf_token(request)
                return login_template_response(
                    request,
                    next_path,
                    csrf_token,
                    error="Invalid authentication or backup code",
                    status_code=401,
                )
        token = UI_AUTH.create_session()
        response = RedirectResponse(url=next_path, status_code=303)
        response.set_cookie(
            SESSION_COOKIE_NAME,
            token,
            max_age=SESSION_TTL_SECONDS,
            httponly=True,
            samesite="lax",
        )
        return response

    csrf_token = ensure_csrf_token(request)
    return login_template_response(
        request,
        next_path,
        csrf_token,
        error="Invalid username or password",
        status_code=401,
    )


@app.post("/settings/logout")
async def settings_logout(request: Request):
    token = request.cookies.get(SESSION_COOKIE_NAME)
    if token:
        UI_AUTH.clear_session(token)
    response = RedirectResponse(url="/settings", status_code=303)
    response.delete_cookie(SESSION_COOKIE_NAME)
    return response


@app.post("/settings/api-auth")
async def settings_update_api_auth(request: Request):
    if UI_AUTH.require_login and not is_authenticated(request):
        query = urlencode({"error": "Authentication required to change API authentication"})
        return RedirectResponse(url=f"/settings?{query}", status_code=303)

    form = await request.form()
    raw_value = form.get("require_api_key")
    enable = False
    if raw_value is not None:
        enable = str(raw_value).lower() in {"true", "1", "on", "yes"}
    API_KEYS.set_require_key(enable)
    message = "API authentication enabled" if enable else "API authentication disabled"
    query = urlencode({"message": message})
    return RedirectResponse(url=f"/settings?{query}", status_code=303)


@app.post("/settings/api-whitelist")
async def settings_update_api_whitelist(request: Request):
    authed = is_authenticated(request)
    if UI_AUTH.require_login and not authed:
        response = RedirectResponse(
            url=f"/settings?{urlencode({'error': 'Authentication required to change API whitelist'})}",
            status_code=303,
        )
        response.delete_cookie(SESSION_COOKIE_NAME)
        return response

    if not API_KEYS.is_required():
        query = urlencode(
            {"error": "Enable API authentication before configuring the API whitelist"}
        )
        return RedirectResponse(url=f"/settings?{query}", status_code=303)

    form = await request.form()
    raw_enabled = form.get("enable_whitelist")
    enable = False
    if raw_enabled is not None:
        enable = str(raw_enabled).lower() in {"true", "1", "on", "yes"}
    entries_text = str(form.get("whitelist_entries", ""))
    entries = _split_whitelist_entries(entries_text)

    try:
        API_WHITELIST.configure(enable, entries)
    except ValueError as exc:
        storage = storage_management_snapshot()
        csrf_token = ensure_csrf_token(request)
        return settings_template_response(
            request,
            storage,
            error=str(exc),
            authenticated=authed,
            csrf_token=csrf_token,
            whitelist_text=entries_text,
            status_code=400,
        )

    message = "API whitelist enabled" if enable else "API whitelist disabled"
    query = urlencode({"message": message})
    return RedirectResponse(url=f"/settings?{query}", status_code=303)


@app.post("/settings/ui-auth")
async def settings_toggle_auth(request: Request):
    form = await request.form()
    raw_value = form.get("require_login")
    authed = is_authenticated(request)
    if UI_AUTH.require_login and not authed:
        response = RedirectResponse(
            url=f"/settings?{urlencode({'error': 'Authentication required to change settings'})}",
            status_code=303,
        )
        response.delete_cookie(SESSION_COOKIE_NAME)
        return response

    enable = False
    if raw_value is not None:
        enable = str(raw_value).lower() in {"true", "1", "on", "yes"}
    UI_AUTH.set_require_login(enable)
    message = (
        "Dashboard login requirement enabled"
        if enable
        else "Dashboard login requirement disabled"
    )
    query = urlencode({"message": message})
    response = RedirectResponse(url=f"/settings?{query}", status_code=303)
    if not enable:
        response.delete_cookie(SESSION_COOKIE_NAME)
    return response


@app.post("/settings/credentials")
async def settings_update_credentials(request: Request):
    form = await request.form()
    username = str(form.get("username", ""))
    password = str(form.get("password", ""))
    password_confirm = str(form.get("password_confirm", ""))
    authed = is_authenticated(request)
    if UI_AUTH.require_login and not authed:
        response = RedirectResponse(
            url=f"/settings?{urlencode({'error': 'Authentication required to change credentials'})}",
            status_code=303,
        )
        response.delete_cookie(SESSION_COOKIE_NAME)
        return response

    if password != password_confirm:
        storage = storage_management_snapshot()
        csrf_token = ensure_csrf_token(request)
        return settings_template_response(
            request,
            storage,
            error="Passwords do not match",
            authenticated=authed,
            csrf_token=csrf_token,
            status_code=400,
        )

    try:
        UI_AUTH.set_credentials(username, password)
    except ValueError as exc:
        storage = storage_management_snapshot()
        csrf_token = ensure_csrf_token(request)
        return settings_template_response(
            request,
            storage,
            error=str(exc),
            authenticated=authed,
            csrf_token=csrf_token,
            status_code=400,
        )

    query = urlencode({"message": "Credentials updated"})
    response = RedirectResponse(url=f"/settings?{query}", status_code=303)
    response.delete_cookie(SESSION_COOKIE_NAME)
    return response





@app.post("/settings/two-factor")
async def settings_update_two_factor(request: Request):
    form = await request.form()
    action = str(form.get("action", "")).strip().lower()
    authed = is_authenticated(request)
    if UI_AUTH.require_login and not authed:
        response = RedirectResponse(
            url=f"/settings?{urlencode({'error': 'Authentication required to change security settings'})}",
            status_code=303,
        )
        response.delete_cookie(SESSION_COOKIE_NAME)
        return response

    message: Optional[str] = None
    error: Optional[str] = None

    if action == "enable":
        code = str(form.get("code", "")).strip()
        if not code:
            error = "Authentication code is required to enable two-factor"
        elif not UI_AUTH.verify_totp(code):
            error = "Invalid authentication code"
        else:
            UI_AUTH.set_two_factor_enabled(True)
            UI_AUTH.generate_backup_codes()
            message = "Two-factor authentication enabled. Backup codes generated"
    elif action == "disable":
        UI_AUTH.set_two_factor_enabled(False)
        message = "Two-factor authentication disabled"
    elif action == "regenerate":
        UI_AUTH.regenerate_two_factor_secret()
        message = "Generated a new authentication secret. Two-factor authentication has been disabled."
    elif action == "generate_codes":
        if not UI_AUTH.is_two_factor_enabled():
            error = "Enable two-factor authentication before generating backup codes"
        else:
            UI_AUTH.generate_backup_codes()
            message = "New backup codes generated"
    else:
        error = "Unknown two-factor action"

    query_parts = {}
    if message:
        query_parts["message"] = message
    if error:
        query_parts["error"] = error
    query = urlencode(query_parts) if query_parts else ""
    target = "/settings" if not query else f"/settings?{query}"
    return RedirectResponse(url=target, status_code=303)
@app.post("/settings/retention")
async def settings_update_retention(request: Request):
    form = await request.form()
    authed = is_authenticated(request)
    if UI_AUTH.require_login and not authed:
        response = RedirectResponse(
            url=f"/settings?{urlencode({'error': 'Authentication required to change retention'})}",
            status_code=303,
        )
        response.delete_cookie(SESSION_COOKIE_NAME)
        return response

    raw_hours = str(form.get("retention_hours", "")).strip()
    if not raw_hours:
        storage = storage_management_snapshot()
        csrf_token = ensure_csrf_token(request)
        return settings_template_response(
            request,
            storage,
            error="Retention hours are required",
            authenticated=authed,
            csrf_token=csrf_token,
            status_code=400,
        )

    try:
        hours = float(raw_hours)
    except ValueError:
        storage = storage_management_snapshot()
        csrf_token = ensure_csrf_token(request)
        return settings_template_response(
            request,
            storage,
            error="Retention hours must be a number",
            authenticated=authed,
            csrf_token=csrf_token,
            status_code=400,
        )

    if hours < 1 or hours > 24 * 365:
        storage = storage_management_snapshot()
        csrf_token = ensure_csrf_token(request)
        return settings_template_response(
            request,
            storage,
            error="Retention must be between 1 hour and 8760 hours (365 days)",
            authenticated=authed,
            csrf_token=csrf_token,
            status_code=400,
        )

    days = hours / 24
    global RETENTION_DAYS
    with SETTINGS_LOCK:
        RETENTION_DAYS = days
        settings.RETENTION_DAYS = days
    cleanup_old_public()
    formatted_hours = f"{hours:.1f}".rstrip("0").rstrip(".")
    query = urlencode({"message": f"Retention updated to {formatted_hours} hour(s)"})
    return RedirectResponse(url=f"/settings?{query}", status_code=303)


@app.post("/settings/performance")
async def settings_update_performance(request: Request):
    form = await request.form()
    authed = is_authenticated(request)
    if UI_AUTH.require_login and not authed:
        response = RedirectResponse(
            url=f"/settings?{urlencode({'error': 'Authentication required to change performance settings'})}",
            status_code=303,
        )
        response.delete_cookie(SESSION_COOKIE_NAME)
        return response

    errors: List[str] = []

    def parse_int(name: str, minimum: int, maximum: int) -> Optional[int]:
        raw_value = str(form.get(name, "")).strip()
        if not raw_value:
            errors.append(f"{name.replace('_', ' ').title()} is required")
            return None
        try:
            value = int(raw_value)
        except ValueError:
            try:
                float_value = float(raw_value)
            except ValueError:
                errors.append(f"{name.replace('_', ' ').title()} must be a number")
                return None
            if not float_value.is_integer():
                errors.append(f"{name.replace('_', ' ').title()} must be a whole number")
                return None
            value = int(float_value)
        if value < minimum or value > maximum:
            errors.append(
                f"{name.replace('_', ' ').title()} must be between {minimum} and {maximum}"
            )
            return None
        return value

    def parse_float(name: str, minimum: float, maximum: float) -> Optional[float]:
        raw_value = str(form.get(name, "")).strip()
        if not raw_value:
            errors.append(f"{name.replace('_', ' ').title()} is required")
            return None
        try:
            value = float(raw_value)
        except ValueError:
            errors.append(f"{name.replace('_', ' ').title()} must be a number")
            return None
        if value < minimum or value > maximum:
            errors.append(
                f"{name.replace('_', ' ').title()} must be between {minimum} and {maximum}"
            )
            return None
        return value

    rpm = parse_int("rate_limit_rpm", 1, 100000)
    timeout_minutes = parse_float("ffmpeg_timeout_minutes", 1, 720)
    chunk_mb = parse_float("upload_chunk_mb", 0.0, 512)
    max_file_mb = parse_int("max_file_size_mb", 1, 8192)

    if chunk_mb is not None and chunk_mb < 0.001:
        errors.append("Upload chunk size must be at least 0.001 MB")
        chunk_mb = None

    if errors or rpm is None or timeout_minutes is None or chunk_mb is None or max_file_mb is None:
        storage = storage_management_snapshot()
        csrf_token = ensure_csrf_token(request)
        return settings_template_response(
            request,
            storage,
            error="; ".join(errors) if errors else "Invalid performance settings",
            authenticated=authed,
            csrf_token=csrf_token,
            status_code=400,
        )

    global FFMPEG_TIMEOUT_SECONDS, UPLOAD_CHUNK_SIZE, MAX_FILE_SIZE_MB, MAX_FILE_SIZE_BYTES

    with SETTINGS_LOCK:
        RATE_LIMITER.update_limit(rpm)
        settings.RATE_LIMIT_REQUESTS_PER_MINUTE = rpm

        FFMPEG_TIMEOUT_SECONDS = int(timeout_minutes * 60)
        settings.FFMPEG_TIMEOUT_SECONDS = FFMPEG_TIMEOUT_SECONDS

        upload_chunk_bytes = max(1, int(chunk_mb * 1024 * 1024))
        UPLOAD_CHUNK_SIZE = upload_chunk_bytes
        settings.UPLOAD_CHUNK_SIZE = upload_chunk_bytes

        MAX_FILE_SIZE_MB = max_file_mb
        MAX_FILE_SIZE_BYTES = MAX_FILE_SIZE_MB * 1024 * 1024
        settings.MAX_FILE_SIZE_MB = MAX_FILE_SIZE_MB

    message = "Performance settings updated"
    query = urlencode({"message": message})
    return RedirectResponse(url=f"/settings?{query}", status_code=303)


@app.get("/api-keys", response_class=HTMLResponse)
def api_keys_page(
    request: Request,
    message: str = "",
    error: str = "",
    new_key_id: str = "",
):
    redirect = ensure_dashboard_access(request)
    if redirect:
        return redirect

    new_key_value = API_KEYS.consume_plaintext(new_key_id) if new_key_id else None
    csrf_token = ensure_csrf_token(request)
    return api_keys_template_response(
        request,
        keys=API_KEYS.list_keys(),
        require_key=API_KEYS.is_required(),
        message=message or None,
        error=error or None,
        new_key=new_key_value,
        csrf_token=csrf_token,
    )

@app.post("/api-keys/generate")
async def api_keys_generate(request: Request):
    redirect = ensure_dashboard_access(request)
    if redirect:
        return redirect

    if not API_KEYS.is_required():
        query = urlencode({"error": "Enable API authentication before generating keys"})
        return RedirectResponse(url=f"/api-keys?{query}", status_code=303)

    key_id, _ = API_KEYS.generate_key()
    query = urlencode({"message": "Generated new API key", "new_key_id": key_id})
    response = RedirectResponse(url=f"/api-keys?{query}", status_code=303)
    response.headers["Cache-Control"] = "no-store"
    return response


@app.post("/api-keys/revoke")
async def api_keys_revoke(request: Request):
    redirect = ensure_dashboard_access(request)
    if redirect:
        return redirect

    form = await request.form()
    key_id = str(form.get("key_id", "")).strip()
    if key_id:
        API_KEYS.remove_key(key_id)
        query = urlencode({"message": "API key revoked"})
    else:
        query = urlencode({"error": "Key identifier is required"})
    return RedirectResponse(url=f"/api-keys?{query}", status_code=303)


@app.get("/health")
def health():
    logger.info("Health check requested")
    disk = disk_snapshot()
    memory = memory_snapshot()
    ffmpeg_info = ffmpeg_snapshot()
    metrics_data = METRICS.snapshot()

    disk_ok = True
    for info in disk.values():
        if "error" in info:
            disk_ok = False
            break
        if info.get("available_mb", 0) < MIN_FREE_SPACE_MB:
            disk_ok = False
            break

    requested_gpu = os.getenv("ENABLE_GPU", "false").lower() == "true"
    runtime_disabled = GPU_STATE.is_runtime_disabled()
    gpu_config = get_gpu_config()
    gpu_status: Dict[str, Any] = {
        "requested": requested_gpu,
        "enabled": gpu_config["enabled"],
        "runtime_disabled": runtime_disabled,
        "encoder": os.getenv("GPU_ENCODER", "h264_nvenc"),
        "decoder": os.getenv("GPU_DECODER", "h264_cuvid"),
        "device": os.getenv("GPU_DEVICE", "0"),
    }

    gpu_ok = True
    if requested_gpu:
        if not gpu_config["enabled"] or runtime_disabled:
            gpu_status["available"] = False
            gpu_status["issue"] = "runtime_disabled"
            gpu_ok = False
        else:
            try:
                result = subprocess.run(
                    ["nvidia-smi", "-L"], capture_output=True, text=True, timeout=2
                )
                available = result.returncode == 0
                gpu_status["available"] = available
                if not available:
                    stderr = (result.stderr or "").strip()
                    if stderr:
                        gpu_status["nvidia_smi_error"] = stderr
                    gpu_ok = False
            except Exception as exc:
                gpu_status["available"] = False
                gpu_status["nvidia_smi_error"] = str(exc)
                gpu_ok = False
    else:
        gpu_status["available"] = None

    overall_ok = ffmpeg_info.get("available", False) and disk_ok and gpu_ok

    return {
        "ok": overall_ok,
        "disk": disk,
        "memory": memory,
        "ffmpeg": ffmpeg_info,
        "gpu": gpu_status,
        "operations": {
            "recent_success_rate": metrics_data["recent"],
            "queue": metrics_data["queue"],
            "error_counts": metrics_data["errors"],
        },
    }


@app.get("/gpu/test")
async def test_gpu_encoding(request: Request):
    """Run a lightweight GPU encoding smoke test."""

    redirect = ensure_dashboard_access(request)
    if redirect:
        return redirect

    gpu_config = get_gpu_config()
    runtime_disabled = GPU_STATE.is_runtime_disabled()

    if not gpu_config["enabled"] or runtime_disabled:
        status = "runtime_disabled" if runtime_disabled else "disabled"
        return {
            "status": status,
            "message": "GPU acceleration is not enabled",
            "encoder": os.getenv("GPU_ENCODER", "h264_nvenc"),
        }

    try:
        with TemporaryDirectory(prefix="gpu_test_", dir=str(WORK_DIR)) as workdir:
            work = Path(workdir)
            test_video = work / "test.mp4"
            cmd = [
                "ffmpeg",
                "-y",
                "-f",
                "lavfi",
                "-i",
                "color=c=blue:s=320x240:d=1",
                "-c:v",
                gpu_config["encoder"],
                "-t",
                "1",
                str(test_video),
            ]
            result = subprocess.run(cmd, capture_output=True, text=True, timeout=10)
            if result.returncode == 0 and test_video.exists():
                return {
                    "status": "success",
                    "encoder": gpu_config["encoder"],
                    "message": "GPU encoding test passed",
                }
            return {
                "status": "failed",
                "encoder": gpu_config["encoder"],
                "stderr": (result.stderr or "").strip(),
            }
    except Exception as exc:
        return {"status": "error", "message": str(exc)}


@app.get("/metrics", response_class=HTMLResponse)
def metrics_dashboard(request: Request):
    redirect = ensure_dashboard_access(request)
    if redirect:
        return redirect
    snapshot = METRICS.snapshot()
    endpoint_rows = []
    for path, stats in sorted(snapshot["per_endpoint"].items()):
        endpoint_rows.append(
            {
                "path": path,
                "success": int(stats.get("success", 0)),
                "failure": int(stats.get("failure", 0)),
                "avg_duration": stats.get("avg_duration_ms", 0.0),
                "success_percent": stats.get("success_rate", 0.0) * 100.0,
            }
        )

    if not endpoint_rows:
        endpoint_rows.append(
            {
                "path": "",
                "success": None,
                "failure": None,
                "avg_duration": None,
                "success_percent": None,
            }
        )

    error_rows = [
        {"name": name, "count": int(count)}
        for name, count in sorted(snapshot["errors"].items(), key=lambda item: item[0])
    ]
    if not error_rows:
        error_rows.append({"name": "No errors recorded", "count": None})

    queue = snapshot["queue"]
    recent = snapshot["recent"]
    recent_rate = recent.get("success_rate")
    recent_summary = (
        f"{recent.get('successes', 0)} / {recent.get('window', 0)}"
        if recent_rate is not None
        else "No recent activity"
    )
    recent_percent = f"{recent_rate * 100.0:.1f}%" if recent_rate is not None else "-"

    if templates is not None:
        context = {
            "request": request,
            "title": "Operational Metrics",
            "max_width": "1400px",
            **nav_context("/metrics"),
            "endpoint_rows": endpoint_rows,
            "error_rows": error_rows,
            "queue": queue,
            "recent": recent,
            "recent_summary": recent_summary,
            "recent_percent": recent_percent,
        }
        return templates.TemplateResponse("metrics.html", context)

    endpoints_html = []
    for row in endpoint_rows:
        if row["success"] is None:
            endpoints_html.append("<tr><td colspan='5'>No requests recorded yet</td></tr>")
            continue
        endpoints_html.append(
            "<tr><td>{path}</td><td>{success}</td><td>{failure}</td><td>{avg:.2f} ms</td><td>{rate:.1f}%</td></tr>".format(
                path=html.escape(row["path"]),
                success=row["success"],
                failure=row["failure"],
                avg=row["avg_duration"],
                rate=row["success_percent"],
            )
        )

    errors_html = []
    for row in error_rows:
        if row["count"] is None:
            errors_html.append("<tr><td colspan='2'>No errors recorded</td></tr>")
        else:
            errors_html.append(
                "<tr><td>{name}</td><td>{count}</td></tr>".format(
                    name=html.escape(row["name"]), count=row["count"]
                )
            )

    top_bar_html = fallback_top_bar_html("/metrics")
    html_content = f"""
    <!doctype html>
    <html>
    <head>
      <meta charset="utf-8" />
      <title>Operational Metrics</title>
      <style>
        body {{ font-family: system-ui, sans-serif; padding: 24px; max-width: 1400px; margin: 0 auto; }}
        .top-bar {{ display: flex; align-items: center; justify-content: space-between; gap: 16px; flex-wrap: wrap; margin-bottom: 24px; }}
        .brand {{ font-size: 32px; font-weight: bold; margin: 0; text-decoration: none; display: inline-flex; align-items: center; gap: 2px; color: #000; }}
        .brand:focus, .brand:hover {{ text-decoration: none; color: #000; }}
        .brand .ff {{ color: #28a745; }}
        .brand .api {{ color: #000; }}
        table {{ border-collapse: collapse; width: 100%; margin-bottom: 30px; }}
        th, td {{ border-bottom: 1px solid #eee; padding: 8px 10px; font-size: 14px; }}
        th {{ text-align: left; background: #fafafa; }}
        .main-nav {{ margin: 0; margin-left: auto; display: flex; gap: 12px; flex-wrap: wrap; justify-content: flex-end; }}
        .main-nav a {{ padding: 8px 14px; border-radius: 6px; background: #e2e8f0; color: #6b7280; text-decoration: none; font-weight: 600; transition: background 0.15s ease, color 0.15s ease; }}
        .main-nav a:hover {{ background: #d1d5db; color: #000; }}
        .main-nav a.active {{ background: #28a745; color: #fff; }}
        .cards {{ display: flex; flex-wrap: wrap; gap: 20px; margin-bottom: 30px; }}
        .card {{
          flex: 1 1 240px;
          background: #f7f9fc;
          border-radius: 8px;
          padding: 16px;
          box-shadow: 0 1px 2px rgba(0,0,0,0.08);
        }}
        .card h3 {{ margin-top: 0; font-size: 16px; color: #333; }}
        .card p {{ margin: 6px 0; color: #555; font-size: 14px; }}
      </style>
    </head>
    <body>
{top_bar_html}

      <div class="cards">
        <div class="card">
          <h3>Queue Depth</h3>
          <p><strong>Current:</strong> {queue.get('current', 0)}</p>
          <p><strong>Max Observed:</strong> {queue.get('max', 0)}</p>
          <p><strong>Avg Wait:</strong> {queue.get('avg_wait_ms', 0.0):.2f} ms</p>
        </div>
        <div class="card">
          <h3>Recent Success Rate</h3>
          <p><strong>Window:</strong> {recent.get('window', 0)} operations</p>
          <p><strong>Successful:</strong> {recent_summary}</p>
          <p><strong>Rate:</strong> {recent_percent}</p>
        </div>
      </div>

      <h2>Endpoint Performance</h2>
      <table>
        <thead>
          <tr><th>Endpoint</th><th>Success</th><th>Failure</th><th>Avg Duration</th><th>Success %</th></tr>
        </thead>
        <tbody>{''.join(endpoints_html)}</tbody>
      </table>

      <h2>Error Frequency</h2>
      <table>
        <thead><tr><th>Error</th><th>Count</th></tr></thead>
        <tbody>{''.join(errors_html)}</tbody>
      </table>
    </body>
    </html>
    """
    return HTMLResponse(html_content)


def _prometheus_escape(value: str) -> str:
    return (
        value.replace("\\", "\\\\")
        .replace("\n", "\\n")
        .replace("\"", "\\\"")
    )


@app.get("/metrics/prometheus", response_class=PlainTextResponse, include_in_schema=False)
def metrics_prometheus() -> PlainTextResponse:
    snapshot = METRICS.snapshot()
    lines: List[str] = []

    lines.append("# HELP ffapi_requests_total Total requests processed by endpoint and result")
    lines.append("# TYPE ffapi_requests_total counter")
    for path, stats in sorted(snapshot.get("per_endpoint", {}).items()):
        label = _prometheus_escape(path or "unknown")
        lines.append(f'ffapi_requests_total{{path="{label}",result="success"}} {stats.get("success", 0)}')
        lines.append(f'ffapi_requests_total{{path="{label}",result="failure"}} {stats.get("failure", 0)}')

    lines.append("# HELP ffapi_request_duration_average_ms Average request duration per endpoint")
    lines.append("# TYPE ffapi_request_duration_average_ms gauge")
    for path, stats in sorted(snapshot.get("per_endpoint", {}).items()):
        label = _prometheus_escape(path or "unknown")
        lines.append(f'ffapi_request_duration_average_ms{{path="{label}"}} {stats.get("avg_duration_ms", 0.0)}')

    lines.append("# HELP ffapi_request_success_rate_ratio Success ratio per endpoint")
    lines.append("# TYPE ffapi_request_success_rate_ratio gauge")
    for path, stats in sorted(snapshot.get("per_endpoint", {}).items()):
        label = _prometheus_escape(path or "unknown")
        lines.append(f'ffapi_request_success_rate_ratio{{path="{label}"}} {stats.get("success_rate", 0.0)}')

    errors = snapshot.get("errors", {})
    lines.append("# HELP ffapi_request_errors_total Total request errors by key")
    lines.append("# TYPE ffapi_request_errors_total counter")
    if errors:
        for key, count in sorted(errors.items()):
            label = _prometheus_escape(str(key))
            lines.append(f'ffapi_request_errors_total{{error="{label}"}} {count}')
    else:
        lines.append('ffapi_request_errors_total{error="none"} 0')

    queue = snapshot.get("queue", {})
    lines.append("# HELP ffapi_queue_current_requests Current in-flight requests")
    lines.append("# TYPE ffapi_queue_current_requests gauge")
    lines.append(f"ffapi_queue_current_requests {queue.get('current', 0)}")
    lines.append("# HELP ffapi_queue_max_depth Maximum concurrent requests observed")
    lines.append("# TYPE ffapi_queue_max_depth gauge")
    lines.append(f"ffapi_queue_max_depth {queue.get('max', 0)}")
    lines.append("# HELP ffapi_queue_avg_wait_ms Average request wait time in milliseconds")
    lines.append("# TYPE ffapi_queue_avg_wait_ms gauge")
    lines.append(f"ffapi_queue_avg_wait_ms {queue.get('avg_wait_ms', 0.0)}")

    recent = snapshot.get("recent", {})
    lines.append("# HELP ffapi_recent_success_rate_ratio Success ratio across the recent window")
    lines.append("# TYPE ffapi_recent_success_rate_ratio gauge")
    success_rate = recent.get("success_rate")
    lines.append(f"ffapi_recent_success_rate_ratio {success_rate if success_rate is not None else 0.0}")
    lines.append("# HELP ffapi_recent_window_total Total recent requests considered in success ratio")
    lines.append("# TYPE ffapi_recent_window_total gauge")
    lines.append(f"ffapi_recent_window_total {recent.get('window', 0)}")

    body = "\n".join(lines) + "\n"
    return PlainTextResponse(body, media_type="text/plain; version=0.0.4")


# ---------- models ----------


class TempoRequest(BaseModel):
    input_url: HttpUrl
    output_name: str = "output.mp3"
    tempo: float = Field(1.0, ge=0.5, le=2.0)

    @field_validator("output_name")
    @classmethod
    def validate_output_name(cls, value: str) -> str:
        cleaned = value.strip()
        if not cleaned:
            raise ValueError("output_name cannot be empty")
        if any(sep in cleaned for sep in ("/", "\\")):
            raise ValueError("output_name must be a file name without directories")
        if not re.search(r"\.[A-Za-z0-9]+$", cleaned):
            raise ValueError("output_name must include a file extension")
        return cleaned


class RendiJob(BaseModel):
    input_files: Dict[str, HttpUrl]
    output_files: Dict[str, str]
    ffmpeg_command: str

    @field_validator("input_files", mode="before")
    @classmethod
    def validate_input_urls(cls, value):
        if value is None:
            raise ValueError("input_files is required")
        for key, item in value.items():
            item_str = str(item)
            if not item_str.startswith(("http://", "https://")):
                raise ValueError(f"input file '{key}' must use http:// or https://")
        return value


class ConcatJob(BaseModel):
    clips: List[HttpUrl]
    width: int = 1920
    height: int = 1080
    fps: int = 30

    @field_validator("clips", mode="before")
    @classmethod
    def validate_clips(cls, value):
        if not value:
            raise ValueError("At least one clip is required")
        if isinstance(value, (str, bytes)):
            raise ValueError("Clips must be provided as a list of URLs")
        if len(value) > 100:
            raise ValueError("Too many clips (max 100)")
        for clip in value:
            clip_str = str(clip)
            if not clip_str.startswith(("http://", "https://")):
                raise ValueError("Only http:// and https:// clip URLs are supported")
        return value

    @field_validator("width", "height")
    @classmethod
    def validate_dimensions(cls, value: int) -> int:
        if not (1 <= value <= 7680):
            raise ValueError(f"Dimension must be 1-7680, got {value}")
        return value

    @field_validator("fps")
    @classmethod
    def validate_fps(cls, value: int) -> int:
        if not (1 <= value <= 240):
            raise ValueError(f"FPS must be 1-240, got {value}")
        return value


class FFmpegInput(BaseModel):
    file_path: HttpUrl
<<<<<<< HEAD
    options: List[str] = Field(default_factory=list)
=======
    options: List[str] = []
>>>>>>> c00dbe8a

    @field_validator("file_path", mode="before")
    @classmethod
    def validate_file_path(cls, value):
        if value is None:
            raise ValueError("file_path is required")
        value_str = str(value)
        if not value_str.startswith(("http://", "https://")):
            raise ValueError("Only http:// and https:// URLs are supported")
        return value


class FFmpegOutput(BaseModel):
    file: str
<<<<<<< HEAD
    options: List[str] = Field(default_factory=list)
    maps: List[str] = Field(default_factory=list)
=======
    options: List[str] = []
    maps: List[str] = []
>>>>>>> c00dbe8a

    @field_validator("file")
    @classmethod
    def validate_file_name(cls, value: str) -> str:
        cleaned = value.strip()
        if not cleaned:
            raise ValueError("output file name cannot be empty")
        if any(sep in cleaned for sep in ("/", "\\")):
            raise ValueError("file name must not include directories")
        if not re.search(r"\.[A-Za-z0-9]+$", cleaned):
            raise ValueError("file name must include a file extension")
        return cleaned


class FFmpegTask(BaseModel):
    inputs: List[FFmpegInput]
    filter_complex: str
    outputs: List[FFmpegOutput]

    @field_validator("inputs")
    @classmethod
    def validate_inputs(cls, value):
        if not value or len(value) == 0:
            raise ValueError("At least one input is required")
        if len(value) > 50:
            raise ValueError("Too many inputs (max 50)")
        return value

    @field_validator("outputs")
    @classmethod
    def validate_outputs(cls, value):
        if not value or len(value) == 0:
            raise ValueError("At least one output is required")
        if len(value) > 10:
            raise ValueError("Too many outputs (max 10)")
        return value


class FFmpegJobRequest(BaseModel):
    task: FFmpegTask
    headers: Optional[Dict[str, str]] = None


class ComposeFromUrlsJob(BaseModel):
    video_url: HttpUrl
    audio_url: Optional[HttpUrl] = None
    bgm_url: Optional[HttpUrl] = None
    duration: Optional[float] = None
    duration_ms: Optional[int] = None
    width: int = 1920
    height: int = 1080
    fps: int = 30
    bgm_volume: float = 0.3
    loop_bgm: bool = False
    headers: Optional[Dict[str, str]] = None  # forwarded header subset
    webhook_url: Optional[HttpUrl] = None
    webhook_headers: Optional[Dict[str, str]] = None

    @field_validator("duration", mode="before")
    @classmethod
    def parse_duration(cls, value):
        if value is None:
            return None
        if isinstance(value, str):
            try:
                return float(value)
            except ValueError as exc:
                raise ValueError(f"duration must be a valid number, got '{value}'") from exc
        return float(value)

    @field_validator("duration")
    @classmethod
    def validate_duration_seconds(cls, value: Optional[float]) -> Optional[float]:
        if value is not None:
            if not (0.001 <= value <= 3600.0):
                raise ValueError("duration must be 0.001-3600 seconds")
        return value

    @field_validator("width", "height")
    @classmethod
    def validate_dimensions(cls, value: int) -> int:
        if not (1 <= value <= 7680):
            raise ValueError(f"Dimension must be 1-7680, got {value}")
        return value

    @field_validator("fps")
    @classmethod
    def validate_fps(cls, value: int) -> int:
        if not (1 <= value <= 240):
            raise ValueError(f"FPS must be 1-240, got {value}")
        return value

    @field_validator("bgm_volume")
    @classmethod
    def validate_volume(cls, value: float) -> float:
        if not (0.0 <= value <= 5.0):
            raise ValueError(f"bgm_volume must be between 0 and 5, got {value}")
        return value

    @field_validator("duration_ms")
    @classmethod
    def validate_duration_ms(cls, value: Optional[int]) -> Optional[int]:
        if value is not None:
            if not (1 <= value <= 3_600_000):
                raise ValueError("duration_ms must be 1-3600000")
        return value

    @field_validator("video_url", "audio_url", "bgm_url", "webhook_url", mode="before")
    @classmethod
    def validate_url_scheme(cls, value):
        if value is None:
            return value
        value_str = str(value)
        if not value_str.startswith(("http://", "https://")):
            raise ValueError("Only http:// and https:// URLs are supported")
        return value

    @field_validator("webhook_headers", mode="before")
    @classmethod
    def normalize_webhook_headers(cls, value):
        if value is None:
            return None
        if isinstance(value, dict):
            normalized: Dict[str, str] = {}
            for raw_key, raw_value in value.items():
                key = str(raw_key).strip()
                if not key:
                    raise ValueError("Webhook header names cannot be empty")
                normalized[key] = str(raw_value)
            return normalized
        raise ValueError("webhook_headers must be a mapping of header names to values")

    def model_post_init(self, __context: Any) -> None:
        # Don't set a default - let the video play its full length
        if self.duration is not None and self.duration_ms is not None:
            raise ValueError("Provide either 'duration' or 'duration_ms', not both")
        elif self.duration is not None:
            self.duration_ms = int(self.duration * 1000)


class Keyframe(BaseModel):
    url: Optional[HttpUrl] = None
    timestamp: int = 0
    duration: int

    @field_validator("url", mode="before")
    @classmethod
    def validate_keyframe_url(cls, value):
        if value is None:
            return value
        value_str = str(value)
        if not value_str.startswith(("http://", "https://")):
            raise ValueError("Keyframe URLs must use http:// or https://")
        return value


class Track(BaseModel):
    id: str
    type: Literal["video", "audio"]
    keyframes: List[Keyframe]


class TracksComposeJob(BaseModel):
    tracks: List[Track]
    width: int = 1920
    height: int = 1080
    fps: int = 30

    @field_validator("width", "height")
    @classmethod
    def validate_dimensions(cls, value: int) -> int:
        if not (1 <= value <= 7680):
            raise ValueError(f"Dimension must be 1-7680, got {value}")
        return value

    @field_validator("fps")
    @classmethod
    def validate_fps(cls, value: int) -> int:
        if not (1 <= value <= 240):
            raise ValueError(f"FPS must be 1-240, got {value}")
        return value


# ---------- helpers ----------
ALLOWED_FORWARD_HEADERS_LOWER = {
    "cookie", "authorization", "x-n8n-api-key", "ngrok-skip-browser-warning"
}


def _escape_ffmpeg_concat_path(path: Path) -> str:
    return path.as_posix().replace("'", "'\\''")


def _probe_cache_key(url: str, params: Dict[str, Any]) -> str:
    cache_data = f"{url}:{json.dumps(params, sort_keys=True)}"
    return hashlib.sha256(cache_data.encode("utf-8")).hexdigest()[:16]


def _make_async_client() -> httpx.AsyncClient:
    return httpx.AsyncClient(follow_redirects=True)


# ---------------------------------------------------------------------------
# Media URL helpers
# ---------------------------------------------------------------------------


def _normalize_media_url(url: str) -> str:
    """Normalize media URLs to avoid malformed duplicates from the UI proxy."""

    normalized = url.strip()
    if not normalized:
        return normalized

    proxy_base = "http://10.120.2.5:3000"
    localhost_base = "http://localhost:3000"
    double_prefix = f"{proxy_base}/{localhost_base}"
    double_proxy = f"{proxy_base}/{proxy_base}"

    while normalized.startswith(double_proxy):
        normalized = proxy_base + normalized[len(double_proxy) :]

    while normalized.startswith(double_prefix):
        normalized = proxy_base + normalized[len(double_prefix) :]

    if normalized.startswith(double_prefix):
        normalized = proxy_base + normalized[len(double_prefix) :]
    elif normalized.startswith(localhost_base):
        normalized = proxy_base + normalized[len(localhost_base) :]

    proxy_http_prefix = f"{proxy_base}/http://"
    while normalized.startswith(proxy_http_prefix):
        normalized = normalized[len(proxy_base) + 1 :]

    if normalized.startswith("http://"):
        rest = normalized[len("http://") :]
        while rest.startswith("http://"):
            rest = rest[len("http://") :]
        normalized = "http://" + rest

    parsed = urlparse(normalized)
    if not parsed.scheme:
        normalized = f"{proxy_base}/{normalized.lstrip('/')}"

    return normalized


async def _download_to(
    url: str,
    dest: Path,
    headers: Optional[Dict[str, str]] = None,
    max_retries: int = 3,
    chunk_size: int = 1024 * 1024,
    client: Optional[httpx.AsyncClient] = None,
) -> None:
    """Download file with retry, resume, and progress tracking."""

    normalized_url = _normalize_media_url(url)
    if normalized_url != url:
        logger.debug("Normalized download URL from %s to %s", url, normalized_url)
    url = normalized_url

    base_headers: Dict[str, str] = {}
    if headers:
        for k, v in headers.items():
            if k.lower() in ALLOWED_FORWARD_HEADERS_LOWER:
                base_headers[k] = v

    dest.parent.mkdir(parents=True, exist_ok=True)
    check_disk_space(dest.parent)

    can_resume = True
    own_client = False
    session = client
    if session is None:
        session = _make_async_client()
        own_client = True

    try:
        for attempt in range(max_retries):
            try:
                req_hdr = dict(base_headers)
                existing_size = dest.stat().st_size if dest.exists() else 0

                if not can_resume and dest.exists():
                    try:
                        dest.unlink()
                    except Exception as cleanup_exc:
                        logger.warning("Failed to reset download %s: %s", dest, cleanup_exc)
                        _flush_logs()
                    existing_size = 0

                use_resume = can_resume and existing_size > 0

                if use_resume:
                    req_hdr["Range"] = f"bytes={existing_size}-"
                    logger.info(
                        "Resuming download from %.1fMB: %s",
                        existing_size / 1024 / 1024,
                        url,
                    )

                timeout = 600
                size_hint = None
                try:
                    head_headers = dict(req_hdr)
                    head_headers.pop("Range", None)
                    head_resp = await session.head(url, headers=head_headers, timeout=30)
                    head_resp.raise_for_status()
                    if "content-length" in head_resp.headers:
                        size_hint = int(head_resp.headers["content-length"])
                except Exception:
                    size_hint = None

                if size_hint is not None:
                    size_mb = size_hint / (1024 * 1024)
                    timeout = max(600, int(size_mb * 10))
                else:
                    timeout = 3600

                async with session.stream("GET", url, headers=req_hdr, timeout=timeout) as r:
                    r.raise_for_status()

                    if use_resume:
                        if r.status_code == 206:
                            logger.info("✓ Server supports resume for: %s", url)
                            mode = "ab"
                        elif r.status_code == 200:
                            logger.warning(
                                "⚠ Server doesn't support resume, downloading from start: %s",
                                url,
                            )
                            if dest.exists():
                                try:
                                    dest.unlink()
                                except Exception as cleanup_exc:
                                    logger.error(
                                        "Failed to remove stale partial %s: %s", dest, cleanup_exc
                                    )
                                    _flush_logs()
                                    raise HTTPException(
                                        status_code=500,
                                        detail="Failed to reset partial download",
                                    ) from cleanup_exc
                            mode = "wb"
                            existing_size = 0
                            can_resume = False
                        else:
                            logger.error(
                                "Unexpected status %s while resuming download %s",
                                r.status_code,
                                url,
                            )
                            _flush_logs()
                            raise HTTPException(
                                status_code=502,
                                detail=f"Unexpected status {r.status_code} when requesting range",
                            )
                    else:
                        mode = "wb"

                    if "content-length" in r.headers:
                        content_length = int(r.headers["content-length"])
                        if r.status_code == 206:
                            total_size = existing_size + content_length
                        else:
                            total_size = content_length
                    else:
                        total_size = 0

                    required_mb = MIN_FREE_SPACE_MB
                    if total_size:
                        remaining = total_size - existing_size
                        if remaining < 0:
                            remaining = 0
                        remaining_mb = (remaining + 1024 * 1024 - 1) // (1024 * 1024)
                        required_mb = max(
                            MIN_FREE_SPACE_MB, MIN_FREE_SPACE_MB + remaining_mb
                        )
                    check_disk_space(dest.parent, required_mb=required_mb)

                    downloaded = existing_size
                    last_log = downloaded

                    with dest.open(mode) as f:
                        async for chunk in r.aiter_bytes(chunk_size):
                            if chunk:
                                f.write(chunk)
                                downloaded += len(chunk)

                                if downloaded - last_log >= 50 * 1024 * 1024:
                                    if total_size:
                                        percent = (downloaded / total_size) * 100
                                        logger.info(
                                            "Download progress: %d%% (%.0fMB/%.0fMB)",
                                            int(percent),
                                            downloaded / 1024 / 1024,
                                            total_size / 1024 / 1024,
                                        )
                                    else:
                                        logger.info("Downloaded: %.0fMB", downloaded / 1024 / 1024)
                                    last_log = downloaded

                    if total_size and downloaded != total_size:
                        raise Exception(
                            f"Download incomplete: got {downloaded} bytes, expected {total_size}"
                        )

                    logger.info(
                        "Download complete: %.1fMB - %s", downloaded / 1024 / 1024, url
                    )
                    return

            except HTTPException:
                raise
            except Exception as e:
                if attempt < max_retries - 1:
                    wait_time = 2**attempt
                    logger.warning(
                        "Download failed (attempt %d/%d): %s",
                        attempt + 1,
                        max_retries,
                        e,
                    )
                    logger.warning("Retrying in %s seconds...", wait_time)
                    await asyncio.sleep(wait_time)
                else:
                    logger.error("Download failed after %d attempts: %s", max_retries, e)
                    _flush_logs()
                    if dest.exists():
                        try:
                            dest.unlink()
                        except Exception as cleanup_exc:
                            logger.warning("Failed to remove partial download %s: %s", dest, cleanup_exc)
                            _flush_logs()
                    raise
    finally:
        if own_client and session is not None:
            await session.aclose()


# ---------- routes ----------
@app.post("/image/to-mp4-loop")
async def image_to_mp4_loop(file: UploadFile = File(...), duration: int = 30, as_json: bool = False):
    logger.info(f"Starting image-to-mp4-loop: {file.filename}, duration={duration}s")
    if file.content_type not in {"image/png", "image/jpeg"}:
        raise HTTPException(status_code=400, detail="Only PNG/JPEG are supported.")
    if not (1 <= duration <= 3600):
        raise HTTPException(status_code=400, detail="duration must be 1..3600 seconds")
    check_disk_space(WORK_DIR)
    with TemporaryDirectory(prefix="loop_", dir=str(WORK_DIR)) as workdir:
        work = Path(workdir)
        in_path = work / ("input.png" if file.content_type == "image/png" else "input.jpg")
        out_path = work / "output.mp4"

        await stream_upload_to_path(file, in_path)

        codec, codec_args = get_video_encoder()

        cmd = [
            "ffmpeg",
            "-y",
            "-loop",
            "1",
            "-t",
            str(duration),
            "-i",
            str(in_path),
            "-c:v",
            codec,
        ] + codec_args

        if codec == "libx264":
            cmd += ["-tune", "stillimage"]

        cmd += [
            "-pix_fmt",
            "yuv420p",
            "-movflags",
            "+faststart",
            str(out_path),
        ]
        log = work / "ffmpeg.log"
        with log.open("w", encoding="utf-8", errors="ignore") as lf:
            code = await run_ffmpeg_with_timeout(cmd, lf)
        save_log(log, "image-to-mp4")
        if code != 0 or not out_path.exists():
            logger.error(f"image-to-mp4-loop failed for {file.filename}")
            _flush_logs()
            return JSONResponse(status_code=500, content={"error": "ffmpeg_failed", "log": log.read_text()})
        pub = await publish_file(out_path, ".mp4", duration_ms=duration * 1000)
        logger.info(f"image-to-mp4-loop completed: {pub['rel']}")
        if as_json:
            return {"ok": True, "file_url": pub["url"], "path": pub["dst"]}
        resp = FileResponse(pub["dst"], media_type="video/mp4", filename=os.path.basename(pub["dst"]))
        resp.headers["X-File-URL"] = pub["url"]
        return resp


@app.post("/compose/from-binaries")
async def compose_from_binaries(
    video: UploadFile = File(...),
    audio: Optional[UploadFile] = File(None),
    bgm: Optional[UploadFile] = File(None),
    duration_ms: Optional[int] = Query(None, ge=1, le=3600000),
    width: int = Query(1920, ge=1, le=7680),
    height: int = Query(1080, ge=1, le=7680),
    fps: int = Query(30, ge=1, le=240),
    bgm_volume: float = Query(0.3, ge=0.0, le=5.0),
    as_json: bool = False,
):
    logger.info(f"Starting compose-from-binaries: video={video.filename}, audio={audio.filename if audio else None}, bgm={bgm.filename if bgm else None}")
    ensure_upload_type(video, "video/", "video")
    if audio:
        ensure_upload_type(audio, "audio/", "audio")
    if bgm:
        ensure_upload_type(bgm, "audio/", "bgm")
    check_disk_space(WORK_DIR)
    with TemporaryDirectory(prefix="compose_", dir=str(WORK_DIR)) as workdir:
        work = Path(workdir)
        v_path = work / "video.mp4"
        a_path = work / "audio"
        b_path = work / "bgm"
        out_path = work / "output.mp4"

        await stream_upload_to_path(video, v_path)

        has_audio = False
        has_bgm = False
        if audio:
            await stream_upload_to_path(audio, a_path)
            has_audio = True
        if bgm:
            await stream_upload_to_path(bgm, b_path)
            has_bgm = True

        inputs = ["-i", str(v_path)]
        if has_audio:
            inputs += ["-i", str(a_path)]
        if has_bgm:
            inputs += ["-i", str(b_path)]

        maps = ["-map", "0:v:0"]
        decoder_args = get_video_decoder(v_path)
        cmd = ["ffmpeg", "-y"] + decoder_args + inputs

        if duration_ms is not None:
            dur_s = f"{duration_ms/1000:.3f}"
            cmd += ["-t", dur_s]

        encode_args = build_encode_args(width, height, fps, decoder_args=decoder_args)
        cmd += encode_args
        if has_audio and has_bgm:
            af = f"[1:a]anull[a1];[2:a]volume={bgm_volume}[a2];[a1][a2]amix=inputs=2:normalize=0:duration=shortest[aout]"
            cmd += ["-filter_complex", af, "-c:a", "aac", "-b:a", "128k", "-ar", "48000"]
            maps += ["-map", "[aout]"]
        elif has_audio:
            maps += ["-map", "1:a:0"]
            cmd += ["-c:a", "aac", "-b:a", "128k", "-ar", "48000"]
        elif has_bgm:
            cmd += ["-filter_complex", f"[1:a]volume={bgm_volume}[aout]"]
            maps += ["-map", "[aout]"]
            cmd += ["-c:a", "aac", "-b:a", "128k", "-ar", "48000"]
        cmd += maps + [str(out_path)]

        log = work / "ffmpeg.log"
        with log.open("w", encoding="utf-8", errors="ignore") as lf:
            code = await run_ffmpeg_with_timeout(cmd, lf)
        save_log(log, "compose-binaries")
        if code != 0 or not out_path.exists():
            logger.error("compose-from-binaries failed")
            _flush_logs()
            return JSONResponse(status_code=500, content={"error": "ffmpeg_failed", "cmd": cmd, "log": log.read_text()})

        pub = await publish_file(out_path, ".mp4", duration_ms=duration_ms)
        logger.info(f"compose-from-binaries completed: {pub['rel']}")
        if as_json:
            return {"ok": True, "file_url": pub["url"], "path": pub["dst"]}
        resp = FileResponse(pub["dst"], media_type="video/mp4", filename=os.path.basename(pub["dst"]))
        resp.headers["X-File-URL"] = pub["url"]
        return resp


@app.post("/video/concat-from-urls")
async def video_concat_from_urls(job: ConcatJob, as_json: bool = False):
    logger.info(f"Starting concat: {len(job.clips)} clips, {job.width}x{job.height}@{job.fps}fps")
    check_disk_space(WORK_DIR)
    
    with TemporaryDirectory(prefix="concat_", dir=str(WORK_DIR)) as workdir:
        work = Path(workdir)
        
        # Step 1: Download all clips
        logger.info("Downloading %d clips...", len(job.clips))
        downloaded = []
        for i, url in enumerate(job.clips):
            raw = work / f"in_{i:03d}.mp4"
            await _download_to(str(url), raw, None)
            downloaded.append(raw)
            logger.info("Downloaded clip %d/%d", i + 1, len(job.clips))
        
        # Step 2: Probe clips to check compatibility
        logger.info("Probing clips for compatibility...")
        
        def probe_clip(clip_path: Path) -> Optional[Dict[str, Any]]:
            """Probe a video clip and return its stream info."""
            try:
                probe_cmd = [
                    "ffprobe", "-v", "error",
                    "-select_streams", "v:0,a:0",
                    "-show_entries", "stream=codec_name,width,height,avg_frame_rate,pix_fmt,codec_type",
                    "-of", "json",
                    str(clip_path)
                ]
                result = subprocess.run(probe_cmd, capture_output=True, text=True, timeout=10)
                if result.returncode == 0:
                    data = json.loads(result.stdout)
                    streams = data.get("streams", [])
                    video = next((s for s in streams if s.get("codec_type") == "video"), None)
                    audio = next((s for s in streams if s.get("codec_type") == "audio"), None)
                    return {"video": video, "audio": audio}
            except Exception as exc:
                logger.warning("Failed to probe %s: %s", clip_path, exc)
            return None

        def parse_fps(fps_str: Optional[str]) -> Optional[float]:
            if not fps_str or fps_str == "0/0":
                return None
            try:
                num, den = fps_str.split("/")
                return float(num) / float(den)
            except Exception:
                return None
        
        # Probe all clips
        clip_info = [probe_clip(p) for p in downloaded]
        
        # Check if all clips are compatible for stream copy
        all_compatible = True
        baseline = clip_info[0]

        if not baseline:
            logger.warning("Could not probe first clip, will re-encode all")
            all_compatible = False
        else:
            baseline_video = baseline.get("video")
            baseline_audio = baseline.get("audio")

            if not baseline_video:
                logger.warning("No video stream info in first clip, will re-encode all")
                all_compatible = False
            else:
                baseline_codec = baseline_video.get("codec_name")
                baseline_width = baseline_video.get("width")
                baseline_height = baseline_video.get("height")
                baseline_pix_fmt = baseline_video.get("pix_fmt")
                baseline_fps = parse_fps(baseline_video.get("avg_frame_rate"))
                baseline_audio_codec = baseline_audio.get("codec_name") if baseline_audio else None

                # Check if requested output matches baseline
                if (
                    baseline_width != job.width
                    or baseline_height != job.height
                    or (baseline_fps is not None and abs(baseline_fps - job.fps) > 0.1)
                ):
                    logger.info("Output parameters differ from source, will re-encode")
                    all_compatible = False
                else:
                    # Check all clips against baseline
                    for i, info in enumerate(clip_info[1:], 1):
                        if not info:
                            logger.warning("Could not probe clip %d, will re-encode all", i)
                            all_compatible = False
                            break

                        video = info.get("video") if info else None
                        audio = info.get("audio") if info else None

                        if not video:
                            logger.info("Clip %d missing video stream info, will re-encode all", i)
                            all_compatible = False
                            break

                        clip_fps = parse_fps(video.get("avg_frame_rate"))

                        if (
                            video.get("codec_name") != baseline_codec
                            or video.get("width") != baseline_width
                            or video.get("height") != baseline_height
                            or video.get("pix_fmt") != baseline_pix_fmt
                            or abs((clip_fps or 0) - (baseline_fps or 0)) > 0.1
                        ):
                            logger.info(
                                "Clip %d video incompatible, will re-encode all (codec=%s vs %s, size=%dx%d vs %dx%d)",
                                i,
                                video.get("codec_name"),
                                baseline_codec,
                                video.get("width"),
                                video.get("height"),
                                baseline_width,
                                baseline_height,
                            )
                            all_compatible = False
                            break

                        if baseline_audio_codec and audio:
                            if audio.get("codec_name") != baseline_audio_codec:
                                logger.info(
                                    "Clip %d audio codec differs (%s vs %s), will re-encode all",
                                    i,
                                    audio.get("codec_name"),
                                    baseline_audio_codec,
                                )
                                all_compatible = False
                                break
                        elif bool(baseline_audio) != bool(audio):
                            logger.info("Clip %d audio stream mismatch, will re-encode all", i)
                            all_compatible = False
                            break
        
        out_path = work / "output.mp4"
        
        # Step 3: Choose processing path
        if all_compatible:
            # ⚡ FAST PATH: Stream copy (no re-encoding!)
            logger.info("✓ All clips compatible - using FAST stream copy mode")
            
            listfile = work / "list.txt"
            with listfile.open("w", encoding="utf-8") as f:
                for p in downloaded:
                    f.write(f"file '{_escape_ffmpeg_concat_path(p)}'\n")
            
            cmd = [
                "ffmpeg", "-y",
                "-f", "concat",
                "-safe", "0",
                "-i", str(listfile),
                "-c", "copy",  # ← Stream copy - instant!
                "-movflags", "+faststart",
                str(out_path)
            ]
            
            log = work / "concat_fast.log"
            with log.open("w", encoding="utf-8", errors="ignore") as lf:
                code = await run_ffmpeg_with_timeout(cmd, lf)
            save_log(log, "concat-fast")
            
            if code != 0 or not out_path.exists():
                logger.error("Fast concat failed, falling back to re-encode")
                all_compatible = False  # Fall through to slow path
                if out_path.exists():
                    try:
                        out_path.unlink()
                    except Exception as exc:
                        logger.warning("Failed to remove incomplete fast path output: %s", exc)
        
        if not all_compatible:
            # 🐌 SLOW PATH: Normalize and re-encode incompatible clips
            logger.info("⚠ Clips incompatible or fast path failed - using SLOW re-encode mode")
            
            norm = []
            for i, clip_path in enumerate(downloaded):
                logger.info("Normalizing clip %d/%d...", i + 1, len(downloaded))
                out = work / f"norm_{i:03d}.mp4"
                
                decoder_args = get_video_decoder(clip_path)
                encode_args = build_encode_args(
                    job.width, job.height, job.fps, decoder_args=decoder_args
                )
                
                cmd = [
                    "ffmpeg", "-y",
                ] + decoder_args + [
                    "-i", str(clip_path),
                ] + encode_args + [
                    "-c:a", "aac",
                    "-b:a", "128k",
                    "-ar", "48000",
                    "-movflags", "+faststart",
                    str(out),
                ]
                
                log = work / f"norm_{i:03d}.log"
                with log.open("w", encoding="utf-8", errors="ignore") as lf:
                    code = await run_ffmpeg_with_timeout(cmd, lf)
                save_log(log, f"concat-norm-{i}")
                
                if code != 0 or not out.exists():
                    logger.error("Failed to normalize clip %d", i)
                    for partial in norm:
                        try:
                            partial.unlink()
                        except Exception:
                            pass
                    if out.exists():
                        try:
                            out.unlink()
                        except Exception:
                            pass
                    _flush_logs()
                    return JSONResponse(
                        status_code=500,
                        content={
                            "error": "ffmpeg_failed_on_clip",
                            "clip": str(job.clips[i]),
                            "clip_index": i,
                            "log": log.read_text() if log.exists() else "Log unavailable"
                        }
                    )
                norm.append(out)
            
            # Concatenate normalized clips
            logger.info("Concatenating %d normalized clips...", len(norm))
            listfile = work / "list.txt"
            with listfile.open("w", encoding="utf-8") as f:
                for p in norm:
                    f.write(f"file '{_escape_ffmpeg_concat_path(p)}'\n")
            
            cmd2 = [
                "ffmpeg", "-y",
                "-f", "concat",
                "-safe", "0",
                "-i", str(listfile),
                "-c", "copy",
                "-movflags", "+faststart",
                str(out_path)
            ]
            
            log2 = work / "concat.log"
            with log2.open("w", encoding="utf-8", errors="ignore") as lf:
                code2 = await run_ffmpeg_with_timeout(cmd2, lf)
            save_log(log2, "concat-final")
            
            if code2 != 0 or not out_path.exists():
                logger.error("concat failed at final stage")
                _flush_logs()
                return JSONResponse(
                    status_code=500,
                    content={
                        "error": "ffmpeg_failed_concat",
                        "log": log2.read_text()
                    }
                )
        
        # Step 4: Publish result
        pub = await publish_file(out_path, ".mp4")
        logger.info(f"concat completed: {len(job.clips)} clips -> {pub['rel']}")
        
        if as_json:
            return {"ok": True, "file_url": pub["url"], "path": pub["dst"]}
        
        resp = FileResponse(
            pub["dst"],
            media_type="video/mp4",
            filename=os.path.basename(pub["dst"])
        )
        resp.headers["X-File-URL"] = pub["url"]
        return resp


class ConcatAliasJob(BaseModel):
    clips: Optional[List[HttpUrl]] = None
    urls: Optional[List[HttpUrl]] = None
    width: int = 1920
    height: int = 1080
    fps: int = 30

    @field_validator("clips", "urls", mode="before")
    @classmethod
    def validate_optional_clips(cls, value):
        if value is None:
            return value
        if not value:
            raise ValueError("Clip list cannot be empty")
        if isinstance(value, (str, bytes)):
            raise ValueError("Clips must be provided as a list of URLs")
        if len(value) > 100:
            raise ValueError("Too many clips (max 100)")
        for clip in value:
            clip_str = str(clip)
            if not clip_str.startswith(("http://", "https://")):
                raise ValueError("Only http:// and https:// clip URLs are supported")
        return value

    @field_validator("width", "height")
    @classmethod
    def validate_dimensions(cls, value: int) -> int:
        if not (1 <= value <= 7680):
            raise ValueError(f"Dimension must be 1-7680, got {value}")
        return value

    @field_validator("fps")
    @classmethod
    def validate_fps(cls, value: int) -> int:
        if not (1 <= value <= 240):
            raise ValueError(f"FPS must be 1-240, got {value}")
        return value

@app.post("/video/concat")
async def video_concat_alias(job: ConcatAliasJob, as_json: bool = False):
    clip_list = job.clips or job.urls
    if not clip_list:
        raise HTTPException(status_code=422, detail="Provide 'clips' (preferred) or 'urls' array of video URLs")
    cj = ConcatJob(clips=clip_list, width=job.width, height=job.height, fps=job.fps)
    return await video_concat_from_urls(cj, as_json=as_json)


async def _compose_from_urls_impl(
    job: ComposeFromUrlsJob, progress: Optional[JobProgressReporter] = None
) -> Dict[str, str]:
    check_disk_space(WORK_DIR)

    with TemporaryDirectory(prefix="cfu_", dir=str(WORK_DIR)) as workdir:
        work = Path(workdir)
        v_path = work / "video_in.mp4"
        a_path = work / "audio_in"
        b_path = work / "bgm_in"
        out_path = work / "output.mp4"
        log_path = work / "ffmpeg.log"

        if progress:
            progress.update(15, "Preparing workspace")

        video_url = _normalize_media_url(str(job.video_url))
        if video_url != str(job.video_url):
            logger.debug(
                "Normalized job video URL from %s to %s", job.video_url, video_url
            )
        await _download_to(video_url, v_path, job.headers)
        if progress:
            progress.update(35, "Downloaded primary video")
        has_audio = False
        has_bgm = False
        if job.audio_url:
            if progress:
                progress.update(45, "Downloading audio track")
            audio_url = _normalize_media_url(str(job.audio_url))
            if audio_url != str(job.audio_url):
                logger.debug(
                    "Normalized job audio URL from %s to %s", job.audio_url, audio_url
                )
            await _download_to(audio_url, a_path, job.headers)
            has_audio = True
        else:
            if progress:
                progress.update(45, "Audio track skipped")
        if job.bgm_url:
            if progress:
                progress.update(55, "Downloading background music")
            bgm_url = _normalize_media_url(str(job.bgm_url))
            if bgm_url != str(job.bgm_url):
                logger.debug(
                    "Normalized job bgm URL from %s to %s", job.bgm_url, bgm_url
                )
            await _download_to(bgm_url, b_path, job.headers)
            has_bgm = True
        else:
            if progress:
                progress.update(55, "Background music skipped")

        inputs = ["-i", str(v_path)]
        if has_audio:
            inputs += ["-i", str(a_path)]
        if has_bgm:
            inputs += ["-i", str(b_path)]

        maps = ["-map", "0:v:0"]
        decoder_args = get_video_decoder(v_path)
        cmd = ["ffmpeg", "-y"] + decoder_args + inputs

        # Only add duration limit if user explicitly provided it
        if job.duration_ms is not None:
            dur_s = f"{job.duration_ms/1000:.3f}"
            cmd += ["-t", dur_s]

        encode_args = build_encode_args(
            job.width, job.height, job.fps, decoder_args=decoder_args
        )
        cmd += encode_args
        if has_audio and has_bgm:
            # Mix voice audio with background music
            if job.loop_bgm:
                # Loop the BGM indefinitely, then mix
                af = (
                    f"[1:a]anull[a1];"
                    f"[2:a]aloop=loop=-1:size=2e+09,volume={job.bgm_volume}[a2];"
                    "[a1][a2]amix=inputs=2:normalize=0:duration=first[aout]"
                )
            else:
                # Standard mix - BGM stops when it ends
                af = (
                    f"[1:a]anull[a1];[2:a]volume={job.bgm_volume}[a2];"
                    "[a1][a2]amix=inputs=2:normalize=0:duration=shortest[aout]"
                )
            cmd += [
                "-filter_complex",
                af,
                "-c:a",
                "aac",
                "-b:a",
                "128k",
                "-ar",
                "48000",
            ]
            maps += ["-map", "[aout]"]
        elif has_audio:
            maps += ["-map", "1:a:0"]
            cmd += ["-c:a", "aac", "-b:a", "128k", "-ar", "48000"]
        elif has_bgm:
            # Only BGM, with optional looping
            if job.loop_bgm:
                cmd += [
                    "-filter_complex",
                    f"[1:a]aloop=loop=-1:size=2e+09,volume={job.bgm_volume}[aout]",
                ]
                maps += ["-map", "[aout]"]
            else:
                cmd += ["-filter_complex", f"[1:a]volume={job.bgm_volume}[aout]"]
                maps += ["-map", "[aout]"]
            cmd += ["-c:a", "aac", "-b:a", "128k", "-ar", "48000"]

        cmd += maps + [str(out_path)]
        parser: Optional[FFmpegProgressParser] = None
        if progress and job.duration_ms is not None:
            progress.update(70, "Rendering composition")
            parser = FFmpegProgressParser(
                job.duration_ms / 1000.0, progress, "Rendering composition"
            )
        elif progress:
            progress.update(70, "Rendering composition (unknown duration)")
        with log_path.open("w", encoding="utf-8", errors="ignore") as logf:
            code = await run_ffmpeg_with_timeout(cmd, logf, progress_parser=parser)
        save_log(log_path, "compose-urls")
        if code != 0 or not out_path.exists():
            logger.error("compose-from-urls failed")
            _flush_logs()
            raise HTTPException(
                status_code=500,
                detail={
                    "error": "ffmpeg_failed",
                    "cmd": cmd,
                    "log": log_path.read_text(),
                },
            )

        if progress:
            progress.update(85, "Saving rendered output")
        pub = await publish_file(out_path, ".mp4", duration_ms=job.duration_ms)
        if progress:
            progress.update(95, "Publishing file")
        logger.info("compose-from-urls completed: %s", pub["rel"])
        return pub


@app.post("/compose/from-urls")
async def compose_from_urls(job: ComposeFromUrlsJob, as_json: bool = False):
    pub = await _compose_from_urls_impl(job)
    if as_json:
        return {"ok": True, "file_url": pub["url"], "path": pub["dst"]}
    resp = FileResponse(pub["dst"], media_type="video/mp4", filename=os.path.basename(pub["dst"]))
    resp.headers["X-File-URL"] = pub["url"]
    return resp


async def _notify_webhook_with_retry(
    client,
    webhook_url: str,
    payload: Dict[str, Any],
    headers: Dict[str, str],
    *,
    job_id: str,
    status: str,
    max_retries: int = 3,
    base_delay: float = 1.0,
) -> None:
    delay = base_delay
    last_error: Optional[Exception] = None
    for attempt in range(1, max_retries + 1):
        try:
            response = await client.post(
                webhook_url,
                json=payload,
                headers=headers,
                timeout=10,
            )
            status_code = getattr(response, "status_code", None)
            response.raise_for_status()
            struct_logger.info(
                "webhook_notified",
                job_id=job_id,
                status=status,
                status_code=status_code,
                attempt=attempt,
            )
            return
        except Exception as exc:
            last_error = exc
            logger.warning(
                "Webhook notification attempt %s failed for job %s: %s",
                attempt,
                job_id,
                exc,
            )
            if attempt == max_retries:
                break
            await asyncio.sleep(delay)
            delay *= 2

    if last_error is not None:
        struct_logger.error(
            "webhook_failed",
            job_id=job_id,
            status=status,
            attempts=max_retries,
            error=str(last_error),
        )


async def _notify_webhook(
    webhook_url: Optional[str],
    *,
    job_id: str,
    status: str,
    result: Optional[Dict[str, Any]] = None,
    error: Optional[str] = None,
    headers: Optional[Dict[str, str]] = None,
) -> None:
    if not webhook_url:
        return

    payload: Dict[str, Any] = {
        "job_id": job_id,
        "status": status,
        "timestamp": datetime.now(timezone.utc).isoformat(),
    }
    if result is not None:
        payload["result"] = result
    if error is not None:
        payload["error"] = error

    request_headers = {str(k): str(v) for k, v in (headers or {}).items()}
    client = _make_async_client()
    try:
        await _notify_webhook_with_retry(
            client,
            webhook_url,
            payload,
            request_headers,
            job_id=job_id,
            status=status,
        )
    finally:
        try:
            await client.aclose()
        except Exception:
            pass


async def _process_compose_from_urls_job(job_id: str, job: ComposeFromUrlsJob) -> None:
    with JOBS_LOCK:
        existing = JOBS.get(job_id, {})
        created = existing.get("created", time.time())
        now = time.time()
        history = list(existing.get("history", []))
        history.append({"timestamp": now, "progress": 10, "message": "Job started"})
        if len(history) > JOB_HISTORY_LIMIT:
            history = history[-JOB_HISTORY_LIMIT:]
        JOBS[job_id] = {
            **existing,
            "status": "processing",
            "progress": 10,
            "message": "Job started",
            "started": now,
            "created": created,
            "updated": now,
            "history": history,
        }

    reporter = JobProgressReporter(job_id)
    start = time.perf_counter()
    struct_logger.info("job_started", job_id=job_id, job_type="compose_from_urls")
    try:
        pub = await _compose_from_urls_impl(job, reporter)
    except HTTPException as exc:
        reporter.update(100, "Composition failed")
        detail = exc.detail if isinstance(exc.detail, (str, dict)) else str(exc.detail)
        struct_logger.error(
            "job_failed",
            job_id=job_id,
            job_type="compose_from_urls",
            status_code=exc.status_code,
            error=detail,
        )
        with JOBS_LOCK:
            existing = JOBS.get(job_id, {})
            created = existing.get("created", time.time())
            history = list(existing.get("history", []))
            history.append({"timestamp": time.time(), "progress": 100, "message": "Failed"})
            if len(history) > JOB_HISTORY_LIMIT:
                history = history[-JOB_HISTORY_LIMIT:]
            JOBS[job_id] = {
                **existing,
                "status": "failed",
                "progress": 100,
                "message": "Failed",
                "status_code": exc.status_code,
                "error": detail,
                "created": created,
                "updated": time.time(),
                "history": history,
            }
        await _notify_webhook(
            str(job.webhook_url) if job.webhook_url else None,
            job_id=job_id,
            status="failed",
            error=detail,
            headers=job.webhook_headers,
        )
        return
    except Exception as exc:
        reporter.update(100, "Unexpected failure")
        logger.exception("Async compose job %s failed", job_id)
        struct_logger.error(
            "job_failed",
            job_id=job_id,
            job_type="compose_from_urls",
            status_code=500,
            error=str(exc),
        )
        with JOBS_LOCK:
            existing = JOBS.get(job_id, {})
            created = existing.get("created", time.time())
            history = list(existing.get("history", []))
            history.append({"timestamp": time.time(), "progress": 100, "message": "Failed"})
            if len(history) > JOB_HISTORY_LIMIT:
                history = history[-JOB_HISTORY_LIMIT:]
            JOBS[job_id] = {
                **existing,
                "status": "failed",
                "progress": 100,
                "message": "Failed",
                "status_code": 500,
                "error": str(exc),
                "created": created,
                "updated": time.time(),
                "history": history,
            }
        await _notify_webhook(
            str(job.webhook_url) if job.webhook_url else None,
            job_id=job_id,
            status="failed",
            error=str(exc),
            headers=job.webhook_headers,
        )
        return

    reporter.update(100, "Completed")
    duration_ms = (time.perf_counter() - start) * 1000.0
    with JOBS_LOCK:
        existing = JOBS.get(job_id, {})
        created = existing.get("created", time.time())
        history = list(existing.get("history", []))
        history.append({"timestamp": time.time(), "progress": 100, "message": "Completed"})
        if len(history) > JOB_HISTORY_LIMIT:
            history = history[-JOB_HISTORY_LIMIT:]
        JOBS[job_id] = {
            **existing,
            "status": "finished",
            "progress": 100,
            "message": "Completed",
            "result": {
                "file_url": pub["url"],
                "path": pub["dst"],
                "rel": pub["rel"],
                "thumbnail": pub.get("thumbnail"),
            },
            "duration_ms": duration_ms,
            "created": created,
            "updated": time.time(),
            "history": history,
        }
    struct_logger.info(
        "job_completed",
        job_id=job_id,
        job_type="compose_from_urls",
        duration_ms=duration_ms,
        output_rel=pub["rel"],
    )
    await _notify_webhook(
        str(job.webhook_url) if job.webhook_url else None,
        job_id=job_id,
        status="finished",
        result={
            "file_url": pub["url"],
            "path": pub["dst"],
            "rel": pub["rel"],
            "thumbnail": pub.get("thumbnail"),
        },
        headers=job.webhook_headers,
    )


@app.post("/compose/from-urls/async")
async def compose_from_urls_async(job: ComposeFromUrlsJob):
    cleanup_old_jobs()
    job_id = str(uuid4())
    with JOBS_LOCK:
        now = time.time()
        JOBS[job_id] = {
            "status": "queued",
            "progress": 0,
            "message": "Queued",
            "history": [{"timestamp": now, "progress": 0, "message": "Queued"}],
            "created": now,
            "updated": now,
        }
    job_copy = job.model_copy(deep=True)
    asyncio.create_task(_process_compose_from_urls_job(job_id, job_copy))
    return {"job_id": job_id, "status_url": f"/jobs/{job_id}"}


@app.get("/jobs", response_class=HTMLResponse)
def jobs_history(
    request: Request,
    status: Optional[str] = None,
    page: int = Query(1, ge=1),
    page_size: int = Query(25, ge=1, le=100),
):
    redirect = ensure_dashboard_access(request)
    if redirect:
        return redirect

    with JOBS_LOCK:
        all_jobs = [
            {**data, "job_id": job_id}
            for job_id, data in JOBS.items()
        ]

    all_jobs.sort(key=lambda item: item.get("created", 0), reverse=True)
    if status:
        all_jobs = [job for job in all_jobs if job.get("status") == status]

    total_items = len(all_jobs)
    total_pages = max(1, math.ceil(total_items / page_size))
    page = min(max(page, 1), total_pages)
    start = (page - 1) * page_size
    end = start + page_size
    jobs_slice = all_jobs[start:end]

    status_classes = {
        "finished": "success",
        "failed": "error",
        "processing": "warning",
        "queued": "info",
    }
    job_rows = []
    for job in jobs_slice:
        job_id = job.get("job_id", "-")
        status_val = job.get("status", "unknown")
        created_ts = job.get("created") or 0
        created = datetime.fromtimestamp(created_ts, tz=timezone.utc)
        duration_ms = job.get("duration_ms")
        job_rows.append(
            {
                "job_id": str(job_id),
                "status": str(status_val),
                "status_class": status_classes.get(status_val, ""),
                "created": created.strftime("%Y-%m-%d %H:%M:%S UTC"),
                "duration": f"{(duration_ms or 0) / 1000:.1f}s" if duration_ms else "—",
            }
        )

    filters_data = []
    for filter_status in [None, "finished", "failed", "processing", "queued"]:
        label = filter_status or "All"
        params = {"page": 1}
        if filter_status:
            params["status"] = filter_status
        query = urlencode(params)
        filters_data.append(
            {
                "label": label,
                "url": f"/jobs?{query}",
                "active": filter_status == status,
            }
        )

    pagination_text = f"Page {page} of {total_pages}"

    if templates is not None:
        context = {
            "request": request,
            "title": "Job History",
            "max_width": "1400px",
            **nav_context("/jobs"),
            "jobs": job_rows,
            "filters": filters_data,
            "pagination_text": pagination_text,
        }
        return templates.TemplateResponse("jobs.html", context)

    rows: List[str] = []
    for job in job_rows:
        rows.append(
            """
            <tr>
                <td><code>{job_id}</code></td>
                <td><span class="status {status_class}">{status}</span></td>
                <td>{created}</td>
                <td>{duration}</td>
                <td><a href="/jobs/{job_id}?format=html" target="_blank">View</a></td>
            </tr>
            """.format(
                job_id=html.escape(job["job_id"]),
                status_class=job["status_class"],
                status=html.escape(job["status"]),
                created=job["created"],
                duration=job["duration"],
            )
        )

    if not rows:
        rows.append("<tr><td colspan='5'>No jobs found</td></tr>")

    filter_links = []
    for item in filters_data:
        css_class = "active" if item["active"] else ""
        filter_links.append(
            f"<a href='{html.escape(item['url'], quote=True)}' class='filter-link {css_class}'>{html.escape(item['label'])}</a>"
        )

    top_bar_html = fallback_top_bar_html("/jobs", indent="        ")
    html_content = f"""
    <!doctype html>
    <html>
    <head>
        <meta charset="utf-8" />
        <title>Job History</title>
        <style>
            body {{ font-family: system-ui, sans-serif; padding: 24px; max-width: 1400px; margin: 0 auto; }}
            .top-bar {{ display: flex; align-items: center; justify-content: space-between; gap: 16px; flex-wrap: wrap; margin-bottom: 24px; }}
            .brand {{ font-size: 32px; font-weight: bold; margin: 0; }}
            .brand .ff {{ color: #28a745; }}
            .brand .api {{ color: #000; }}
            .main-nav {{ margin: 0; margin-left: auto; display: flex; gap: 12px; flex-wrap: wrap; justify-content: flex-end; }}
            .main-nav a {{ color: #28a745; text-decoration: none; font-weight: 500; }}
            .main-nav a:hover {{ text-decoration: underline; }}
            .filters {{ margin-bottom: 16px; display: flex; gap: 12px; flex-wrap: wrap; }}
            .filter-link {{ padding: 6px 12px; border-radius: 4px; background: #f0f0f0; text-decoration: none; color: #333; }}
            .filter-link.active {{ background: #28a745; color: white; }}
            table {{ border-collapse: collapse; width: 100%; background: #fff; box-shadow: 0 1px 2px rgba(0,0,0,0.08); }}
            th, td {{ border-bottom: 1px solid #e2e8f0; padding: 12px 14px; font-size: 14px; text-align: left; }}
            th {{ background: #f8fafc; color: #1f2937; }}
            code {{ background: #f3f4f6; padding: 2px 6px; border-radius: 3px; }}
            .status {{ padding: 4px 8px; border-radius: 4px; font-weight: 600; text-transform: capitalize; }}
            .status.success {{ background: #e8f5e9; color: #256029; }}
            .status.error {{ background: #fdecea; color: #b3261e; }}
            .status.warning {{ background: #fff3cd; color: #856404; }}
            .status.info {{ background: #e0f2fe; color: #1f7a34; }}
            .pagination {{ margin-top: 16px; color: #666; }}
        </style>
    </head>
    <body>
{top_bar_html}
        <h2>Job History</h2>
        <div class="filters">{''.join(filter_links)}</div>
        <table>
            <thead>
                <tr>
                    <th>Job ID</th>
                    <th>Status</th>
                    <th>Created</th>
                    <th>Duration</th>
                    <th>Action</th>
                </tr>
            </thead>
            <tbody>{''.join(rows)}</tbody>
        </table>
        <p class="pagination">{pagination_text}</p>
    </body>
    </html>
    """
    return HTMLResponse(html_content)


@app.get("/jobs/{job_id}")
async def job_status(request: Request, job_id: str, format: str = "json"):
    """Get job status - supports both JSON API and HTML view"""
    cleanup_old_jobs()
    with JOBS_LOCK:
        data = JOBS.get(job_id)
    if data is None:
        if format == "html":
            redirect = ensure_dashboard_access(request)
            if redirect:
                return redirect
            raise HTTPException(status_code=404, detail="Job not found")
        raise HTTPException(status_code=404, detail="job_not_found")

    # Calculate ETA if job is processing
    eta_seconds: Optional[float] = None
    elapsed_seconds: Optional[float] = None
    if data.get("status") == "processing":
        started = data.get("started")
        progress = data.get("progress", 0)
        if started and progress > 0:
            elapsed_seconds = time.time() - started
            estimated_total = (elapsed_seconds / progress) * 100
            eta_seconds = max(0.0, estimated_total - elapsed_seconds)

    if format == "html":
        redirect = ensure_dashboard_access(request)
        if redirect:
            return redirect

        csrf_token = ensure_csrf_token(request)

        created_ts = data.get("created") or 0
        created_dt = datetime.fromtimestamp(created_ts, tz=timezone.utc)
        created_str = created_dt.strftime("%Y-%m-%d %H:%M:%S UTC")

        started_ts = data.get("started")
        started_str = None
        if started_ts:
            started_dt = datetime.fromtimestamp(started_ts, tz=timezone.utc)
            started_str = started_dt.strftime("%Y-%m-%d %H:%M:%S UTC")

        history_items = []
        for item in data.get("history", [])[-20:]:
            ts = item.get("timestamp", 0)
            dt = datetime.fromtimestamp(ts, tz=timezone.utc)
            history_items.append(
                {
                    "timestamp": dt.strftime("%H:%M:%S"),
                    "progress": item.get("progress", 0),
                    "message": item.get("message", ""),
                }
            )

        context = {
            "request": request,
            "title": f"Job {job_id}",
            "max_width": "1000px",
            **nav_context("/jobs"),
            "job_id": job_id,
            "status": data.get("status", "unknown"),
            "progress": data.get("progress", 0),
            "message": data.get("message", ""),
            "created": created_str,
            "started": started_str,
            "elapsed_seconds": elapsed_seconds,
            "eta_seconds": eta_seconds,
            "duration_ms": data.get("duration_ms"),
            "result": data.get("result"),
            "error": data.get("error"),
            "history": history_items,
            "csrf_token": csrf_token,
        }

        if templates is not None:
            return templates.TemplateResponse("job_detail.html", context)

        return HTMLResponse(_job_detail_fallback_html(context))

    payload: Dict[str, Any] = {"job_id": job_id}
    payload.update(data)
    if eta_seconds is not None:
        payload["eta_seconds"] = int(eta_seconds)
    if elapsed_seconds is not None:
        payload["elapsed_seconds"] = int(elapsed_seconds)
    return payload


def _job_detail_fallback_html(context: Dict[str, Any]) -> str:
    """Fallback HTML for job detail page when templates unavailable"""
    job_id = context["job_id"]
    status = context["status"]
    progress = context["progress"]
    message = context.get("message", "")
    created = context["created"]
    started = context.get("started", "Not started") or "Not started"
    elapsed = context.get("elapsed_seconds")
    eta = context.get("eta_seconds")
    duration_ms = context.get("duration_ms")
    result = context.get("result")
    error = context.get("error")
    history = context.get("history", [])

    status_class = {
        "finished": "success",
        "failed": "error",
        "processing": "warning",
        "queued": "info",
    }.get(status, "")

    eta_display = ""
    if eta is not None and status == "processing":
        minutes = int(eta // 60)
        seconds = int(eta % 60)
        eta_display = f"<p><strong>Estimated time remaining:</strong> {minutes}m {seconds}s</p>"

    elapsed_display = ""
    if elapsed is not None:
        minutes = int(elapsed // 60)
        seconds = int(elapsed % 60)
        elapsed_display = f"<p><strong>Elapsed:</strong> {minutes}m {seconds}s</p>"
    elif duration_ms is not None:
        seconds_total = duration_ms / 1000
        minutes = int(seconds_total // 60)
        seconds = int(seconds_total % 60)
        elapsed_display = f"<p><strong>Duration:</strong> {minutes}m {seconds}s</p>"

    result_html = ""
    if result:
        if isinstance(result, dict):
            if "file_url" in result:
                path_html = ""
                if result.get("path"):
                    path_html = (
                        f"<p><strong>Path:</strong> <code>{html.escape(result.get('path', ''), quote=True)}</code></p>"
                    )
                result_html = f"""
                <div class=\"result-box\">
                    <h3>Result</h3>
                    <p><a href=\"{html.escape(result['file_url'], quote=True)}\" target=\"_blank\" class=\"download-link\">Download file</a></p>
                    {path_html}
                </div>
                """
            elif "outputs" in result:
                outputs_list = "".join(
                    f"<li><a href=\"{html.escape(url, quote=True)}\" target=\"_blank\">{html.escape(name)}</a></li>"
                    for name, url in result["outputs"].items()
                )
                result_html = f"""
                <div class=\"result-box\">
                    <h3>Result Files</h3>
                    <ul>{outputs_list}</ul>
                </div>
                """

    error_html = ""
    if error:
        error_text = error if isinstance(error, str) else str(error)
        error_html = f"""
        <div class=\"error-box\">
            <h3>Error</h3>
            <pre>{html.escape(error_text)}</pre>
        </div>
        """

    history_rows = ""
    for item in history:
        history_rows += f"""
        <tr>
            <td>{html.escape(item['timestamp'])}</td>
            <td>{item['progress']}%</td>
            <td>{html.escape(item['message'])}</td>
        </tr>
        """

    if not history_rows:
        history_rows = "<tr><td colspan=\"3\">No history yet</td></tr>"

    auto_refresh = ""
    if status in {"queued", "processing"}:
        auto_refresh = '<meta http-equiv="refresh" content="2">'

    top_bar_html = fallback_top_bar_html("/jobs")

    return f"""
    <!doctype html>
    <html>
    <head>
        <meta charset=\"utf-8\" />
        <title>Job {html.escape(job_id)}</title>
        {auto_refresh}
        <style>
            body {{ font-family: system-ui, sans-serif; padding: 24px; max-width: 1000px; margin: 0 auto; }}
            .top-bar {{ display: flex; align-items: center; justify-content: space-between; gap: 16px; flex-wrap: wrap; margin-bottom: 24px; }}
            .brand {{ font-size: 32px; font-weight: bold; margin: 0; text-decoration: none; display: inline-flex; align-items: center; gap: 2px; color: #000; }}
            .brand .ff {{ color: #28a745; }}
            .brand .api {{ color: #000; }}
            .main-nav {{ margin: 0; margin-left: auto; display: flex; gap: 12px; flex-wrap: wrap; }}
            .main-nav a {{ padding: 8px 14px; border-radius: 6px; background: #e2e8f0; color: #6b7280; text-decoration: none; font-weight: 600; }}
            .main-nav a:hover {{ background: #d1d5db; color: #000; }}
            .main-nav a.active {{ background: #28a745; color: #fff; }}

            .job-header {{ background: #f8fafc; padding: 20px; border-radius: 8px; margin-bottom: 24px; }}
            .job-id {{ font-family: monospace; font-size: 18px; color: #1f2937; }}
            .status {{ display: inline-block; padding: 6px 12px; border-radius: 4px; font-weight: 600; text-transform: capitalize; }}
            .status.success {{ background: #e8f5e9; color: #256029; }}
            .status.error {{ background: #fdecea; color: #b3261e; }}
            .status.warning {{ background: #fff3cd; color: #856404; }}
            .status.info {{ background: #e0f2fe; color: #1f7a34; }}

            .progress-section {{ background: #fff; padding: 20px; border-radius: 8px; margin-bottom: 24px; box-shadow: 0 1px 3px rgba(0,0,0,0.1); }}
            .progress-bar-container {{ background: #e2e8f0; border-radius: 8px; height: 32px; overflow: hidden; margin: 16px 0; }}
            .progress-bar {{ background: linear-gradient(90deg, #28a745, #20c997); height: 100%; transition: width 0.3s ease; display: flex; align-items: center; justify-content: center; color: white; font-weight: 600; }}

            .info-grid {{ display: grid; grid-template-columns: repeat(auto-fit, minmax(200px, 1fr)); gap: 16px; }}
            .info-box {{ background: #f8fafc; padding: 12px; border-radius: 6px; }}
            .info-box strong {{ display: block; color: #6b7280; font-size: 12px; margin-bottom: 4px; }}

            .result-box, .error-box {{ background: #fff; padding: 20px; border-radius: 8px; margin-bottom: 24px; box-shadow: 0 1px 3px rgba(0,0,0,0.1); }}
            .result-box h3, .error-box h3 {{ margin-top: 0; }}
            .download-link {{ display: inline-block; padding: 10px 20px; background: #28a745; color: white; text-decoration: none; border-radius: 6px; font-weight: 600; }}
            .download-link:hover {{ background: #1f7a34; }}
            .error-box {{ background: #fdecea; border-left: 4px solid #b3261e; }}
            .error-box pre {{ background: #fff; padding: 12px; border-radius: 4px; overflow-x: auto; font-size: 12px; }}

            table {{ width: 100%; border-collapse: collapse; background: #fff; margin-top: 16px; }}
            th, td {{ padding: 10px 12px; border-bottom: 1px solid #e2e8f0; font-size: 14px; text-align: left; }}
            th {{ background: #f8fafc; color: #1f2937; font-weight: 600; }}

            .back-link {{ display: inline-block; margin-bottom: 20px; color: #28a745; text-decoration: none; font-weight: 600; }}
            .back-link:hover {{ text-decoration: underline; }}
        </style>
    </head>
    <body>
{top_bar_html}
        <a href="/jobs" class="back-link">&larr; Back to Jobs</a>

        <div class="job-header">
            <h1>Job Details</h1>
            <p class="job-id">{html.escape(job_id)}</p>
            <span class="status {status_class}">{html.escape(status)}</span>
        </div>

        <div class="progress-section">
            <h2>Progress: {progress}%</h2>
            <div class="progress-bar-container">
                <div class="progress-bar" style="width: {progress}%">
                    {progress}%
                </div>
            </div>
            <p><strong>Current status:</strong> {html.escape(message)}</p>
            {eta_display}
            {elapsed_display}
        </div>

        <div class="info-grid">
            <div class="info-box">
                <strong>Created</strong>
                {html.escape(created)}
            </div>
            <div class="info-box">
                <strong>Started</strong>
                {html.escape(started)}
            </div>
        </div>

        {result_html}
        {error_html}

        <h3>Progress History</h3>
        <table>
            <thead>
                <tr><th>Time</th><th>Progress</th><th>Message</th></tr>
            </thead>
            <tbody>
                {history_rows}
            </tbody>
        </table>
    </body>
    </html>
    """


@app.post("/compose/from-tracks")
async def compose_from_tracks(job: TracksComposeJob, as_json: bool = False):
    video_urls: List[str] = []
    audio_urls: List[str] = []
    has_valid_video_keyframe = False
    max_dur = 0
    for track in job.tracks:
        for keyframe in track.keyframes:
            duration_value: Optional[int] = None
            if keyframe.duration is not None:
                duration_value = int(keyframe.duration)
                if duration_value <= 0:
                    raise HTTPException(status_code=400, detail="Keyframe duration must be positive")
                max_dur = max(max_dur, duration_value)
            if keyframe.url:
                if track.type == "video":
                    video_urls.append(str(keyframe.url))
                    if duration_value and duration_value > 0:
                        has_valid_video_keyframe = True
                elif track.type == "audio":
                    audio_urls.append(str(keyframe.url))
    if not video_urls:
        raise HTTPException(status_code=400, detail="No video URLs found in tracks")
    if not has_valid_video_keyframe:
        raise HTTPException(status_code=400, detail="No valid video keyframes with URLs found in tracks")
    if max_dur <= 0:
        raise HTTPException(status_code=400, detail="At least one keyframe must include a duration")

    check_disk_space(WORK_DIR)
    with TemporaryDirectory(prefix="tracks_", dir=str(WORK_DIR)) as workdir:
        work = Path(workdir)
        video_paths: List[Path] = []
        for index, url in enumerate(video_urls):
            v_path = work / f"video_{index:03d}.mp4"
            await _download_to(url, v_path, None)
            video_paths.append(v_path)

        if len(video_paths) == 1:
            v_in = video_paths[0]
        else:
            concat_list = work / "videos.txt"
            with concat_list.open("w", encoding="utf-8") as handle:
                for path in video_paths:
                    handle.write(f"file '{_escape_ffmpeg_concat_path(path)}'\n")
            v_in = work / "video_concat.mp4"
            concat_log = work / "ffmpeg_concat.log"
            concat_cmd = [
                "ffmpeg",
                "-y",
                "-f",
                "concat",
                "-safe",
                "0",
                "-i",
                str(concat_list),
                "-c:v",
                "libx264",
                "-preset",
                "medium",
                "-pix_fmt",
                "yuv420p",
                "-an",
                str(v_in),
            ]
            with concat_log.open("w", encoding="utf-8", errors="ignore") as lf:
                concat_code = await run_ffmpeg_with_timeout(concat_cmd, lf)
            save_log(concat_log, "compose-tracks-concat")
            if concat_code != 0 or not v_in.exists():
                logger.error("compose-from-tracks concat failed")
                _flush_logs()
                raise HTTPException(status_code=500, detail="Failed to combine video tracks")
        a_ins: List[Path] = []
        for i, url in enumerate(audio_urls):
            p = work / f"aud_{i:03d}.bin"
            await _download_to(url, p, None)
            a_ins.append(p)

        dur_s = f"{max_dur/1000:.3f}"
        inputs = ["-i", str(v_in)]
        for p in a_ins:
            inputs += ["-i", str(p)]
        maps = ["-map", "0:v:0"]
        cmd = ["ffmpeg", "-y"] + inputs + [
            "-t", dur_s,
            "-vf", f"scale={job.width}:{job.height},fps={job.fps}",
            "-c:v", "libx264", "-preset", "medium", "-pix_fmt", "yuv420p",
            "-movflags", "+faststart",
        ]
        if a_ins:
            labels = "".join([f"[{i+1}:a]" for i in range(len(a_ins))])
            af = f"{labels}amix=inputs={len(a_ins)}:normalize=0:duration=shortest[aout]"
            cmd += ["-filter_complex", af, "-c:a", "aac", "-b:a", "128k", "-ar", "48000"]
            maps += ["-map", "[aout]"]
        cmd += maps + [str(work / "output.mp4")]

        log = work / "ffmpeg.log"
        with log.open("w", encoding="utf-8", errors="ignore") as lf:
            code = await run_ffmpeg_with_timeout(cmd, lf)
        save_log(log, "compose-tracks")
        out_path = work / "output.mp4"
        if code != 0 or not out_path.exists():
            logger.error("compose-from-tracks failed")
            _flush_logs()
            return JSONResponse(status_code=500, content={"error": "ffmpeg_failed", "log": log.read_text()})

        pub = await publish_file(out_path, ".mp4")
        if as_json:
            return {"ok": True, "file_url": pub["url"], "path": pub["dst"]}
        resp = FileResponse(pub["dst"], media_type="video/mp4", filename=os.path.basename(pub["dst"]))
        resp.headers["X-File-URL"] = pub["url"]
        return resp


@app.post("/v1/run-ffmpeg-command")
async def run_rendi(job: RendiJob):
    check_disk_space(WORK_DIR)
    with TemporaryDirectory(prefix="rendi_", dir=str(WORK_DIR)) as workdir:
        work = Path(workdir)
        resolved = {}
        for key, url in job.input_files.items():
            p = work / f"{key}"
            await _download_to(str(url), p, None)
            resolved[key] = str(p)

        out_paths: Dict[str, Path] = {}
        for key, name in job.output_files.items():
            out_paths[key] = work / name

        cmd_text = job.ffmpeg_command
        for k, p in resolved.items():
            cmd_text = cmd_text.replace("{{" + k + "}}", p)
        for k, p in out_paths.items():
            cmd_text = cmd_text.replace("{{" + k + "}}", str(p))

        cmd_lower = cmd_text.lower()
        dangerous_patterns = ["-f lavfi", "-i /dev/", "-i file:", "-i concat:"]
        for pattern in dangerous_patterns:
            if pattern in cmd_lower:
                raise HTTPException(status_code=400, detail={"error": "forbidden_pattern", "pattern": pattern})
        if REQUIRE_DURATION_LIMIT and "-t" not in cmd_lower and "-frames" not in cmd_lower:
            raise HTTPException(
                status_code=400,
                detail={"error": "missing_limit", "detail": "Command must include -t or -frames"},
            )

        try:
            args = shlex.split(cmd_text)
        except Exception as exc:
            raise HTTPException(status_code=400, detail={"error": "invalid_command", "msg": str(exc)}) from exc

        log = work / "ffmpeg.log"
        run_args = ["ffmpeg"] + args if args and args[0] != "ffmpeg" else args
        with log.open("w", encoding="utf-8", errors="ignore") as lf:
            code = await run_ffmpeg_with_timeout(run_args, lf)
        save_log(log, "rendi-command")
        if code != 0:
            logger.error("run-ffmpeg-command failed")
            _flush_logs()
            return JSONResponse(status_code=500, content={"error": "ffmpeg_failed", "cmd": run_args, "log": log.read_text()})

        published = {}
        for key, p in out_paths.items():
            if p.exists():
                pub = await publish_file(p, Path(p).suffix or ".bin")
                published[key] = pub["url"]
        if not published:
            return JSONResponse(status_code=500, content={"error": "no_outputs_found", "log": log.read_text()})
        return {"ok": True, "outputs": published}


@app.post("/v2/run-ffmpeg-job")
async def run_ffmpeg_job(job: FFmpegJobRequest, as_json: bool = False):
    """
    Execute FFmpeg with structured inputs, filter_complex, and outputs.

    Example:
    {
      "task": {
        "inputs": [
          {"file_path": "https://example.com/image.jpg"},
          {"file_path": "https://example.com/song1.mp3"},
          {"file_path": "https://example.com/song2.mp3"}
        ],
        "filter_complex": "[1:a][2:a]concat=n=2:v=0:a=1[aout];[0:v]loop=999:size=1:start=0,scale=1280:720[vout]",
        "outputs": [
          {
            "file": "final-video.mp4",
            "options": ["-map", "[vout]", "-map", "[aout]", "-c:v", "libx264", "-crf", "23", "-c:a", "aac"]
          }
        ]
      }
    }
    """
    logger.info(
        "Starting ffmpeg job with %d inputs and %d outputs",
        len(job.task.inputs),
        len(job.task.outputs),
    )
    check_disk_space(WORK_DIR)

    with TemporaryDirectory(prefix="ffmpeg_job_", dir=str(WORK_DIR)) as workdir:
        work = Path(workdir)

        # Download all input files
        input_paths: List[Path] = []
        for i, input_spec in enumerate(job.task.inputs):
            input_url = _normalize_media_url(str(input_spec.file_path))
            ext = Path(urlparse(input_url).path).suffix or ".bin"
            input_path = work / f"input_{i:03d}{ext}"

            logger.info(
                "Downloading input %d/%d: %s",
                i + 1,
                len(job.task.inputs),
                input_url,
            )
            await _download_to(input_url, input_path, job.headers)
            input_paths.append(input_path)

        # Build FFmpeg command
        cmd = ["ffmpeg", "-y"]

        # Add all inputs with per-input options
        for index, input_spec in enumerate(job.task.inputs):
            input_path = input_paths[index]
            if input_spec.options:
                cmd += input_spec.options
            cmd += ["-i", str(input_path)]

        # Add filter_complex
        cmd += ["-filter_complex", job.task.filter_complex]

        # Process outputs
        output_paths: List[Path] = []
        for output_spec in job.task.outputs:
            output_path = work / output_spec.file
            output_paths.append(output_path)

            # Add output options (which should include -map directives)
            for map_arg in output_spec.maps:
                cmd += ["-map", map_arg]
            cmd += output_spec.options

            # Add output file path
            cmd += [str(output_path)]

        # Execute FFmpeg
        log_path = work / "ffmpeg.log"
        logger.info("Executing FFmpeg command: %s", " ".join(cmd))

        with log_path.open("w", encoding="utf-8", errors="ignore") as lf:
            code = await run_ffmpeg_with_timeout(cmd, lf)

        save_log(log_path, "ffmpeg-job")

        if code != 0:
            logger.error("FFmpeg job failed with exit code %d", code)
            _flush_logs()
            return JSONResponse(
                status_code=500,
                content={
                    "error": "ffmpeg_failed",
                    "exit_code": code,
                    "cmd": cmd,
                    "log": log_path.read_text(encoding="utf-8", errors="ignore"),
                },
            )

        # Check that all outputs were created
        missing_outputs = [p for p in output_paths if not p.exists()]
        if missing_outputs:
            logger.error("FFmpeg succeeded but outputs are missing: %s", missing_outputs)
            _flush_logs()
            return JSONResponse(
                status_code=500,
                content={
                    "error": "missing_outputs",
                    "missing": [str(p.name) for p in missing_outputs],
                    "log": log_path.read_text(encoding="utf-8", errors="ignore"),
                },
            )

        # Publish all outputs
        published_urls: Dict[str, str] = {}
        published_details: Dict[str, Dict[str, str]] = {}
        for output_path in output_paths:
            pub = await publish_file(output_path, output_path.suffix or ".bin")
            published_urls[output_path.name] = pub["url"]
            published_details[output_path.name] = pub
            logger.info("Published output: %s -> %s", output_path.name, pub["rel"])

        if as_json:
            return {
                "ok": True,
                "outputs": published_urls,
            }

        # Return the first output as a file response
        first_output_name = output_paths[0].name
        first_pub = published_details[first_output_name]
        first_path = Path(first_pub["dst"])

        resp = FileResponse(
            first_pub["dst"],
            media_type="video/mp4" if first_path.suffix == ".mp4" else "application/octet-stream",
            filename=first_output_name,
        )
        resp.headers["X-File-URL"] = first_pub["url"]

        # Include other outputs in headers
        if len(published_urls) > 1:
            resp.headers["X-Additional-Outputs"] = json.dumps(
                {k: v for k, v in published_urls.items() if k != first_output_name}
            )

        return resp


def _update_ffmpeg_async_job(
    job_id: str,
    *,
    progress: Optional[int] = None,
    message: Optional[str] = None,
    status: Optional[str] = None,
    **extra: Any,
) -> None:
    with JOBS_LOCK:
        existing = JOBS.get(job_id, {})
        created = existing.get("created", time.time())
        history = list(existing.get("history", []))
        if progress is not None or message is not None:
            history.append(
                {
                    "timestamp": time.time(),
                    "progress": progress if progress is not None else existing.get("progress", 0),
                    "message": message if message is not None else existing.get("message", ""),
                }
            )
            if len(history) > JOB_HISTORY_LIMIT:
                history = history[-JOB_HISTORY_LIMIT:]

        updated: Dict[str, Any] = {
            **existing,
            "created": created,
            "updated": time.time(),
            "history": history,
        }
        if progress is not None:
            updated["progress"] = progress
        if message is not None:
            updated["message"] = message
        if status is not None:
            updated["status"] = status
        updated.update(extra)
        JOBS[job_id] = updated


@app.post("/v2/run-ffmpeg-job/async")
async def run_ffmpeg_job_async(job: FFmpegJobRequest):
    """Queue FFmpeg job for background processing."""
    cleanup_old_jobs()
    job_id = str(uuid4())

    with JOBS_LOCK:
        now = time.time()
        JOBS[job_id] = {
            "status": "queued",
            "progress": 0,
            "message": "Queued",
            "history": [{"timestamp": now, "progress": 0, "message": "Queued"}],
            "created": now,
            "updated": now,
        }

    job_copy = job.model_copy(deep=True)
    asyncio.create_task(_process_ffmpeg_job_async(job_id, job_copy))

    return {"job_id": job_id, "status_url": f"/jobs/{job_id}"}


async def _process_ffmpeg_job_async(job_id: str, job: FFmpegJobRequest) -> None:
    """Background worker for async FFmpeg jobs."""
    now = time.time()
    _update_ffmpeg_async_job(
        job_id,
        progress=10,
        message="Job started",
        status="processing",
        started=now,
    )

    start = time.perf_counter()
    struct_logger.info("job_started", job_id=job_id, job_type="ffmpeg_job")

    try:
        check_disk_space(WORK_DIR)

        with TemporaryDirectory(prefix="ffmpeg_job_", dir=str(WORK_DIR)) as workdir:
            work = Path(workdir)

            input_paths: List[Path] = []
            total_inputs = max(len(job.task.inputs), 1)
            for index, input_spec in enumerate(job.task.inputs):
                progress = 10 + int((index / total_inputs) * 40)
                _update_ffmpeg_async_job(
                    job_id,
                    progress=progress,
                    message=f"Downloading input {index + 1}/{len(job.task.inputs)}",
                )

                input_url = _normalize_media_url(str(input_spec.file_path))
                ext = Path(urlparse(input_url).path).suffix or ".bin"
                input_path = work / f"input_{index:03d}{ext}"
                await _download_to(input_url, input_path, job.headers)
                input_paths.append(input_path)

            _update_ffmpeg_async_job(
                job_id,
                progress=55,
                message="Inputs downloaded",
            )

            cmd = ["ffmpeg", "-y"]
            for index, input_spec in enumerate(job.task.inputs):
                input_path = input_paths[index]
                if input_spec.options:
                    cmd += input_spec.options
                cmd += ["-i", str(input_path)]
            cmd += ["-filter_complex", job.task.filter_complex]

            output_paths: List[Path] = []
            for output_spec in job.task.outputs:
                output_path = work / output_spec.file
                output_paths.append(output_path)
                for map_arg in output_spec.maps:
                    cmd += ["-map", map_arg]
                cmd += output_spec.options
                cmd += [str(output_path)]

            log_path = work / "ffmpeg.log"
            _update_ffmpeg_async_job(
                job_id,
                progress=60,
                message="Processing with FFmpeg",
            )
            with log_path.open("w", encoding="utf-8", errors="ignore") as lf:
                code = await run_ffmpeg_with_timeout(cmd, lf)

            save_log(log_path, "ffmpeg-job-async")

            if code != 0:
                error_text = log_path.read_text(encoding="utf-8", errors="ignore")
                _update_ffmpeg_async_job(
                    job_id,
                    progress=100,
                    message="FFmpeg failed",
                    status="failed",
                    error=error_text,
                )
                struct_logger.error(
                    "job_failed",
                    job_id=job_id,
                    job_type="ffmpeg_job",
                    exit_code=code,
                )
                return

            missing_outputs = [p for p in output_paths if not p.exists()]
            if missing_outputs:
                _update_ffmpeg_async_job(
                    job_id,
                    progress=100,
                    message="Missing outputs",
                    status="failed",
                    error={"missing": [p.name for p in missing_outputs]},
                )
                struct_logger.error(
                    "job_failed",
                    job_id=job_id,
                    job_type="ffmpeg_job",
                    error="missing_outputs",
                    missing=[p.name for p in missing_outputs],
                )
                return

            _update_ffmpeg_async_job(
                job_id,
                progress=90,
                message="Publishing outputs",
            )

            published_outputs: Dict[str, str] = {}
            for output_path in output_paths:
                pub = await publish_file(output_path, output_path.suffix or ".bin")
                published_outputs[output_path.name] = pub["url"]
                logger.info("Published output: %s -> %s", output_path.name, pub["rel"])

            duration_ms = (time.perf_counter() - start) * 1000.0
            _update_ffmpeg_async_job(
                job_id,
                progress=100,
                message="Completed",
                status="finished",
                result={"outputs": published_outputs},
                duration_ms=duration_ms,
            )
            struct_logger.info(
                "job_completed",
                job_id=job_id,
                job_type="ffmpeg_job",
                duration_ms=duration_ms,
            )

    except Exception as exc:
        logger.exception("Async FFmpeg job %s failed", job_id)
        _update_ffmpeg_async_job(
            job_id,
            progress=100,
            message="Failed",
            status="failed",
            error=str(exc),
        )
        struct_logger.error(
            "job_failed",
            job_id=job_id,
            job_type="ffmpeg_job",
            error=str(exc),
        )

# ---------- audio endpoints ----------


@app.post("/v1/audio/tempo")
async def change_audio_tempo(request: TempoRequest):
    job_id = uuid4().hex[:8]
    start = time.perf_counter()
    record: Dict[str, Any] = {
        "id": job_id,
        "input": None,
        "output": request.output_name,
        "tempo": request.tempo,
        "created_at": datetime.now(timezone.utc).isoformat(),
        "status": "processing",
        "processing_time": None,
        "input_url": str(request.input_url),
    }
    with TEMPO_HISTORY_LOCK:
        TEMPO_HISTORY.appendleft(record)

    struct_logger.info(
        "audio_tempo_started",
        job_id=job_id,
        tempo=request.tempo,
        input_url=str(request.input_url),
        output_name=request.output_name,
    )

    try:
        check_disk_space(WORK_DIR)
        with TemporaryDirectory(prefix="tempo_", dir=str(WORK_DIR)) as workdir:
            work = Path(workdir)
            parsed = urlparse(str(request.input_url))
            candidate_name = Path(parsed.path).name or "input.audio"
            input_name = candidate_name or "input.audio"
            if not Path(input_name).suffix:
                input_name = f"{input_name}.bin"
            input_path = work / input_name

            await _download_to(str(request.input_url), input_path, None)
            input_size_bytes = input_path.stat().st_size
            record["input"] = input_name
            record["input_size"] = format_file_size(input_size_bytes)

            output_path = work / request.output_name
            output_ext = output_path.suffix.lower().lstrip(".")
            if output_ext == "wav":
                codec = "pcm_s16le"
                extra_args: List[str] = []
            elif output_ext in {"ogg", "oga"}:
                codec = "libvorbis"
                extra_args = ["-b:a", "192k"]
            elif output_ext == "flac":
                codec = "flac"
                extra_args = []
            else:
                codec = "libmp3lame"
                extra_args = ["-b:a", "192k"]

            cmd = [
                "ffmpeg",
                "-y",
                "-i",
                str(input_path),
                "-filter:a",
                f"atempo={request.tempo}",
                "-ar",
                "44100",
                "-ac",
                "2",
                "-c:a",
                codec,
                *extra_args,
                str(output_path),
            ]

            try:
                result = subprocess.run(
                    cmd,
                    capture_output=True,
                    text=True,
                    timeout=FFMPEG_TIMEOUT_SECONDS,
                )
            except subprocess.TimeoutExpired as exc:
                record["status"] = "failed"
                record["error"] = "processing_timeout"
                _flush_logs()
                struct_logger.error(
                    "audio_tempo_failed",
                    job_id=job_id,
                    tempo=request.tempo,
                    error="processing_timeout",
                )
                raise HTTPException(
                    status_code=504,
                    detail={
                        "error": "processing_timeout",
                        "cmd": cmd,
                        "stderr": (exc.stderr.decode("utf-8", "ignore") if isinstance(exc.stderr, bytes) else exc.stderr),
                    },
                ) from exc

            log_path = work / "ffmpeg.log"
            try:
                log_path.write_text(result.stderr or "", encoding="utf-8", errors="ignore")
            except Exception:
                pass
            save_log(log_path, "audio-tempo")

            if result.returncode != 0 or not output_path.exists():
                record["status"] = "failed"
                record["error"] = "ffmpeg_failed"
                _flush_logs()
                struct_logger.error(
                    "audio_tempo_failed",
                    job_id=job_id,
                    tempo=request.tempo,
                    error="ffmpeg_failed",
                )
                raise HTTPException(
                    status_code=500,
                    detail={
                        "error": "ffmpeg_failed",
                        "stderr": result.stderr,
                        "stdout": result.stdout,
                        "cmd": cmd,
                    },
                )

            published = await publish_file(output_path, Path(output_path).suffix or ".bin")
            elapsed = time.perf_counter() - start
            duration_text = format_duration(elapsed)
            record["status"] = "done"
            record["processing_time"] = duration_text
            record["download_url"] = published["url"]
            record["output_file"] = published["rel"]

            struct_logger.info(
                "audio_tempo_completed",
                job_id=job_id,
                tempo=request.tempo,
                input_size_bytes=input_size_bytes,
                output_rel=published["rel"],
                duration_seconds=round(elapsed, 4),
            )

            return {
                "status": "success",
                "job_id": job_id,
                "tempo": request.tempo,
                "input_size": format_file_size(input_size_bytes),
                "output_file": published["rel"],
                "download_url": published["url"],
                "processing_time": duration_text,
            }
    except HTTPException as exc:
        record["status"] = "failed"
        if "processing_time" not in record or record["processing_time"] is None:
            record["processing_time"] = format_duration(time.perf_counter() - start)
        if "error" not in record:
            detail = exc.detail
            if isinstance(detail, str):
                record["error"] = detail
            else:
                try:
                    record["error"] = json.dumps(detail)
                except Exception:
                    record["error"] = "unknown_error"
        error_key = record.get("error", "http_error")
        if error_key not in {"processing_timeout", "ffmpeg_failed"}:
            struct_logger.error(
                "audio_tempo_failed",
                job_id=job_id,
                tempo=request.tempo,
                error=error_key,
            )
        _flush_logs()
        raise
    except Exception as exc:
        record["status"] = "failed"
        record["error"] = str(exc)
        record["processing_time"] = format_duration(time.perf_counter() - start)
        struct_logger.error(
            "audio_tempo_failed",
            job_id=job_id,
            tempo=request.tempo,
            error=str(exc),
        )
        _flush_logs()
        raise


@app.get("/v1/audio/tempo")
def list_tempo_jobs() -> List[Dict[str, Any]]:
    with TEMPO_HISTORY_LOCK:
        return [dict(item) for item in TEMPO_HISTORY]


@app.get("/v1/audio/tempo/{job_id}/status")
def get_tempo_job_status(job_id: str) -> Dict[str, Any]:
    with TEMPO_HISTORY_LOCK:
        for item in TEMPO_HISTORY:
            if item.get("id") == job_id:
                return dict(item)
    raise HTTPException(status_code=404, detail="job_not_found")


# ---------- ffprobe endpoints ----------
class ProbeUrlJob(BaseModel):
    url: HttpUrl
    headers: Optional[Dict[str, str]] = None
    show_format: bool = True
    show_streams: bool = True
    show_chapters: bool = False
    show_programs: bool = False
    show_packets: bool = False
    count_frames: bool = False
    count_packets: bool = False
    probe_size: Optional[str] = None
    analyze_duration: Optional[str] = None
    select_streams: Optional[str] = None

    @field_validator("url", mode="before")
    @classmethod
    def validate_probe_url(cls, value):
        if value is None:
            raise ValueError("url is required")
        value_str = str(value)
        if not value_str.startswith(("http://", "https://")):
            raise ValueError("Only http:// and https:// URLs are supported")
        return value

def _ffprobe_cmd_base(
    show_format: bool,
    show_streams: bool,
    show_chapters: bool,
    show_programs: bool,
    show_packets: bool,
    count_frames: bool,
    count_packets: bool,
    probe_size: Optional[str],
    analyze_duration: Optional[str],
    select_streams: Optional[str],
):
    cmd = ["ffprobe", "-v", "error", "-print_format", "json"]
    if show_format: cmd += ["-show_format"]
    if show_streams: cmd += ["-show_streams"]
    if show_chapters: cmd += ["-show_chapters"]
    if show_programs: cmd += ["-show_programs"]
    if show_packets: cmd += ["-show_packets"]
    if count_frames: cmd += ["-count_frames", "1"]
    if count_packets: cmd += ["-count_packets", "1"]
    if probe_size: cmd += ["-probesize", probe_size]
    if analyze_duration: cmd += ["-analyzeduration", analyze_duration]
    if select_streams: cmd += ["-select_streams", select_streams]
    return cmd

def _headers_kv_list(h: Optional[Dict[str, str]]) -> List[str]:
    if not h: return []
    out = []
    for k, v in h.items():
        if k.lower() in ALLOWED_FORWARD_HEADERS_LOWER:
            out += ["-headers", f"{k}: {v}"]
    return out

@app.post("/probe/from-urls")
def probe_from_urls(job: ProbeUrlJob):
    cache_params = {
        "show_format": job.show_format,
        "show_streams": job.show_streams,
        "show_chapters": job.show_chapters,
        "show_programs": job.show_programs,
        "show_packets": job.show_packets,
        "count_frames": job.count_frames,
        "count_packets": job.count_packets,
        "probe_size": job.probe_size,
        "analyze_duration": job.analyze_duration,
        "select_streams": job.select_streams,
        "headers": sorted((k.lower(), v) for k, v in (job.headers or {}).items()),
    }
    cache_key = _probe_cache_key(str(job.url), cache_params)
    cached: Optional[Tuple[dict, float]] = None
    now = time.time()
    if PROBE_CACHE_TTL > 0:
        with PROBE_CACHE_LOCK:
            cached = PROBE_CACHE.get(cache_key)
    if cached is not None:
        result, timestamp = cached
        if now - timestamp < PROBE_CACHE_TTL:
            logger.info("Probe cache hit for %s", job.url)
            return result

    cmd = _ffprobe_cmd_base(
        job.show_format,
        job.show_streams,
        job.show_chapters,
        job.show_programs,
        job.show_packets,
        job.count_frames,
        job.count_packets,
        job.probe_size,
        job.analyze_duration,
        job.select_streams,
    )
    cmd += _headers_kv_list(job.headers)
    cmd += [str(job.url)]
    proc = subprocess.run(
        cmd,
        stdout=subprocess.PIPE,
        stderr=subprocess.PIPE,
        timeout=60,
    )
    if proc.returncode != 0:
        raise HTTPException(
            status_code=500,
            detail={
                "error": "ffprobe_failed",
                "stderr": proc.stderr.decode("utf-8", "ignore"),
                "cmd": cmd,
            },
        )
    try:
        result = json.loads(proc.stdout.decode("utf-8", "ignore"))
    except Exception as exc:
        raise HTTPException(status_code=500, detail={"error": "parse_failed", "msg": str(exc)}) from exc

    if PROBE_CACHE_TTL > 0:
        with PROBE_CACHE_LOCK:
            PROBE_CACHE[cache_key] = (result, time.time())
        logger.info("Probe result cached for %s", job.url)
    return result

@app.post("/probe/from-binary")
async def probe_from_binary(
    file: UploadFile = File(...),
    show_format: bool = True,
    show_streams: bool = True,
    show_chapters: bool = False,
    show_programs: bool = False,
    show_packets: bool = False,
    count_frames: bool = False,
    count_packets: bool = False,
    probe_size: Optional[str] = None,
    analyze_duration: Optional[str] = None,
    select_streams: Optional[str] = None,
):
    check_disk_space(WORK_DIR)
    with TemporaryDirectory(prefix="probe_", dir=str(WORK_DIR)) as workdir:
        p = Path(workdir) / (file.filename or "input.bin")

        await stream_upload_to_path(file, p)

        cmd = _ffprobe_cmd_base(show_format, show_streams, show_chapters, show_programs, show_packets,
                                count_frames, count_packets, probe_size, analyze_duration, select_streams) + [str(p)]
        proc = subprocess.run(
            cmd,
            stdout=subprocess.PIPE,
            stderr=subprocess.PIPE,
            timeout=60,
        )
        if proc.returncode != 0:
            raise HTTPException(status_code=500, detail={"error": "ffprobe_failed", "stderr": proc.stderr.decode("utf-8", "ignore"), "cmd": cmd})
        try:
            return json.loads(proc.stdout.decode("utf-8", "ignore"))
        except Exception as e:
            raise HTTPException(status_code=500, detail={"error": "parse_failed", "msg": str(e)})

@app.get("/probe/public")
def probe_public(
    rel: str,
    show_format: bool = True,
    show_streams: bool = True,
    show_chapters: bool = False,
    show_programs: bool = False,
    show_packets: bool = False,
    count_frames: bool = False,
    count_packets: bool = False,
    probe_size: Optional[str] = None,
    analyze_duration: Optional[str] = None,
    select_streams: Optional[str] = None,
):
    target = safe_path_check(PUBLIC_DIR, rel)
    if not target.exists() or not target.is_file():
        raise HTTPException(status_code=404, detail="file not found")
    cmd = _ffprobe_cmd_base(show_format, show_streams, show_chapters, show_programs, show_packets,
                            count_frames, count_packets, probe_size, analyze_duration, select_streams) + [str(target)]
    proc = subprocess.run(
        cmd,
        stdout=subprocess.PIPE,
        stderr=subprocess.PIPE,
        timeout=60,
    )
    if proc.returncode != 0:
        raise HTTPException(status_code=500, detail={"error": "ffprobe_failed", "stderr": proc.stderr.decode("utf-8", "ignore"), "cmd": cmd})
    try:
        return json.loads(proc.stdout.decode("utf-8", "ignore"))
    except Exception as e:
        raise HTTPException(status_code=500, detail={"error": "parse_failed", "msg": str(e)})


def custom_openapi():
    """Enhanced OpenAPI schema with descriptive metadata and server info."""
    if app.openapi_schema:
        return app.openapi_schema

    openapi_schema = get_openapi(
        title="FFAPI Ultimate",
        version="2.0.0",
        description=(
            "## FFmpeg-powered Media Processing API\n\n"
            "Complete video/audio processing toolkit with:\n"
            "- 🎬 Video composition and editing\n"
            "- 🔗 URL concatenation\n"
            "- 🖼️ Image to video conversion\n"
            "- 🔍 Media inspection (FFprobe)\n"
            "- ⚡ Async job processing\n"
            "- 🔐 Optional authentication\n\n"
            "### Quick Start\n"
            "1. Enable API authentication in `/settings` (optional)\n"
            "2. Generate API key in `/api-keys` (optional)\n"
            "3. Use endpoints with `X-API-Key` header or `api_key` param\n"
            "4. Poll `/jobs/{job_id}` for async operations\n"
        ),
        routes=app.routes,
    )
    openapi_schema["servers"] = [
        {
            "url": PUBLIC_BASE_URL or "http://localhost:3000",
            "description": "Current server",
        }
    ]
    app.openapi_schema = openapi_schema
    return app.openapi_schema


app.openapi = custom_openapi<|MERGE_RESOLUTION|>--- conflicted
+++ resolved
@@ -2954,7 +2954,6 @@
                 try:
                     await asyncio.wait_for(proc.wait(), timeout=1)
                 except asyncio.TimeoutError:
-<<<<<<< HEAD
                     pass
             for task in pump_tasks:
                 task.cancel()
@@ -2996,49 +2995,6 @@
                 raise HTTPException(status_code=500, detail="Failed to start ffmpeg") from launch_error
             raise HTTPException(status_code=500, detail="Failed to start ffmpeg") from exc
 
-=======
-                    pass
-            for task in pump_tasks:
-                task.cancel()
-            for task in pump_tasks:
-                try:
-                    await task
-                except (asyncio.CancelledError, Exception):
-                    pass
-            logger.warning("FFmpeg timed out after %s seconds: %s", FFMPEG_TIMEOUT_SECONDS, cmd)
-            _flush_logs()
-            raise HTTPException(status_code=504, detail="Processing timeout")
-        except Exception:
-            for task in pump_tasks:
-                task.cancel()
-            for task in pump_tasks:
-                try:
-                    await task
-                except (asyncio.CancelledError, Exception):
-                    pass
-            raise
-
-    async def _run_with_subprocess_fallback(launch_error: Optional[Exception] = None) -> int:
-        try:
-            proc_sync = await asyncio.to_thread(
-                subprocess.Popen,
-                cmd,
-                stdin=subprocess.DEVNULL,
-                stdout=log_handle if hasattr(log_handle, "write") else subprocess.PIPE,
-                stderr=subprocess.PIPE,
-                text=True,
-                encoding="utf-8",
-                errors="ignore",
-                bufsize=1,
-            )
-        except Exception as exc:  # pragma: no cover - defensive fallback
-            logger.error("Failed to launch ffmpeg command %s: %s", cmd, exc)
-            _flush_logs()
-            if launch_error is not None:
-                raise HTTPException(status_code=500, detail="Failed to start ffmpeg") from launch_error
-            raise HTTPException(status_code=500, detail="Failed to start ffmpeg") from exc
-
->>>>>>> c00dbe8a
         reader_thread: Optional[threading.Thread] = None
         if proc_sync.stderr is not None:
 
@@ -3112,18 +3068,11 @@
         logger.error("Failed to launch ffmpeg command %s: %s", cmd, exc)
         _flush_logs()
         raise HTTPException(status_code=500, detail="Failed to start ffmpeg") from exc
-<<<<<<< HEAD
 
     return await _run_with_asyncio_process()
-=======
->>>>>>> c00dbe8a
 
     return await _run_with_asyncio_process()
 
-<<<<<<< HEAD
-=======
-
->>>>>>> c00dbe8a
 async def generate_video_thumbnail(video_path: Path) -> Optional[Path]:
     suffix = video_path.suffix.lower()
     if suffix not in VIDEO_THUMBNAIL_EXTENSIONS:
@@ -4416,11 +4365,7 @@
   <div class="path">/v2/run-ffmpeg-job</div>
   <div class="desc">Execute FFmpeg with structured inputs and filter_complex</div>
   <div class="params">
-<<<<<<< HEAD
     <span class="param">task.inputs</span> - Array of input file URLs with optional per-input options<br>
-=======
-    <span class="param">task.inputs</span> - Array of input file URLs<br>
->>>>>>> c00dbe8a
     <span class="param">task.filter_complex</span> - FFmpeg filter_complex string<br>
     <span class="param">task.outputs</span> - Array of output specifications with options<br>
     <span class="param">as_json</span> - Return JSON instead of file (default: false)
@@ -4441,11 +4386,7 @@
   <div class="path">/v2/run-ffmpeg-job/async</div>
   <div class="desc">Queue an FFmpeg job and poll /jobs/{job_id} for status</div>
   <div class="params">
-<<<<<<< HEAD
     <span class="param">task.inputs</span> - Array of input file URLs with optional per-input options<br>
-=======
-    <span class="param">task.inputs</span> - Array of input file URLs<br>
->>>>>>> c00dbe8a
     <span class="param">task.filter_complex</span> - FFmpeg filter_complex string<br>
     <span class="param">task.outputs</span> - Array of output specifications with options<br>
     <span class="param">headers</span> - Optional headers forwarded to source downloads
@@ -5628,11 +5569,7 @@
 
 class FFmpegInput(BaseModel):
     file_path: HttpUrl
-<<<<<<< HEAD
     options: List[str] = Field(default_factory=list)
-=======
-    options: List[str] = []
->>>>>>> c00dbe8a
 
     @field_validator("file_path", mode="before")
     @classmethod
@@ -5647,13 +5584,8 @@
 
 class FFmpegOutput(BaseModel):
     file: str
-<<<<<<< HEAD
     options: List[str] = Field(default_factory=list)
     maps: List[str] = Field(default_factory=list)
-=======
-    options: List[str] = []
-    maps: List[str] = []
->>>>>>> c00dbe8a
 
     @field_validator("file")
     @classmethod
