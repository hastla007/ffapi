--- conflicted
+++ resolved
@@ -3692,7 +3692,6 @@
                 if started is None or started >= cutoff:
                     continue
                 candidates.append((job_id, dict(data)))
-<<<<<<< HEAD
 
         if not candidates:
             continue
@@ -3734,49 +3733,6 @@
                 except Exception as exc:  # pragma: no cover - defensive logging
                     logger.warning("Failed to terminate stuck job %s: %s", job_id, exc)
 
-=======
-
-        if not candidates:
-            continue
-
-        struct_logger.error(
-            "stuck_jobs_cleanup_detected",
-            count=len(candidates),
-            job_ids=[job_id for job_id, _ in candidates],
-        )
-
-        for job_id, data in candidates:
-            with JOB_PROCESSES_LOCK:
-                handle = JOB_PROCESSES.get(job_id)
-            process = getattr(handle, "process", None) if handle is not None else None
-
-            if process is not None:
-                try:
-                    if isinstance(process, asyncio.subprocess.Process):
-                        if process.returncode is None:
-                            process.terminate()
-                            try:
-                                await asyncio.wait_for(process.wait(), timeout=5)
-                            except asyncio.TimeoutError:
-                                process.kill()
-                                try:
-                                    await asyncio.wait_for(process.wait(), timeout=1)
-                                except asyncio.TimeoutError:
-                                    pass
-                    else:
-                        if getattr(process, "poll", lambda: None)() is None:
-                            process.terminate()
-                            try:
-                                await asyncio.wait_for(
-                                    asyncio.to_thread(process.wait, timeout=5),
-                                    timeout=5,
-                                )
-                            except (asyncio.TimeoutError, subprocess.TimeoutExpired):
-                                process.kill()
-                except Exception as exc:  # pragma: no cover - defensive logging
-                    logger.warning("Failed to terminate stuck job %s: %s", job_id, exc)
-
->>>>>>> 0cd50d99
             with JOB_PROCESSES_LOCK:
                 JOB_PROCESSES.pop(job_id, None)
 
