import os, io, shlex, json, subprocess, random, string, shutil, time, asyncio, html, types, atexit, hmac, hashlib, secrets, base64, struct, math, ipaddress
from collections import Counter, defaultdict, deque
from contextvars import ContextVar
from datetime import datetime, timedelta, timezone
from dataclasses import dataclass
from pathlib import Path
from tempfile import TemporaryDirectory
from typing import Any, Callable, Dict, List, Literal, Optional, Tuple, Deque
from urllib.parse import urlencode, quote, parse_qs, urlparse
from uuid import uuid4

import re
import threading

try:  # pragma: no cover - structlog may be unavailable in minimal environments
    import structlog
    from structlog.contextvars import bind_contextvars, clear_contextvars
except ModuleNotFoundError:  # pragma: no cover - fallback when structlog isn't installed
    structlog = None  # type: ignore

    def bind_contextvars(**_: Any) -> None:
        return None

    def clear_contextvars() -> None:
        return None

import importlib.util

try:  # pragma: no cover - optional dependency
    import bcrypt
except ModuleNotFoundError:  # pragma: no cover - test fallback
    bcrypt = None

if importlib.util.find_spec("httpx") is not None:
    import httpx  # type: ignore
    HAS_HTTPX = True
else:  # pragma: no cover - minimal environments without httpx
    HAS_HTTPX = False
    import requests

    class _HeadResponse:
        def __init__(self, response: requests.Response):
            self._response = response
            self.status_code = response.status_code
            self.headers = response.headers

        def raise_for_status(self) -> None:
            self._response.raise_for_status()


    class _StreamResponse(_HeadResponse):
        async def __aenter__(self):
            return self

        async def __aexit__(self, exc_type, exc, tb):
            self._response.close()
            return False

        async def aiter_bytes(self, chunk_size: int):
            iterator = self._response.iter_content(chunk_size)
            while True:
                try:
                    chunk = await asyncio.to_thread(next, iterator)
                except StopIteration:
                    break
                yield chunk


    class _AsyncClient:
        def __init__(self, follow_redirects: bool = True):
            self._session = requests.Session()
            self._session.trust_env = False
            self._follow = follow_redirects

        async def head(self, url: str, headers=None, timeout=None):
            response = await asyncio.to_thread(
                self._session.head,
                url,
                headers=headers,
                timeout=timeout,
                allow_redirects=self._follow,
            )
            return _HeadResponse(response)

        async def stream(self, method: str, url: str, headers=None, timeout=None):
            if method.upper() != "GET":
                raise ValueError("Only GET is supported by the fallback AsyncClient")
            response = await asyncio.to_thread(
                self._session.get,
                url,
                headers=headers,
                timeout=timeout,
                allow_redirects=self._follow,
                stream=True,
            )
            return _StreamResponse(response)

        async def post(self, url: str, json=None, headers=None, timeout=None):
            response = await asyncio.to_thread(
                self._session.post,
                url,
                headers=headers,
                json=json,
                timeout=timeout,
            )
            return _HeadResponse(response)

        async def aclose(self) -> None:
            await asyncio.to_thread(self._session.close)

    httpx = types.SimpleNamespace(AsyncClient=_AsyncClient)
from fastapi import FastAPI, UploadFile, File, HTTPException, Query, Request, Response
from fastapi.responses import FileResponse, HTMLResponse, JSONResponse, RedirectResponse, PlainTextResponse
from fastapi.templating import Jinja2Templates
from fastapi.staticfiles import StaticFiles
from fastapi.openapi.utils import get_openapi
from pydantic import BaseModel, Field, HttpUrl, field_validator

from fastapi_csrf_protect import CsrfProtect, CsrfProtectException
try:  # pragma: no cover - optional dependency for QR generation
    import qrcode  # type: ignore
except ModuleNotFoundError:  # pragma: no cover - environments without qrcode
    qrcode = None  # type: ignore[assignment]

app = FastAPI()


class RateLimiter:
    def __init__(self, requests_per_minute: int = 60) -> None:
        self._limits: defaultdict[str, List[datetime]] = defaultdict(list)
        self._rpm = max(requests_per_minute, 1)
        self._lock = threading.Lock()

    def check(self, identifier: str) -> bool:
        now = datetime.now(timezone.utc)
        cutoff = now - timedelta(minutes=1)
        with self._lock:
            timestamps = [t for t in self._limits[identifier] if t > cutoff]
            if len(timestamps) >= self._rpm:
                self._limits[identifier] = timestamps
                return False
            timestamps.append(now)
            self._limits[identifier] = timestamps
            return True

    def cleanup_old_identifiers(self, max_age_minutes: int = 60) -> None:
        cutoff = datetime.now(timezone.utc) - timedelta(minutes=max_age_minutes)
        with self._lock:
            stale: List[str] = []
            for identifier, timestamps in self._limits.items():
                if not timestamps or all(t < cutoff for t in timestamps):
                    stale.append(identifier)
            for identifier in stale:
                self._limits.pop(identifier, None)

    def reset(self) -> None:
        with self._lock:
            self._limits.clear()

    def update_limit(self, requests_per_minute: int) -> None:
        with self._lock:
            self._rpm = max(requests_per_minute, 1)
            self._limits.clear()

    def current_limit(self) -> int:
        with self._lock:
            return self._rpm


@dataclass
class Settings:
    PUBLIC_DIR: Path
    WORK_DIR: Path
    LOGS_DIR: Path
    PUBLIC_BASE_URL: Optional[str]
    RETENTION_DAYS: int
    MAX_FILE_SIZE_MB: int
    FFMPEG_TIMEOUT_SECONDS: int
    MIN_FREE_SPACE_MB: int
    UPLOAD_CHUNK_SIZE: int
    PUBLIC_CLEANUP_INTERVAL_SECONDS: int
    REQUIRE_DURATION_LIMIT: bool
    RATE_LIMIT_REQUESTS_PER_MINUTE: int

    @classmethod
    def load(cls) -> "Settings":
        def env_path(name: str, default: str) -> Path:
            return Path(os.getenv(name, default))

        def env_int(name: str, default: int) -> int:
            return int(os.getenv(name, str(default)))

        def env_bool(name: str, default: bool) -> bool:
            return os.getenv(name, str(default).lower()).lower() == "true"

        retention = env_int("RETENTION_DAYS", 7)
        if not (1 <= retention <= 365):
            raise ValueError("RETENTION_DAYS must be 1-365")

        rpm = env_int("RATE_LIMIT_REQUESTS_PER_MINUTE", 60)
        if rpm < 1:
            raise ValueError("RATE_LIMIT_REQUESTS_PER_MINUTE must be >= 1")

        return cls(
            PUBLIC_DIR=env_path("PUBLIC_DIR", "/data/public"),
            WORK_DIR=env_path("WORK_DIR", "/data/work"),
            LOGS_DIR=env_path("LOGS_DIR", "/data/logs"),
            PUBLIC_BASE_URL=os.getenv("PUBLIC_BASE_URL"),
            RETENTION_DAYS=retention,
            MAX_FILE_SIZE_MB=env_int("MAX_FILE_SIZE_MB", 2048),
            FFMPEG_TIMEOUT_SECONDS=env_int("FFMPEG_TIMEOUT_SECONDS", 2 * 60 * 60),
            MIN_FREE_SPACE_MB=env_int("MIN_FREE_SPACE_MB", 1000),
            UPLOAD_CHUNK_SIZE=env_int("UPLOAD_CHUNK_SIZE", 1024 * 1024),
            PUBLIC_CLEANUP_INTERVAL_SECONDS=env_int("PUBLIC_CLEANUP_INTERVAL_SECONDS", 3600),
            REQUIRE_DURATION_LIMIT=env_bool("REQUIRE_DURATION_LIMIT", False),
            RATE_LIMIT_REQUESTS_PER_MINUTE=rpm,
        )


settings = Settings.load()

# --------- config ---------
PUBLIC_DIR = settings.PUBLIC_DIR.resolve()
PUBLIC_DIR.mkdir(parents=True, exist_ok=True)

# Optional dedicated work directory to keep temp files on the same volume
WORK_DIR = settings.WORK_DIR.resolve()
WORK_DIR.mkdir(parents=True, exist_ok=True)

# Logs directory for persistent ffmpeg logs
LOGS_DIR = settings.LOGS_DIR.resolve()
LOGS_DIR.mkdir(parents=True, exist_ok=True)

# Application log file (captures stdout/stderr)
APP_LOG_FILE = LOGS_DIR / "application.log"

TEMPLATES_DIR = Path(__file__).resolve().parent / "templates"
try:
    templates: Optional[Jinja2Templates] = Jinja2Templates(directory=str(TEMPLATES_DIR))
except AssertionError:  # pragma: no cover - environments without Jinja2
    templates = None

RETENTION_DAYS = settings.RETENTION_DAYS
PUBLIC_BASE_URL = settings.PUBLIC_BASE_URL  # e.g. "http://10.120.2.5:3000"

MAX_FILE_SIZE_MB = settings.MAX_FILE_SIZE_MB
MAX_FILE_SIZE_BYTES = MAX_FILE_SIZE_MB * 1024 * 1024
FFMPEG_TIMEOUT_SECONDS = settings.FFMPEG_TIMEOUT_SECONDS
MIN_FREE_SPACE_MB = settings.MIN_FREE_SPACE_MB
UPLOAD_CHUNK_SIZE = 8 * 1024 * 1024  # 8MB chunks
PUBLIC_CLEANUP_INTERVAL_SECONDS = settings.PUBLIC_CLEANUP_INTERVAL_SECONDS
REQUIRE_DURATION_LIMIT = settings.REQUIRE_DURATION_LIMIT
RATE_LIMITER = RateLimiter(settings.RATE_LIMIT_REQUESTS_PER_MINUTE)
LOGIN_RATE_LIMITER = RateLimiter(5)

_FFMPEG_VERSION_CACHE: Optional[Dict[str, Optional[str]]] = None

JOBS: Dict[str, Dict[str, object]] = {}
JOBS_LOCK = threading.Lock()
SETTINGS_LOCK = threading.Lock()
TEMPO_HISTORY: Deque[Dict[str, Any]] = deque(maxlen=200)
TEMPO_HISTORY_LOCK = threading.Lock()


SESSION_COOKIE_NAME = "ffapi_session"
SESSION_TTL_SECONDS = 3600

TOTP_STEP_SECONDS = 30
TOTP_DIGITS = 6
TOTP_RATE_LIMIT = 5
TOTP_WINDOW = 1
BACKUP_CODE_LENGTH = 10
BACKUP_CODE_GROUP_SIZE = 5
BACKUP_CODE_COUNT = 10
VIDEO_THUMBNAIL_EXTENSIONS = {".mp4", ".mov", ".mkv", ".webm", ".avi"}
THUMBNAIL_DIR_NAME = "thumbnails"
JOB_HISTORY_LIMIT = 20
PROBE_CACHE_TTL = 3600
PROBE_CACHE: Dict[str, Tuple[dict, float]] = {}
PROBE_CACHE_LOCK = threading.Lock()


# ========== GPU Acceleration Helpers ==========


class GPUState:
    """Thread-safe GPU runtime state tracking."""

    def __init__(self) -> None:
        self._lock = threading.Lock()
        self._runtime_disabled = False
        self._filter_fallback_warned = False

    def disable_runtime(self) -> None:
        with self._lock:
            self._runtime_disabled = True

    def is_runtime_disabled(self) -> bool:
        with self._lock:
            return self._runtime_disabled

    def should_warn_filter_fallback(self) -> bool:
        with self._lock:
            if self._filter_fallback_warned:
                return False
            self._filter_fallback_warned = True
            return True


GPU_STATE = GPUState()


def get_gpu_config() -> Dict[str, Any]:
    """Get GPU configuration from environment variables."""
    enabled = os.getenv("ENABLE_GPU", "false").lower() == "true"
    if GPU_STATE.is_runtime_disabled():
        enabled = False
    return {
        "enabled": enabled,
        "encoder": os.getenv("GPU_ENCODER", "h264_nvenc"),
        "decoder": os.getenv("GPU_DECODER", "h264_cuvid"),
        "device": os.getenv("GPU_DEVICE", "0"),
    }


def _nvenc_supports_modern_presets() -> bool:
    """Return True if the installed FFmpeg uses the modern NVENC preset names."""

    version_line = ffmpeg_snapshot().get("version") or ""
    match = re.search(r"ffmpeg version\s+(?:n)?(\d+)(?:\.(\d+))?", version_line)
    if not match:
        return False
    major = int(match.group(1))
    minor = int(match.group(2) or 0)
    if major > 5:
        return True
    if major == 5 and minor >= 1:
        return True
    return False


def get_video_encoder() -> Tuple[str, List[str]]:
    """
    Get appropriate video encoder and preset args based on GPU availability.

    Returns:
        Tuple of (codec_name, extra_args)
    """

    gpu_config = get_gpu_config()

    if not gpu_config["enabled"]:
        return ("libx264", ["-preset", "medium"])

    encoder = gpu_config["encoder"]

    if "nvenc" in encoder:
        preset_args = (
            ["-preset", "p1", "-tune", "hq"]
            if _nvenc_supports_modern_presets()
            else ["-preset", "medium"]
        )
        return (
            encoder,
            preset_args
            + ["-rc", "vbr", "-cq", "28", "-b:v", "5M", "-maxrate", "10M", "-bufsize", "10M"],
        )
    elif "amf" in encoder:
        return (
            encoder,
            ["-quality", "balanced", "-rc", "vbr_latency", "-qp_i", "23", "-qp_p", "23"],
        )
    elif "qsv" in encoder:
        return (encoder, ["-preset", "medium", "-global_quality", "23"])

    logger.warning(f"Unknown GPU encoder {encoder}, falling back to CPU")
    return ("libx264", ["-preset", "medium"])


def get_video_decoder(input_path: Optional[Path] = None) -> List[str]:
    """
    Get appropriate video decoder args based on GPU availability.

    Args:
        input_path: Optional path to input file for format detection

    Returns:
        List of FFmpeg args for hardware decoding
    """

    gpu_config = get_gpu_config()

    if not gpu_config["enabled"]:
        return []

    decoder = gpu_config["decoder"]

    # input_path is accepted for future format-specific handling
    _ = input_path

    if "cuvid" in decoder:
        return [
            "-hwaccel",
            "cuda",
            "-hwaccel_device",
            gpu_config["device"],
        ]
    elif "amf" in decoder or decoder == "h264":
        return ["-hwaccel", "auto"]
    elif "qsv" in decoder:
        return ["-hwaccel", "qsv", "-hwaccel_device", f"/dev/dri/renderD{128 + int(gpu_config['device'])}"]

    return []


def _decoder_args_use_hw_frames(decoder_args: List[str]) -> bool:
    """Return True if the decoder args enable hardware frames transfer."""

    try:
        idx = decoder_args.index("-hwaccel")
    except ValueError:
        return False

    if idx + 1 >= len(decoder_args):
        return False

    accel = decoder_args[idx + 1]
    return accel in {"cuda", "qsv"}


def get_scaling_filter(width: int, height: int, codec: str, use_gpu_filters: bool) -> str:
    """Get appropriate scaling filter based on GPU availability."""

    if not use_gpu_filters:
        return f"scale={width}:{height}"

    if "nvenc" in codec:
        return f"scale_cuda={width}:{height}"
    if "amf" in codec:
        return f"scale={width}:{height},format=nv12"
    if "qsv" in codec:
        return f"scale_qsv={width}:{height}"

    return f"scale={width}:{height}"


def build_encode_args(
    width: int,
    height: int,
    fps: int,
    *,
    decoder_args: Optional[List[str]] = None,
    prefer_gpu_filters: bool = True,
) -> List[str]:
    """Build complete encoding arguments including filters and codec settings."""

    codec, codec_args = get_video_encoder()
    decoder_args = decoder_args or []  # noqa: F841 - kept for backward compatibility

    # Check environment variable for GPU filters
    gpu_filters_env = os.getenv("ENABLE_GPU_FILTERS", "false").lower() == "true"

    # Enable GPU filters if:
    # 1. Environment variable is true
    # 2. Caller prefers GPU filters
    # 3. Hardware decoding is active (decoder_args present)
    use_gpu_filters = (
        gpu_filters_env
        and prefer_gpu_filters
        and bool(decoder_args)
        and _decoder_args_use_hw_frames(decoder_args)
    )

    if gpu_filters_env and not use_gpu_filters:
        if not decoder_args:
            logger.debug("GPU filters disabled: no hardware decoder active")
        elif not _decoder_args_use_hw_frames(decoder_args):
            logger.debug("GPU filters disabled: decoder doesn't use hardware frames")

    scale_filter = get_scaling_filter(width, height, codec, use_gpu_filters)

    filter_chain = f"{scale_filter},fps={fps}"

    args = [
        "-vf",
        filter_chain,
        "-c:v",
        codec,
    ] + codec_args + [
        "-pix_fmt",
        "yuv420p",
        "-movflags",
        "+faststart",
        "-threads",
        "0",  # auto-detect cores
    ]

    return args


def log_gpu_status() -> None:
    """Log current GPU configuration at startup."""

    gpu_config = get_gpu_config()
    requested_enabled = os.getenv("ENABLE_GPU", "false").lower() == "true"

    logger.info("=" * 60)
    if gpu_config["enabled"]:
        logger.info("GPU Acceleration ENABLED")
        logger.info(f"  Encoder: {gpu_config['encoder']}")
        logger.info(f"  Decoder: {gpu_config['decoder']}")
        logger.info(f"  Device: {gpu_config['device']}")

        try:
            result = subprocess.run(
                ["nvidia-smi", "--query-gpu=driver_version,name", "--format=csv,noheader"],
                capture_output=True,
                text=True,
                timeout=5,
            )
            if result.returncode == 0 and result.stdout.strip():
                logger.info(f"  GPU Info: {result.stdout.strip()}")
        except Exception:
            logger.warning("  Could not query GPU information (nvidia-smi not available)")

        try:
            test_cmd = ["ffmpeg", "-hide_banner", "-encoders"]
            result = subprocess.run(test_cmd, capture_output=True, text=True, timeout=5)
            if gpu_config["encoder"] in result.stdout:
                logger.info(f"✓ GPU encoder '{gpu_config['encoder']}' is available")
            else:
                logger.warning(
                    f"⚠ GPU encoder '{gpu_config['encoder']}' not found in FFmpeg; disabling GPU acceleration"
                )
                GPU_STATE.disable_runtime()
                os.environ["ENABLE_GPU"] = "false"
                logger.info("GPU acceleration disabled for this process due to missing encoder")
        except Exception as exc:
            logger.warning(f"Could not verify GPU encoder: {exc}")

        if GPU_STATE.is_runtime_disabled():
            logger.info("GPU Acceleration DISABLED - using CPU encoding")
    else:
        if requested_enabled and GPU_STATE.is_runtime_disabled():
            logger.info("GPU Acceleration DISABLED - runtime fallback to CPU encoding")
        else:
            logger.info("GPU Acceleration DISABLED - using CPU encoding")

    logger.info("=" * 60)


def _generate_totp_secret(length: int = 20) -> str:
    raw = secrets.token_bytes(length)
    secret = base64.b32encode(raw).decode("utf-8").rstrip("=")
    return secret.upper()


def _normalize_base32(secret: str) -> bytes:
    padding = "=" * ((8 - len(secret) % 8) % 8)
    return base64.b32decode((secret + padding).upper(), casefold=True)


def _totp_at(secret_bytes: bytes, counter: int, digits: int = TOTP_DIGITS) -> str:
    message = struct.pack(">Q", counter)
    digest = hmac.new(secret_bytes, message, hashlib.sha1).digest()
    offset = digest[-1] & 0x0F
    truncated = struct.unpack(">I", digest[offset : offset + 4])[0] & 0x7FFFFFFF
    return f"{truncated % (10 ** digits):0{digits}d}"


def generate_totp_code(secret: str, for_time: Optional[int] = None) -> str:
    if for_time is None:
        for_time = int(time.time())
    counter = int(for_time // TOTP_STEP_SECONDS)
    secret_bytes = _normalize_base32(secret)
    return _totp_at(secret_bytes, counter)


def verify_totp_code(secret: str, code: str, window: int = TOTP_WINDOW) -> bool:
    code = code.strip()
    if not code.isdigit() or len(code) != TOTP_DIGITS:
        return False
    try:
        secret_bytes = _normalize_base32(secret)
    except Exception:
        return False
    now_counter = int(time.time() // TOTP_STEP_SECONDS)
    for offset in range(-window, window + 1):
        expected = _totp_at(secret_bytes, now_counter + offset)
        if secrets.compare_digest(expected, code):
            return True
    return False


_QR_PLACEHOLDER_PNG = (
    "iVBORw0KGgoAAAANSUhEUgAAAAEAAAABCAQAAAC1HAwCAAAAC0lEQVR4nGMAAQAABQABDQottAAAAABJRU5ErkJggg=="
)


def build_totp_qr_data_uri(otpauth_uri: str) -> Optional[str]:
    if not otpauth_uri:
        return None
    if qrcode is None:
        return f"data:image/png;base64,{_QR_PLACEHOLDER_PNG}"
    try:
        qr = qrcode.QRCode(version=1, box_size=4, border=2)
        qr.add_data(otpauth_uri)
        qr.make(fit=True)
        img = qr.make_image(fill_color="black", back_color="white")
        buffer = io.BytesIO()
        img.save(buffer, format="PNG")
        encoded = base64.b64encode(buffer.getvalue()).decode("ascii")
        return f"data:image/png;base64,{encoded}"
    except Exception:
        return f"data:image/png;base64,{_QR_PLACEHOLDER_PNG}"


class CsrfSettings(BaseModel):
    secret_key: str = os.getenv("CSRF_SECRET_KEY", secrets.token_urlsafe(32))
    cookie_name: str = os.getenv("CSRF_COOKIE_NAME", "csrftoken")
    header_name: str = "X-CSRF-Token"
    cookie_secure: bool = os.getenv("CSRF_COOKIE_SECURE", "false").lower() == "true"
    cookie_samesite: str = os.getenv("CSRF_COOKIE_SAMESITE", "Lax")
    time_limit: int = int(os.getenv("CSRF_TIME_LIMIT_SECONDS", "3600"))


@CsrfProtect.load_config
def _load_csrf_config() -> CsrfSettings:
    return CsrfSettings()


csrf_protect = CsrfProtect()
DEFAULT_UI_USERNAME = "admin"
DEFAULT_UI_PASSWORD = "admin123"


class UIAuthManager:
    def __init__(self) -> None:
        self._lock = threading.Lock()
        self.require_login = False
        self.username = DEFAULT_UI_USERNAME
        self._password_hash = self._hash(DEFAULT_UI_PASSWORD)
        self._sessions: Dict[str, float] = {}
        self.two_factor_enabled = False
        self._totp_secret = _generate_totp_secret()
        self._totp_attempts: Dict[str, List[float]] = {}
        self._backup_codes: Dict[str, Dict[str, Any]] = {}
        self._pending_backup_codes: List[str] = []

    def _hash(self, password: str) -> str:
        if bcrypt is not None:
            salt = bcrypt.gensalt()
            hashed = bcrypt.hashpw(password.encode("utf-8"), salt)
            return f"bcrypt${hashed.decode('utf-8')}"
        digest = hashlib.sha256(password.encode("utf-8")).hexdigest()
        return f"sha256${digest}"

    def _clear_backup_codes_locked(self) -> None:
        self._backup_codes.clear()
        self._pending_backup_codes = []

    def reset(self) -> None:
        with self._lock:
            self.require_login = False
            self.username = DEFAULT_UI_USERNAME
            self._password_hash = self._hash(DEFAULT_UI_PASSWORD)
            self._sessions.clear()
            self.two_factor_enabled = False
            self._totp_secret = _generate_totp_secret()
            self._totp_attempts.clear()
            self._clear_backup_codes_locked()

    def set_require_login(self, enabled: bool) -> None:
        with self._lock:
            self.require_login = enabled
            if not enabled:
                self._sessions.clear()
                self._totp_attempts.clear()
                self._clear_backup_codes_locked()

    def set_credentials(self, username: str, password: str) -> None:
        username = username.strip()
        if not username:
            raise ValueError("Username is required")
        if not password:
            raise ValueError("Password is required")
        if len(password) < 6:
            raise ValueError("Password must be at least 6 characters long")
        with self._lock:
            self.username = username
            self._password_hash = self._hash(password)
            self._sessions.clear()
            # Enabling new credentials invalidates existing second-factor sessions
            self.two_factor_enabled = False
            self._totp_secret = _generate_totp_secret()
            self._totp_attempts.clear()
            self._clear_backup_codes_locked()

    def verify(self, username: str, password: str) -> bool:
        with self._lock:
            expected_user = self.username
            expected_hash = self._password_hash
        if not secrets.compare_digest(expected_user, username):
            return False
        if expected_hash.startswith("bcrypt$"):
            if bcrypt is None:
                return False
            stored_hash = expected_hash.split("$", 1)[1].encode("utf-8")
            try:
                return bcrypt.checkpw(password.encode("utf-8"), stored_hash)
            except ValueError:
                return False
        if expected_hash.startswith("sha256$"):
            digest = hashlib.sha256(password.encode("utf-8")).hexdigest()
            return secrets.compare_digest(expected_hash.split("$", 1)[1], digest)
        if "$" not in expected_hash:
            digest = hashlib.sha256(password.encode("utf-8")).hexdigest()
            return secrets.compare_digest(expected_hash, digest)
        return False

    def create_session(self) -> str:
        token = secrets.token_hex(16)
        expiry = time.time() + SESSION_TTL_SECONDS
        with self._lock:
            self._sessions[token] = expiry
        return token

    def authenticate_session(self, token: Optional[str]) -> bool:
        if not token:
            return False
        now = time.time()
        with self._lock:
            expiry = self._sessions.get(token)
            if expiry is None:
                return False
            if expiry < now:
                self._sessions.pop(token, None)
                return False
            self._sessions[token] = now + SESSION_TTL_SECONDS
            return True

    def clear_session(self, token: str) -> None:
        with self._lock:
            self._sessions.pop(token, None)

    def get_two_factor_secret(self) -> str:
        with self._lock:
            return self._totp_secret

    def get_otpauth_uri(self) -> str:
        secret = self.get_two_factor_secret()
        username = self.get_username()
        label = quote(f"FFAPI:{username}")
        issuer = quote("FFAPI")
        return f"otpauth://totp/{label}?secret={secret}&issuer={issuer}"

    def get_username(self) -> str:
        with self._lock:
            return self.username

    def set_two_factor_enabled(self, enabled: bool) -> None:
        with self._lock:
            self.two_factor_enabled = enabled
            if not enabled:
                self._sessions.clear()
                self._totp_attempts.clear()
                self._clear_backup_codes_locked()

    def regenerate_two_factor_secret(self) -> str:
        secret = _generate_totp_secret()
        with self._lock:
            self._totp_secret = secret
            self.two_factor_enabled = False
            self._sessions.clear()
            self._totp_attempts.clear()
            self._clear_backup_codes_locked()
        return secret

    def is_two_factor_enabled(self) -> bool:
        with self._lock:
            return self.two_factor_enabled

    def _normalize_backup_code(self, code: str) -> Optional[str]:
        cleaned = "".join(ch for ch in code.upper() if ch.isalnum())
        if len(cleaned) != BACKUP_CODE_LENGTH:
            return None
        return cleaned

    def _hash_backup_code(self, normalized: str) -> str:
        return hashlib.sha256(normalized.encode("utf-8")).hexdigest()

    def generate_backup_codes(self, count: int = BACKUP_CODE_COUNT) -> List[str]:
        alphabet = string.ascii_uppercase + string.digits
        new_codes: Dict[str, Dict[str, Any]] = {}
        plain_codes: List[str] = []
        for _ in range(count):
            normalized = "".join(secrets.choice(alphabet) for _ in range(BACKUP_CODE_LENGTH))
            chunks = [
                normalized[i : i + BACKUP_CODE_GROUP_SIZE]
                for i in range(0, BACKUP_CODE_LENGTH, BACKUP_CODE_GROUP_SIZE)
            ]
            display = "-".join(chunks)
            hashed = self._hash_backup_code(normalized)
            new_codes[hashed] = {"used": False, "last_four": normalized[-4:]}
            plain_codes.append(display)
        with self._lock:
            self._backup_codes = new_codes
            self._pending_backup_codes = list(plain_codes)
        return plain_codes

    def verify_backup_code(self, code: str) -> bool:
        normalized = self._normalize_backup_code(code)
        if not normalized:
            return False
        hashed = self._hash_backup_code(normalized)
        with self._lock:
            entry = self._backup_codes.get(hashed)
            if not entry or entry["used"]:
                return False
            entry["used"] = True
            self._backup_codes[hashed] = entry
            self._totp_attempts.pop(self.username, None)
        return True

    def pop_pending_backup_codes(self) -> List[str]:
        with self._lock:
            pending = list(self._pending_backup_codes)
            self._pending_backup_codes = []
        return pending

    def get_backup_code_status(self) -> List[Dict[str, Any]]:
        with self._lock:
            return [
                {"last_four": entry["last_four"], "used": entry["used"]}
                for entry in self._backup_codes.values()
            ]

    def verify_second_factor(self, totp_code: str = "", backup_code: str = "") -> bool:
        totp_code = totp_code.strip()
        backup_code = backup_code.strip()
        if totp_code and self.verify_totp(totp_code):
            return True
        if backup_code and self.verify_backup_code(backup_code):
            return True
        if totp_code and not backup_code:
            return self.verify_backup_code(totp_code)
        return False

    def verify_totp(self, code: str) -> bool:
        username = self.get_username()
        now = time.time()
        with self._lock:
            attempts = [t for t in self._totp_attempts.get(username, []) if t > now - 60]
            if len(attempts) >= TOTP_RATE_LIMIT:
                self._totp_attempts[username] = attempts
                return False
            attempts.append(now)
            self._totp_attempts[username] = attempts
            secret = self._totp_secret
        code = code.strip()
        if not code.isdigit() or len(code) != TOTP_DIGITS:
            return False
        try:
            secret_bytes = _normalize_base32(secret)
        except Exception:
            return False
        now_counter = int(time.time() // TOTP_STEP_SECONDS)
        for offset in range(-TOTP_WINDOW, TOTP_WINDOW + 1):
            expected = _totp_at(secret_bytes, now_counter + offset)
            if secrets.compare_digest(expected, code):
                with self._lock:
                    self._totp_attempts.pop(username, None)
                return True
        return False

    def cleanup_expired_sessions(self) -> None:
        cutoff = time.time()
        with self._lock:
            expired_sessions = [token for token, expiry in self._sessions.items() if expiry < cutoff]
            for token in expired_sessions:
                self._sessions.pop(token, None)
            # Trim stale attempt counters to avoid unbounded growth
            recent_cutoff = cutoff - 60
            for key in list(self._totp_attempts.keys()):
                recent = [ts for ts in self._totp_attempts[key] if ts > recent_cutoff]
                if recent:
                    self._totp_attempts[key] = recent
                else:
                    self._totp_attempts.pop(key, None)


UI_AUTH = UIAuthManager()


def ensure_csrf_token(request: Request) -> str:
    existing = request.cookies.get(csrf_protect.cookie_name)
    if existing:
        try:
            csrf_protect.validate_token(existing)
            return existing
        except CsrfProtectException:
            pass
    token = csrf_protect.generate_csrf()
    request.state._csrf_token_to_set = token
    return token


def csrf_hidden_input(token: str) -> str:
    return f'<input type="hidden" name="csrf_token" value="{html.escape(token, quote=True)}" />'


class APIKeyManager:
    def __init__(self) -> None:
        self._lock = threading.Lock()
        self.require_key = False
        self._keys: Dict[str, Dict[str, Any]] = {}
        self._plaintext: Dict[str, str] = {}

    def reset(self) -> None:
        with self._lock:
            self.require_key = False
            self._keys.clear()
            self._plaintext.clear()

    def is_required(self) -> bool:
        with self._lock:
            return self.require_key

    def set_require_key(self, enabled: bool) -> None:
        with self._lock:
            self.require_key = enabled

    def generate_key(self) -> tuple[str, str]:
        token = secrets.token_urlsafe(32)
        digest = hashlib.sha256(token.encode("utf-8")).hexdigest()
        entry = {
            "hash": digest,
            "created": time.time(),
            "prefix": token[:8],
            "last_used": None,
        }
        key_id = uuid4().hex
        with self._lock:
            self._keys[key_id] = entry
            self._plaintext[key_id] = token
        return key_id, token

    def consume_plaintext(self, key_id: str) -> Optional[str]:
        with self._lock:
            return self._plaintext.pop(key_id, None)

    def list_keys(self) -> List[Dict[str, Any]]:
        with self._lock:
            items = [
                {
                    "id": key_id,
                    "prefix": data["prefix"],
                    "created": data["created"],
                    "last_used": data.get("last_used"),
                }
                for key_id, data in self._keys.items()
            ]
        items.sort(key=lambda item: item["created"], reverse=True)
        return items

    def remove_key(self, key_id: str) -> None:
        with self._lock:
            self._keys.pop(key_id, None)
            self._plaintext.pop(key_id, None)

    def verify(self, token: Optional[str]) -> bool:
        if not token:
            return False
        digest = hashlib.sha256(token.encode("utf-8")).hexdigest()
        now = time.time()
        with self._lock:
            for data in self._keys.values():
                if secrets.compare_digest(data["hash"], digest):
                    data["last_used"] = now
                    return True
        return False


API_KEYS = APIKeyManager()


def _split_whitelist_entries(text: str) -> List[str]:
    entries: List[str] = []
    if not text:
        return entries
    for raw_line in text.replace(",", "\n").splitlines():
        entry = raw_line.strip()
        if entry:
            entries.append(entry)
    return entries


class APIWhitelist:
    def __init__(self) -> None:
        self._lock = threading.Lock()
        self._enabled = False
        self._entries: List[str] = []
        self._networks: List[ipaddress._BaseNetwork] = []

    def reset(self) -> None:
        with self._lock:
            self._enabled = False
            self._entries.clear()
            self._networks.clear()

    def is_enabled(self) -> bool:
        with self._lock:
            return self._enabled

    def get_entries(self) -> List[str]:
        with self._lock:
            return list(self._entries)

    def configure(self, enabled: bool, entries: List[str]) -> None:
        normalized: List[str] = []
        networks: List[ipaddress._BaseNetwork] = []
        for raw_entry in entries:
            entry = raw_entry.strip()
            if not entry:
                continue
            try:
                if "/" in entry:
                    network = ipaddress.ip_network(entry, strict=False)
                    display = str(network)
                else:
                    address = ipaddress.ip_address(entry)
                    display = str(address)
                    network = ipaddress.ip_network(
                        f"{address}/{address.max_prefixlen}", strict=False
                    )
            except ValueError as exc:
                raise ValueError(f"Invalid IP address or network: {entry}") from exc
            if display in normalized:
                continue
            normalized.append(display)
            networks.append(network)

        if enabled and not normalized:
            raise ValueError(
                "Add at least one IP address or network before enabling the whitelist"
            )

        with self._lock:
            self._enabled = enabled
            self._entries = normalized
            self._networks = networks

    def is_allowed(self, host: Optional[str]) -> bool:
        with self._lock:
            enabled = self._enabled
            networks = tuple(self._networks)
        if not enabled:
            return True
        if not host:
            return False
        try:
            ip = ipaddress.ip_address(host)
        except ValueError:
            return False
        return any(ip in network for network in networks)


API_WHITELIST = APIWhitelist()


_DASHBOARD_EXACT_PATHS = {"/", "/health"}
_DASHBOARD_PREFIXES = (
    "/downloads",
    "/logs",
    "/ffmpeg",
    "/metrics",
    "/documentation",
    "/settings",
    "/api-keys",
    "/files",
)


def is_dashboard_path(path: str) -> bool:
    if path in _DASHBOARD_EXACT_PATHS:
        return True
    return any(path.startswith(prefix) for prefix in _DASHBOARD_PREFIXES)


def requires_api_key(request: Request) -> bool:
    if not API_KEYS.is_required():
        return False
    path = request.url.path
    if is_dashboard_path(path):
        return False
    return True


def is_authenticated(request: Request) -> bool:
    token = request.cookies.get(SESSION_COOKIE_NAME)
    return UI_AUTH.authenticate_session(token)


def ensure_dashboard_access(request: Request) -> Optional[RedirectResponse]:
    if not UI_AUTH.require_login:
        return None
    if is_authenticated(request):
        return None
    next_path = request.url.path
    if request.url.query:
        next_path = f"{next_path}?{request.url.query}"
    response = RedirectResponse(
        url=f"/settings?{urlencode({'next': next_path})}", status_code=303
    )
    response.delete_cookie(SESSION_COOKIE_NAME)
    return response


def storage_management_snapshot() -> Dict[str, Any]:
    total_bytes = 0
    active_files = 0
    expired_files = 0
    cutoff: Optional[float]
    if RETENTION_DAYS > 0:
        cutoff = time.time() - (RETENTION_DAYS * 86400)
    else:
        cutoff = None

    for root, _, files in os.walk(PUBLIC_DIR):
        for name in files:
            path = Path(root) / name
            try:
                stat = path.stat()
            except Exception:
                continue
            total_bytes += stat.st_size
            if cutoff is None:
                active_files += 1
            elif stat.st_mtime < cutoff:
                expired_files += 1
            else:
                active_files += 1

    try:
        quota_total = shutil.disk_usage(PUBLIC_DIR).total
        quota_mb = quota_total / (1024 * 1024)
    except Exception:
        quota_mb = None

    return {
        "total_bytes": total_bytes,
        "active_files": active_files,
        "expired_files": expired_files,
        "quota_mb": quota_mb,
    }


NAV_LINKS: Tuple[Tuple[str, str], ...] = (
    ("/downloads", "Downloads"),
    ("/logs", "Logs"),
    ("/ffmpeg", "FFmpeg Info"),
    ("/metrics", "Metrics"),
    ("/jobs", "Jobs"),
    ("/documentation", "API Docs"),
    ("/api-keys", "API Keys"),
    ("/settings", "Settings"),
)


def nav_context(active: Optional[str] = None) -> Dict[str, Any]:
    return {
        "nav_links": [
            {"href": href, "label": label} for href, label in NAV_LINKS
        ],
        "active_path": active,
    }


def fallback_top_bar_html(active: Optional[str] = None, *, indent: str = "      ") -> str:
    lines = ['<div class="top-bar">']
    lines.append('  <a class="brand" href="/" aria-label="FFAPI home"><span class="ff">ff</span><span class="api">api</span></a>')
    lines.append('  <nav class="main-nav">')
    for href, label in NAV_LINKS:
        class_attr = ' class="active"' if active == href else ""
        lines.append(f'    <a href="{href}"{class_attr}>{label}</a>')
    lines.append('  </nav>')
    lines.append('</div>')
    return "\n".join(f"{indent}{line}" for line in lines)


def login_template_response(
    request: Request,
    next_path: str,
    csrf_token: str,
    *,
    error: Optional[str] = None,
    status_code: int = 200,
):
    if templates is None:
        alert = ""
        if error:
            alert = f"<div class=\"alert error\">{html.escape(error)}</div>"
        require_code = UI_AUTH.is_two_factor_enabled()
        code_field = ""
        if require_code:
            code_field = """
        <label for=\"totp\">Authentication code</label>
        <input id=\"totp\" name=\"totp\" type=\"text\" inputmode=\"numeric\" pattern=\"\\d*\" autocomplete=\"one-time-code\" />
        <label for=\"backup_code\">Backup code (optional)</label>
        <input id=\"backup_code\" name=\"backup_code\" type=\"text\" autocomplete=\"one-time-code\" placeholder=\"ABCDE-12345\" />
        <p class=\"help-text\">Enter a 6-digit authenticator code or one of your backup codes.</p>
        """
        csrf_field = csrf_hidden_input(csrf_token)
        html_content = f"""
    <!doctype html>
    <html>
    <head>
      <meta charset=\"utf-8\" />
      <title>Settings Login</title>
      <style>
        body {{ font-family: system-ui, sans-serif; padding: 24px; max-width: 400px; margin: 0 auto; }}
        .brand {{ font-size: 32px; font-weight: bold; margin-bottom: 20px; text-align: center; text-decoration: none; display: inline-flex; gap: 2px; align-items: center; justify-content: center; color: #000; }}
        .brand:focus, .brand:hover {{ text-decoration: none; color: #000; }}
        .brand .ff {{ color: #28a745; }}
        .brand .api {{ color: #000; }}
        form {{ display: flex; flex-direction: column; gap: 12px; }}
        label {{ font-weight: 600; }}
        input {{ padding: 10px; font-size: 14px; border: 1px solid #ccc; border-radius: 4px; }}
        button {{ padding: 10px; background: #28a745; color: #fff; border: none; border-radius: 4px; font-size: 14px; cursor: pointer; }}
        button:hover {{ background: #1f7a34; }}
        .alert {{ padding: 10px; border-radius: 4px; font-size: 14px; margin-bottom: 16px; }}
        .alert.error {{ background: #fdecea; color: #b3261e; border: 1px solid #f7c6c4; }}
        .help {{ font-size: 13px; color: #555; text-align: center; margin-top: 12px; }}
        .help-text {{ font-size: 13px; color: #4b5563; margin-top: -4px; }}
      </style>
    </head>
    <body>
      <a class=\"brand\" href=\"/\" aria-label=\"FFAPI home\"><span class=\"ff\">ff</span><span class=\"api\">api</span></a>
      {alert}
      <form method=\"post\" action=\"/settings/login\">
        {csrf_field}
        <input type=\"hidden\" name=\"next\" value=\"{html.escape(next_path, quote=True)}\" />
        <label for=\"username\">Username</label>
        <input id=\"username\" name=\"username\" type=\"text\" autocomplete=\"username\" required />
        <label for=\"password\">Password</label>
        <input id=\"password\" name=\"password\" type=\"password\" autocomplete=\"current-password\" required />
        {code_field}
        <button type=\"submit\">Sign in</button>
      </form>
      <div class=\"help\">Default credentials: {html.escape(DEFAULT_UI_USERNAME)} / {html.escape(DEFAULT_UI_PASSWORD)}</div>
    </body>
    </html>
    """
        return HTMLResponse(html_content, status_code=status_code)

    context = {
        "request": request,
        "title": "Settings Login",
        "body_class": "login-page",
        "nav_links": [],
        "active_path": None,
        "csrf_field": csrf_hidden_input(csrf_token),
        "next_path": next_path,
        "error": error,
        "require_code": UI_AUTH.is_two_factor_enabled(),
        "default_username": DEFAULT_UI_USERNAME,
        "default_password": DEFAULT_UI_PASSWORD,
    }
    return templates.TemplateResponse("login.html", context, status_code=status_code)


def settings_template_response(
    request: Request,
    storage: Dict[str, Any],
    message: Optional[str] = None,
    error: Optional[str] = None,
    *,
    authenticated: bool,
    csrf_token: str,
    backup_codes: Optional[List[str]] = None,
    backup_status: Optional[List[Dict[str, Any]]] = None,
    whitelist_text: Optional[str] = None,
    status_code: int = 200,
) -> Response:
    total_used_mb = storage["total_bytes"] / (1024 * 1024) if storage["total_bytes"] else 0.0
    active_files = storage["active_files"]
    expired_files = storage["expired_files"]
    quota_mb = storage["quota_mb"]
    quota_display = f"{quota_mb:.1f} MB" if quota_mb is not None else "Unknown"
    alert_blocks = []
    if message:
        alert_blocks.append(f"<div class=\"alert success\">{html.escape(message)}</div>")
    if error:
        alert_blocks.append(f"<div class=\"alert error\">{html.escape(error)}</div>")
    backup_codes = backup_codes or []
    backup_status = backup_status or []
    if backup_codes:
        code_items = "".join(
            f"<li><code>{html.escape(code)}</code></li>" for code in backup_codes
        )
        alert_blocks.append(
            """
            <div class="alert info">
              <strong>Backup codes generated.</strong>
              <p>Store these codes in a safe place. Each code can be used once if you lose access to your authenticator app.</p>
              <ul class="backup-list">{items}</ul>
            </div>
            """.format(items=code_items)
        )
    alerts = "".join(alert_blocks)
    require_login = UI_AUTH.require_login
    status_text = "Enabled" if require_login else "Disabled"
    status_class = "enabled" if require_login else "disabled"
    auth_note = (
        "Dashboard pages currently require sign-in."
        if require_login
        else "Dashboard pages are open without authentication."
    )
    checkbox_state = "checked" if require_login else ""
    disabled_class = "" if require_login else " is-disabled"
    disabled_attr = "" if require_login else " disabled"
    csrf_field = csrf_hidden_input(csrf_token)

    logout_button = ""
    if require_login and authenticated:
        logout_button = f"""
        <form method=\"post\" action=\"/settings/logout\">
          {csrf_field}
          <button type=\"submit\" class=\"secondary\">Log out</button>
        </form>
        """

    def format_number(value: float, digits: int = 2) -> str:
        text = f"{value:.{digits}f}"
        if "." in text:
            text = text.rstrip("0").rstrip(".")
        return text

    retention_hours = RETENTION_DAYS * 24
    retention_hours_display = format_number(retention_hours)
    retention_days_display = format_number(RETENTION_DAYS)
    rate_limit_rpm = RATE_LIMITER.current_limit()
    ffmpeg_timeout_minutes = FFMPEG_TIMEOUT_SECONDS / 60
    ffmpeg_timeout_display = format_number(ffmpeg_timeout_minutes)
    upload_chunk_mb = UPLOAD_CHUNK_SIZE / (1024 * 1024)
    upload_chunk_display = format_number(upload_chunk_mb)
    retention_hours_value = html.escape(retention_hours_display)
    retention_days_text = html.escape(retention_days_display)
    rate_limit_value = html.escape(str(rate_limit_rpm))
    ffmpeg_timeout_value = html.escape(ffmpeg_timeout_display)
    upload_chunk_value = html.escape(upload_chunk_display)
    max_file_size_value = html.escape(str(MAX_FILE_SIZE_MB))
    total_used_text = html.escape(f"{format_number(total_used_mb)} MB")
    active_files_text = html.escape(str(active_files))
    expired_files_text = html.escape(str(expired_files))
    quota_text = html.escape(quota_display)
    api_require_key = API_KEYS.is_required()
    api_status_text = "Enabled" if api_require_key else "Disabled"
    api_status_class = "enabled" if api_require_key else "disabled"
    api_note = (
        "API requests currently require a valid key."
        if api_require_key
        else "Requests are open without a key. Enable protection to restrict access."
    )
    api_note_text = html.escape(api_note)
    api_status_html = html.escape(api_status_text)
    api_checkbox_state = "checked" if api_require_key else ""
    api_help_text = html.escape(
        "Clients must provide X-API-Key header or api_key query when enabled."
    )
    whitelist_entries_current = API_WHITELIST.get_entries()
    whitelist_enabled = API_WHITELIST.is_enabled()
    whitelist_entries_text = (
        whitelist_text if whitelist_text is not None else "\n".join(whitelist_entries_current)
    )
    if not api_require_key:
        if whitelist_enabled:
            whitelist_note = (
                "Enable API authentication to enforce the saved whitelist entries."
            )
        else:
            whitelist_note = "Enable API authentication to restrict API access by IP address."
    elif whitelist_enabled:
        whitelist_note = "Only the IP addresses below may call API endpoints."
    else:
        whitelist_note = "All client IPs can call API endpoints until a whitelist is enabled."
    whitelist_help = "Enter one IPv4/IPv6 address or CIDR range per line."
    whitelist_checkbox_state = "checked" if whitelist_enabled else ""
    whitelist_card_class = " is-disabled" if not api_require_key else ""
    whitelist_disabled_attr = " disabled" if not api_require_key else ""
    whitelist_status_text = "Enabled" if whitelist_enabled else "Disabled"
    whitelist_status_html = html.escape(whitelist_status_text)
    whitelist_status_class = "enabled" if whitelist_enabled else "disabled"
    whitelist_note_text = html.escape(whitelist_note)
    whitelist_help_text = html.escape(whitelist_help)
    whitelist_entries_html = html.escape(whitelist_entries_text)
    two_factor_enabled = UI_AUTH.is_two_factor_enabled()
    two_factor_status_text = "Enabled" if two_factor_enabled else "Disabled"
    if two_factor_enabled:
        two_factor_note = "One-time codes are required when signing in."
    elif not require_login:
        two_factor_note = "Enable dashboard login to configure two-factor authentication."
    else:
        two_factor_note = "Protect the dashboard with an authenticator app."
    two_factor_note_text = html.escape(two_factor_note)
    secret_raw = UI_AUTH.get_two_factor_secret()
    grouped_secret = " ".join(
        secret_raw[i : i + 4] for i in range(0, len(secret_raw), 4)
    )
    secret_display = html.escape(grouped_secret)
    otpauth_uri_value = UI_AUTH.get_otpauth_uri()
    otpauth_uri = html.escape(otpauth_uri_value, quote=True)
    qr_data_uri = build_totp_qr_data_uri(otpauth_uri_value)
    qr_image_html = ""
    if qr_data_uri:
        qr_image_html = (
            "<div class=\"qr-wrapper\">"
            f"<img src=\"{html.escape(qr_data_uri, quote=True)}\" alt=\"Authenticator QR code\" class=\"qr-image\" />"
            "</div>"
        )
    two_factor_disabled_attr = disabled_attr
    two_factor_card_class = disabled_class
    two_factor_status_class = "enabled" if two_factor_enabled else "disabled"
    backup_generation_disabled = two_factor_disabled_attr or ("" if two_factor_enabled else " disabled")
    backup_download_disabled = two_factor_disabled_attr or (
        " disabled" if not backup_status else ""
    )
    backup_card_class = "" if two_factor_enabled else " is-disabled"
    backup_rows: List[str] = []
    for idx, item in enumerate(backup_status, start=1):
        last_four = html.escape(item.get("last_four", "????"))
        masked = f"\u2022\u2022\u2022\u2022-{last_four}"
        status_text = "Used" if item.get("used") else "Unused"
        status_class = "status used" if item.get("used") else "status unused"
        backup_rows.append(
            """
            <tr>
              <td>{index}</td>
              <td><code>{masked}</code></td>
              <td><span class="{cls}">{status}</span></td>
            </tr>
            """.format(index=idx, masked=masked, cls=status_class, status=html.escape(status_text))
        )
    if not backup_rows:
        backup_rows.append(
            """
            <tr>
              <td colspan="3">Generate backup codes to view their status.</td>
            </tr>
            """
        )
    if two_factor_enabled:
        two_factor_actions = f"""
            <div class=\"twofactor-actions\">
              <form method=\"post\" action=\"/settings/two-factor\">
                {csrf_field}
                <input type=\"hidden\" name=\"action\" value=\"disable\" />
                <button type=\"submit\" class=\"secondary\" onclick=\"return confirm('Disable two-factor authentication?')\"{two_factor_disabled_attr}>Disable two-factor</button>
              </form>
              <form method=\"post\" action=\"/settings/two-factor\">
                {csrf_field}
                <input type=\"hidden\" name=\"action\" value=\"regenerate\" />
                <button type=\"submit\" class=\"secondary\"{two_factor_disabled_attr}>Generate new secret</button>
              </form>
            </div>
        """
    else:
        two_factor_actions = f"""
            <div class=\"twofactor-actions\">
              <form method=\"post\" action=\"/settings/two-factor\">
                {csrf_field}
                <input type=\"hidden\" name=\"action\" value=\"enable\" />
                <label for=\"totp_code\">Authentication code</label>
                <input id=\"totp_code\" name=\"code\" type=\"text\" inputmode=\"numeric\" pattern=\"\\d*\" placeholder=\"123456\"{two_factor_disabled_attr} />
                <span class=\"help-text\">Enter a code from your authenticator app.</span>
                <button type=\"submit\"{two_factor_disabled_attr}>Enable two-factor</button>
              </form>
              <form method=\"post\" action=\"/settings/two-factor\">
                {csrf_field}
                <input type=\"hidden\" name=\"action\" value=\"regenerate\" />
                <button type=\"submit\" class=\"secondary\"{two_factor_disabled_attr}>Generate new secret</button>
              </form>
            </div>
        """

    backup_section = f"""
            <div class=\"backup-codes{backup_card_class}\">
              <div class=\"backup-header\">
                <h4>Backup codes</h4>
                <div class=\"backup-actions\">
                  <button type=\"button\" class=\"secondary\"{backup_download_disabled} onclick=\"downloadBackupCodes()\">Download as TXT</button>
                  <form method=\"post\" action=\"/settings/two-factor\">
                    {csrf_field}
                    <input type=\"hidden\" name=\"action\" value=\"generate_codes\" />
                    <button type=\"submit\" class=\"secondary\"{backup_generation_disabled}>Generate backup codes</button>
                  </form>
                </div>
              </div>
              <p class=\"help-text\">Each backup code may be used once when your authenticator is unavailable.</p>
              <table class=\"backup-table\">
                <thead><tr><th>#</th><th>Code</th><th>Status</th></tr></thead>
                <tbody>{"".join(backup_rows)}</tbody>
              </table>
            </div>
    """

    top_bar_html = fallback_top_bar_html("/settings")
    html_content = f"""
    <!doctype html>
    <html>
    <head>
      <meta charset=\"utf-8\" />
      <title>Settings</title>
      <style>
        body {{ font-family: system-ui, sans-serif; padding: 24px; max-width: 1400px; margin: 0 auto; }}
        .top-bar {{ display: flex; align-items: center; justify-content: space-between; gap: 16px; flex-wrap: wrap; margin-bottom: 24px; }}
        .brand {{ font-size: 32px; font-weight: bold; margin: 0; text-decoration: none; display: inline-flex; align-items: center; gap: 2px; color: #000; }}
        .brand:focus, .brand:hover {{ text-decoration: none; color: #000; }}
        .brand .ff {{ color: #28a745; }}
        .brand .api {{ color: #000; }}
        .main-nav {{ margin: 0; margin-left: auto; display: flex; gap: 12px; flex-wrap: wrap; justify-content: flex-end; }}
        .main-nav a {{ padding: 8px 14px; border-radius: 6px; background: #e2e8f0; color: #6b7280; text-decoration: none; font-weight: 600; transition: background 0.15s ease, color 0.15s ease; }}
        .main-nav a:hover {{ background: #d1d5db; color: #000; }}
        .main-nav a.active {{ background: #28a745; color: #fff; }}
        h2 {{ margin-top: 32px; }}
        section {{ background: #f7f9fc; padding: 20px; border-radius: 8px; box-shadow: 0 1px 2px rgba(0,0,0,0.08); margin-bottom: 24px; }}
        form {{ margin-top: 12px; }}
        label {{ display: block; font-weight: 600; margin-bottom: 6px; }}
        input {{ padding: 10px; font-size: 14px; border: 1px solid #ccd5e0; border-radius: 4px; width: 100%; box-sizing: border-box; }}
        button {{ padding: 10px 16px; background: #28a745; color: #fff; border: none; border-radius: 4px; font-size: 14px; cursor: pointer; }}
        button:hover {{ background: #1f7a34; }}
        button.secondary {{ background: #9aa5b1; }}
        button.secondary:hover {{ background: #7c8794; }}
        .half-width {{ width: 50%; }}
        .api-auth-form button {{ margin-top: 20px; }}
        .checkbox-row {{ display: flex; align-items: center; gap: 10px; font-weight: 600; }}
        .checkbox-row input {{ width: auto; margin: 0; transform: scale(1.2); }}
        .settings-grid {{ display: grid; grid-template-columns: repeat(auto-fit, minmax(220px, 1fr)); gap: 16px; margin-top: 16px; }}
        .settings-row {{ display: grid; grid-template-columns: repeat(auto-fit, minmax(280px, 1fr)); gap: 24px; margin-bottom: 24px; }}
        .settings-row section {{ margin-bottom: 0; }}
        .alert {{ padding: 12px; border-radius: 4px; margin-bottom: 16px; font-size: 14px; }}
        .alert.success {{ background: #e8f5e9; color: #256029; border: 1px solid #c8e6c9; }}
        .alert.error {{ background: #fdecea; color: #b3261e; border: 1px solid #f7c6c4; }}
        .alert.info {{ background: #eff6ff; color: #1f7a34; border: 1px solid #bfdbfe; }}
        .alert.info ul {{ margin: 8px 0 0; padding-left: 20px; }}
        .alert.info li {{ font-family: 'Courier New', monospace; margin-bottom: 4px; }}
        .storage-table {{ margin-top: 20px; background: #fff; border-radius: 8px; box-shadow: inset 0 0 0 1px #e1e7ef; overflow: hidden; }}
        .storage-table h3 {{ margin: 0; padding: 16px; font-size: 16px; color: #1f2937; border-bottom: 1px solid #d6e2f1; }}
        .storage-table table {{ width: 100%; border-collapse: collapse; }}
        .storage-table th {{ width: 220px; font-weight: 600; color: #2f3b52; }}
        .storage-table td {{ color: #334155; }}
        .storage-table th, .storage-table td {{ padding: 12px 16px; font-size: 14px; vertical-align: top; }}
        .storage-table tr:not(:last-child) td, .storage-table tr:not(:last-child) th {{ border-bottom: 1px solid #edf2f7; }}
        .auth-row {{ display: grid; grid-template-columns: repeat(auto-fit, minmax(220px, 1fr)); gap: 16px; align-items: stretch; margin-top: 16px; }}
        .auth-card {{ background: #fff; padding: 16px; border-radius: 8px; box-shadow: inset 0 0 0 1px #e1e7ef; display: flex; flex-direction: column; gap: 12px; }}
        .auth-card.is-disabled {{ opacity: 0.55; }}
        .auth-card h3 {{ margin: 0; font-size: 16px; color: #1f2937; }}
        .auth-card p {{ margin: 0; font-size: 14px; color: #334155; }}
        .auth-card form {{ margin-top: 0; display: flex; flex-direction: column; gap: 12px; align-items: flex-start; }}
        .auth-card button {{ width: fit-content; padding: 8px 14px; }}
        .credentials-block {{ margin-top: 20px; padding-top: 16px; border-top: 1px solid #e1e7ef; display: flex; flex-direction: column; gap: 12px; }}
        .credentials-block.is-disabled {{ opacity: 0.5; }}
        .credentials-grid {{ display: grid; grid-template-columns: 1fr; gap: 12px; }}
        .whitelist-card {{ margin-top: 20px; background: #fff; border-radius: 8px; box-shadow: inset 0 0 0 1px #e1e7ef; padding: 16px; display: flex; flex-direction: column; gap: 12px; }}
        .whitelist-card.is-disabled {{ opacity: 0.55; }}
        .whitelist-card textarea {{ min-height: 120px; font-family: 'Courier New', monospace; resize: vertical; }}
        .whitelist-card button {{ width: fit-content; }}
        .whitelist-header {{ display: flex; align-items: center; justify-content: space-between; gap: 12px; flex-wrap: wrap; }}
        .credentials-grid label {{ margin-bottom: 0; }}
        .twofactor-card .status-pill.enabled {{ background: #e8f5e9; color: #256029; }}
        .secret-box {{ background: #f1f5f9; border-radius: 6px; padding: 12px; display: flex; flex-direction: column; gap: 4px; }}
        .secret-box span {{ font-size: 12px; color: #526079; text-transform: uppercase; letter-spacing: 0.1em; }}
        .secret-box code {{ font-size: 18px; letter-spacing: 2px; font-weight: 600; }}
        .twofactor-actions {{ display: flex; flex-direction: column; gap: 12px; margin-top: 4px; align-items: flex-start; }}
        .twofactor-actions form {{ margin: 0; display: flex; flex-direction: column; gap: 8px; align-items: flex-start; }}
        .twofactor-actions button {{ width: fit-content; }}
        .status-pill {{ display: inline-flex; align-items: center; gap: 6px; padding: 6px 10px; background: #e2e8f0; color: #1f2937; border-radius: 999px; font-weight: 600; width: fit-content; }}
        .status-pill.enabled {{ background: #e8f5e9; color: #256029; }}
        .status-pill.disabled {{ background: #fdecea; color: #b3261e; }}
        .help-text {{ font-size: 13px; color: #526079; }}
        .qr-wrapper {{ margin: 12px 0; }}
        .qr-image {{ width: 140px; height: 140px; image-rendering: pixelated; border: 1px solid #d1d9e6; border-radius: 8px; padding: 8px; background: #fff; }}
        .backup-codes {{ margin-top: 16px; background: #fff; border-radius: 8px; box-shadow: inset 0 0 0 1px #e1e7ef; padding: 16px; display: flex; flex-direction: column; gap: 12px; }}
        .backup-codes.is-disabled {{ opacity: 0.55; }}
        .backup-header {{ display: flex; align-items: center; justify-content: space-between; gap: 12px; }}
        .backup-header h4 {{ margin: 0; font-size: 15px; color: #1f2937; }}
        .backup-header form {{ margin: 0; }}
        .backup-actions {{ display: flex; align-items: center; gap: 10px; flex-wrap: wrap; justify-content: flex-end; }}
        .backup-table {{ width: 100%; border-collapse: collapse; }}
        .backup-table th, .backup-table td {{ padding: 8px 10px; font-size: 13px; border-bottom: 1px solid #e2e8f0; text-align: left; }}
        .backup-table td code {{ font-size: 13px; }}
        .backup-table .status {{ display: inline-flex; align-items: center; gap: 6px; padding: 4px 8px; border-radius: 999px; font-weight: 600; background: #e0f2fe; color: #1f7a34; }}
        .backup-table .status.used {{ background: #f8f0f0; color: #b91c1c; }}
        .form-grid {{ display: grid; grid-template-columns: repeat(auto-fit, minmax(200px, 1fr)); gap: 16px; }}
        .field-card {{ background: #f9fbff; padding: 12px; border-radius: 8px; box-shadow: inset 0 0 0 1px #d6e2f1; display: grid; gap: 8px; }}
        .retention-form button, .performance-form button {{ margin-top: 16px; }}
        .field-card label {{ margin-bottom: 0; display: flex; align-items: center; gap: 6px; }}
        .tooltip {{ position: relative; display: inline-flex; align-items: center; justify-content: center; width: 18px; height: 18px; border-radius: 50%; background: #e2e8f0; color: #1e293b; font-size: 12px; font-weight: 600; cursor: help; }}
        .retention-actions {{ display: flex; align-items: center; flex-wrap: wrap; gap: 12px; margin-top: 16px; }}
        .retention-actions .help-text {{ margin: 0; }}
        .tooltip:focus-visible {{ outline: 2px solid #2563eb; outline-offset: 2px; }}
        .tooltip .tooltiptext {{ visibility: hidden; opacity: 0; width: 220px; background: #1e293b; color: #f8fafc; text-align: left; border-radius: 6px; padding: 8px 10px; position: absolute; z-index: 10; bottom: 125%; left: 50%; transform: translateX(-50%); transition: opacity 0.2s ease-in-out; box-shadow: 0 8px 16px rgba(15, 23, 42, 0.25); }}
        .tooltip:hover .tooltiptext, .tooltip:focus .tooltiptext {{ visibility: visible; opacity: 1; }}
        #processingIndicator {{ display: none; position: fixed; inset: 0; background: rgba(15, 23, 42, 0.35); color: #f8fafc; font-size: 16px; font-weight: 600; align-items: center; justify-content: center; z-index: 9999; gap: 8px; }}
        #processingIndicator .spinner {{ width: 18px; height: 18px; border-radius: 50%; border: 2px solid rgba(248, 250, 252, 0.45); border-top-color: #f8fafc; animation: spin 0.8s linear infinite; }}
        @keyframes spin {{ to {{ transform: rotate(360deg); }} }}
      </style>
    </head>
    <body>
{top_bar_html}
      {alerts}

      <section>
        <h2>UI Authentication</h2>
        <div class="auth-row">
          <div class="auth-card toggle-card">
            <h3>Access control</h3>
        <span class="status-pill {status_class}">{status_text}</span>
            <p>{auth_note}</p>
            <form method="post" action="/settings/ui-auth">
              {csrf_field}
              <label class="checkbox-row" for="require_login">
                <input type="checkbox" id="require_login" name="require_login" value="true" {checkbox_state} />
                <span>Require login for dashboard pages</span>
              </label>
              <button type="submit">Save preference</button>
            </form>
            {logout_button}
            <div class="credentials-block{disabled_class}">
              <h4>Update credentials</h4>
              <form method="post" action="/settings/credentials">
                {csrf_field}
                <div class="credentials-grid">
                  <label for="username">Username</label>
                  <input id="username" name="username" type="text" value="{html.escape(UI_AUTH.username, quote=True)}" required{disabled_attr} />
                  <label for="password">New password</label>
                  <input id="password" name="password" type="password" placeholder="Enter a new password" required{disabled_attr} />
                  <label for="password_confirm">Confirm new password</label>
                  <input id="password_confirm" name="password_confirm" type="password" placeholder="Re-enter the new password" required{disabled_attr} />
                </div>
                <button type="submit"{disabled_attr}>Update credentials</button>
              </form>
            </div>
          </div>
          <div class="auth-card twofactor-card{two_factor_card_class}">
            <h3>Two-factor authentication</h3>
            <span class="status-pill {two_factor_status_class}">{two_factor_status_text}</span>
            <p>{two_factor_note_text}</p>
            <div class="secret-box">
              <span>Secret</span>
              <code>{secret_display}</code>
            </div>
            {qr_image_html}
            <p class="help-text">Scan or add the secret manually, then use<br><a href="{otpauth_uri}">{otpauth_uri}</a> in your authenticator.</p>
            {two_factor_actions}
            {backup_section}
          </div>
        </div>
      </section>

      <div class="settings-row">
      <section>
        <h2>API Authentication</h2>
        <span class="status-pill {api_status_class}">{api_status_html}</span>
        <p>{api_note_text}</p>
        <form method="post" action="/settings/api-auth" class="api-auth-form">
          {csrf_field}
          <label class="checkbox-row" for="require_api_key_settings">
            <input type="checkbox" id="require_api_key_settings" name="require_api_key" value="true" {api_checkbox_state} />
            <span>Require API key for API requests</span>
          </label>
          <button type="submit">Save API authentication</button>
          <p class="help-text">{api_help_text}</p>
        </form>
        <div class="whitelist-card{whitelist_card_class}">
          <div class="whitelist-header">
            <h3>API IP whitelist</h3>
            <span class="status-pill {whitelist_status_class}">{whitelist_status_html}</span>
          </div>
          <p>{whitelist_note_text}</p>
          <form method="post" action="/settings/api-whitelist" class="whitelist-form">
            {csrf_field}
            <label class="checkbox-row" for="enable_api_whitelist">
              <input type="checkbox" id="enable_api_whitelist" name="enable_whitelist" value="true" {whitelist_checkbox_state}{whitelist_disabled_attr} />
              <span>Restrict API access to specific IPs</span>
            </label>
            <label for="whitelist_entries">Allowed IPs or CIDR ranges</label>
            <textarea id="whitelist_entries" name="whitelist_entries" rows="5"{whitelist_disabled_attr}>{whitelist_entries_html}</textarea>
            <span class="help-text">{whitelist_help_text}</span>
            <button type="submit"{whitelist_disabled_attr}>Save API whitelist</button>
          </form>
        </div>
      </section>

      <section>
        <h2>Retention Settings</h2>
        <form method="post" action="/settings/retention" class="retention-form">
          {csrf_field}
          <label for="retention_hours">Default retention (hours)
            <span class="tooltip" tabindex="0">?
              <span class="tooltiptext">Hours files remain available before cleanup runs.</span>
            </span>
          </label>
          <input
              id="retention_hours"
              name="retention_hours"
              type="number"
              min="1"
              max="8760"
              step="0.5"
              value="{retention_hours_value}"
              required
              class="half-width"
            />
            <div class="retention-actions">
              <button type="submit">Update retention</button>
              <span class="help-text">Equivalent to {retention_days_text} day(s).</span>
            </div>
        </form>
        <div class="storage-table">
          <h3>Storage Management</h3>
          <table>
            <tbody>
              <tr>
                <th>Total storage used</th>
                <td>{total_used_text}</td>
                <td>Across all published files</td>
              </tr>
              <tr>
                <th>Active files</th>
                <td>{active_files_text}</td>
                <td>Within retention window</td>
              </tr>
              <tr>
                <th>Expired files pending cleanup</th>
                <td>{expired_files_text}</td>
                <td>Older than {retention_days_text} day(s)</td>
              </tr>
              <tr>
                <th>Storage quota limit</th>
                <td>{quota_text}</td>
                <td>Based on current volume size</td>
              </tr>
            </tbody>
          </table>
        </div>
      </section>

      <section>
        <h2>Performance Settings</h2>
          <form method="post" action="/settings/performance" class="performance-form">
            {csrf_field}
            <div class="form-grid">
              <div class="field-card">
                <label for="rate_limit_rpm">Rate limit (requests/minute)
                  <span class="tooltip" tabindex="0">?
                    <span class="tooltiptext">Maximum requests per client IP per minute.</span>
                  </span>
                </label>
                <input
                  id="rate_limit_rpm"
                  name="rate_limit_rpm"
                  type="number"
                  min="1"
                  max="100000"
                  step="1"
                  value="{rate_limit_value}"
                  required
                  class="half-width"
                />
                <span class="help-text">Requests allowed per minute.</span>
              </div>
              <div class="field-card">
                <label for="ffmpeg_timeout_minutes">FFmpeg timeout (minutes)
                  <span class="tooltip" tabindex="0">?
                    <span class="tooltiptext">Terminate jobs exceeding this processing time.</span>
                  </span>
                </label>
                <input
                  id="ffmpeg_timeout_minutes"
                  name="ffmpeg_timeout_minutes"
                  type="number"
                  min="1"
                  max="720"
                  step="1"
                  value="{ffmpeg_timeout_value}"
                  required
                  class="half-width"
                />
                <span class="help-text">Maximum processing duration.</span>
              </div>
              <div class="field-card">
                <label for="upload_chunk_mb">Upload chunk size (MB)
                  <span class="tooltip" tabindex="0">?
                    <span class="tooltiptext">Size of each streamed upload chunk.</span>
                  </span>
                </label>
                <input
                  id="upload_chunk_mb"
                  name="upload_chunk_mb"
                  type="number"
                  min="0.1"
                  max="512"
                  step="0.1"
                  value="{upload_chunk_value}"
                  required
                  class="half-width"
                />
                <span class="help-text">Per-stream read buffer.</span>
              </div>
              <div class="field-card">
                <label for="max_file_size_mb">File size limit (MB)
                  <span class="tooltip" tabindex="0">?
                    <span class="tooltiptext">Largest upload accepted by the server.</span>
                  </span>
                </label>
                <input
                  id="max_file_size_mb"
                  name="max_file_size_mb"
                  type="number"
                  min="1"
                  max="8192"
                  step="1"
                  value="{max_file_size_value}"
                  required
                  class="half-width"
                />
                <span class="help-text">Maximum upload size.</span>
              </div>
            </div>
            <button type="submit">Update performance settings</button>
          </form>
        </section>
      </div>
      <div id="processingIndicator">Processing... <span class="spinner"></span></div>
      <script>
        window.downloadBackupCodes = function downloadBackupCodes() {{
          const codes = Array.from(document.querySelectorAll('.backup-list code')).map(function (el) {{
            return el.textContent;
          }});
          if (!codes.length) {{
            alert('No backup codes available. Generate new codes first.');
            return;
          }}
          const blob = new Blob([codes.join('\n')], {{ type: 'text/plain' }});
          const url = URL.createObjectURL(blob);
          const link = document.createElement('a');
          link.href = url;
          link.download = 'ffapi-backup-codes.txt';
          document.body.appendChild(link);
          link.click();
          document.body.removeChild(link);
          URL.revokeObjectURL(url);
        }};

        document.addEventListener('DOMContentLoaded', function () {{
          const indicator = document.getElementById('processingIndicator');
          if (indicator) {{
            document.querySelectorAll('form').forEach(function (form) {{
              form.addEventListener('submit', function () {{
                indicator.style.display = 'flex';
              }});
            }});
          }}

          document.querySelectorAll('input[type="file"]').forEach(function (input) {{
            input.addEventListener('change', function (event) {{
              const file = event.target.files && event.target.files[0];
              if (!file) {{
                return;
              }}
              const maxSize = 1024 * 1024 * 1024; // 1GB
              if (file.size > maxSize) {{
                alert('File too large');
                event.target.value = '';
              }}
            }});
          }});
        }});
      </script>
    </body>
    </html>
    """

    if templates is None:
        return HTMLResponse(html_content, status_code=status_code)

    alert_items: List[Dict[str, Any]] = []
    if message:
        alert_items.append({"type": "success", "text": message})
    if error:
        alert_items.append({"type": "error", "text": error})
    if backup_codes:
        alert_items.append({"type": "info", "backup_codes": backup_codes})

    backup_rows_context = []
    for idx, item in enumerate(backup_status, start=1):
        last_four = item.get("last_four", "????")
        masked = f"\u2022\u2022\u2022\u2022-{last_four}"
        backup_rows_context.append(
            {
                "index": idx,
                "masked": masked,
                "status_text": "Used" if item.get("used") else "Unused",
                "status_class": "used" if item.get("used") else "unused",
            }
        )

    context = {
        "request": request,
        "title": "Settings",
        "body_class": "settings-page",
        "max_width": "1400px",
        **nav_context("/settings"),
        "alerts": alert_items,
        "csrf_field": csrf_field,
        "require_login": require_login,
        "status_text": status_text,
        "status_class": status_class,
        "auth_note": auth_note,
        "checkbox_checked": require_login,
        "logout_allowed": bool(require_login and authenticated),
        "ui_username": UI_AUTH.username,
        "ui_disabled": not require_login,
        "two_factor": {
            "enabled": two_factor_enabled,
            "status_text": two_factor_status_text,
            "status_class": "enabled" if two_factor_enabled else "disabled",
            "note": two_factor_note,
            "secret": grouped_secret,
            "otpauth_uri": otpauth_uri_value,
            "qr_data_uri": qr_data_uri,
            "disabled": not require_login,
            "backup_card_disabled": not two_factor_enabled,
            "download_enabled": bool(require_login and backup_status),
            "generate_enabled": bool(require_login and two_factor_enabled),
            "backup_rows": backup_rows_context,
        },
        "storage": {
            "total_used_text": f"{format_number(total_used_mb)} MB",
            "active_files_text": str(active_files),
            "expired_files_text": str(expired_files),
            "quota_text": quota_display,
            "retention_days_text": retention_days_display,
        },
        "retention": {
            "hours_value": retention_hours_display,
            "days_text": retention_days_display,
        },
        "performance": {
            "rate_limit": rate_limit_rpm,
            "ffmpeg_timeout": ffmpeg_timeout_display,
            "upload_chunk": upload_chunk_display,
            "max_file_size": MAX_FILE_SIZE_MB,
        },
        "api_auth": {
            "enabled": api_require_key,
            "status_text": api_status_text,
            "status_class": api_status_class,
            "note": api_note,
            "help_text": "Clients must provide X-API-Key header or api_key query when enabled.",
        },
        "api_whitelist": {
            "enabled": whitelist_enabled,
            "status_text": whitelist_status_text,
            "status_class": whitelist_status_class,
            "note": whitelist_note,
            "help_text": whitelist_help,
            "entries_text": whitelist_entries_text,
            "disabled": not api_require_key,
        },
    }

    return templates.TemplateResponse("settings.html", context, status_code=status_code)


def api_keys_template_response(
    request: Request,
    *,
    keys: List[Dict[str, Any]],
    require_key: bool,
    csrf_token: str,
    message: Optional[str] = None,
    error: Optional[str] = None,
    new_key: Optional[str] = None,
    status_code: int = 200,
) -> Response:
    csrf_field = csrf_hidden_input(csrf_token)

    def format_timestamp(epoch: Optional[float]) -> str:
        if not epoch:
            return "Never"
        dt = datetime.fromtimestamp(epoch, tz=timezone.utc)
        return dt.strftime("%Y-%m-%d %H:%M:%S UTC")

    key_rows: List[Dict[str, str]] = []
    for item in keys:
        key_rows.append(
            {
                "prefix": str(item.get("prefix", "")),
                "created": format_timestamp(item.get("created")),
                "last_used": format_timestamp(item.get("last_used")),
                "id": str(item.get("id", "")),
            }
        )

    status_text = "Enabled" if require_key else "Disabled"
    status_class = "enabled" if require_key else "disabled"
    note_text = (
        "API endpoints currently require a valid key in the X-API-Key header or api_key parameter."
        if require_key
        else "API endpoints are open; enable authentication to restrict access."
    )

    if templates is None:
        alert_blocks: List[str] = []
        if message:
            alert_blocks.append(
                f"<div class=\"alert success\">{html.escape(message)}</div>"
            )
        if error:
            alert_blocks.append(
                f"<div class=\"alert error\">{html.escape(error)}</div>"
            )
        if new_key:
            alert_blocks.append(
                """
                <div class="alert success">
                  <strong>New API key generated</strong>
                  <p>Copy this value now — it will not be shown again.</p>
                  <code>{key}</code>
                </div>
                """.format(key=html.escape(new_key))
            )
        alerts_html = "".join(alert_blocks)

        disabled_class = "" if require_key else " is-disabled"
        disabled_attr = "" if require_key else " disabled"

        rows_html: List[str] = []
        for row in key_rows:
            rows_html.append(
                """
                <tr>
                  <td>{display}&hellip;</td>
                  <td>{created}</td>
                  <td>{last_used}</td>
                  <td>
                    <form method="post" action="/api-keys/revoke">
                      {csrf_field}
                      <input type="hidden" name="key_id" value="{key_id}" />
                      <button type="submit" class="secondary" onclick="return confirm('Are you sure you want to revoke this API key?')"{disabled}>Revoke</button>
                    </form>
                  </td>
                </tr>
                """.format(
                    display=html.escape(row["prefix"]),
                    created=html.escape(row["created"]),
                    last_used=html.escape(row["last_used"]),
                    key_id=html.escape(row["id"], quote=True),
                    disabled=disabled_attr,
                    csrf_field=csrf_field,
                )
            )

        if not rows_html:
            rows_html.append(
                """
                <tr>
                  <td colspan="4">No API keys yet</td>
                </tr>
                """
            )

        settings_notice = ""
        if not require_key:
            settings_notice = (
                "<p class=\"help-text\">Enable API authentication in <a href=\"/settings\">Settings</a> before generating keys.</p>"
            )

        top_bar_html = fallback_top_bar_html("/api-keys")
        html_content = f"""
    <!doctype html>
    <html>
    <head>
      <meta charset=\"utf-8\" />
      <title>API Keys</title>
      <style>
        body {{ font-family: system-ui, sans-serif; padding: 24px; max-width: 1400px; margin: 0 auto; }}
        .top-bar {{ display: flex; align-items: center; justify-content: space-between; gap: 16px; flex-wrap: wrap; margin-bottom: 24px; }}
        .brand {{ font-size: 32px; font-weight: bold; margin: 0; text-decoration: none; display: inline-flex; align-items: center; gap: 2px; color: #000; }}
        .brand:focus, .brand:hover {{ text-decoration: none; color: #000; }}
        .brand .ff {{ color: #28a745; }}
        .brand .api {{ color: #000; }}
        .main-nav {{ margin: 0; margin-left: auto; display: flex; gap: 12px; flex-wrap: wrap; justify-content: flex-end; }}
        .main-nav a {{ padding: 8px 14px; border-radius: 6px; background: #e2e8f0; color: #6b7280; text-decoration: none; font-weight: 600; transition: background 0.15s ease, color 0.15s ease; }}
        .main-nav a:hover {{ background: #d1d5db; color: #000; }}
        .main-nav a.active {{ background: #28a745; color: #fff; }}
        h2 {{ margin-top: 32px; }}
        section {{ background: #f7f9fc; padding: 20px; border-radius: 8px; box-shadow: 0 1px 2px rgba(0,0,0,0.08); margin-bottom: 24px; }}
        form {{ margin-top: 12px; }}
        label {{ display: block; font-weight: 600; margin-bottom: 6px; }}
        input {{ padding: 10px; font-size: 14px; border: 1px solid #ccd5e0; border-radius: 4px; width: 100%; box-sizing: border-box; }}
        button {{ padding: 10px 16px; background: #28a745; color: #fff; border: none; border-radius: 4px; font-size: 14px; cursor: pointer; }}
        button:hover {{ background: #1f7a34; }}
        button.secondary {{ background: #9aa5b1; }}
        button.secondary:hover {{ background: #7c8794; }}
        .alert {{ padding: 12px; border-radius: 4px; margin-bottom: 16px; font-size: 14px; }}
        .alert.success {{ background: #e8f5e9; color: #256029; border: 1px solid #c8e6c9; }}
        .alert.error {{ background: #fdecea; color: #b3261e; border: 1px solid #f7c6c4; }}
        .api-card {{ background: #fff; padding: 16px; border-radius: 8px; box-shadow: inset 0 0 0 1px #e1e7ef; display: flex; flex-direction: column; gap: 12px; }}
        .api-card h3 {{ margin: 0; font-size: 16px; color: #1f2937; }}
        .api-card-header {{ display: flex; align-items: center; justify-content: space-between; }}
        .api-card p {{ margin: 0; font-size: 14px; color: #334155; }}
        .api-card form {{ margin-top: 0; display: flex; flex-direction: column; gap: 12px; }}
        .api-card button {{ width: fit-content; }}
        .api-card.is-disabled {{ opacity: 0.5; }}
        .status-pill {{ display: inline-flex; align-items: center; gap: 6px; padding: 6px 10px; background: #e2e8f0; color: #1f2937; border-radius: 999px; font-weight: 600; width: fit-content; }}
        .status-pill.enabled {{ background: #e8f5e9; color: #256029; }}
        .status-pill.disabled {{ background: #fdecea; color: #b3261e; }}
        .help-text {{ font-size: 13px; color: #526079; }}
        table {{ width: 100%; border-collapse: collapse; }}
        th, td {{ padding: 10px 12px; border-bottom: 1px solid #e5edf6; font-size: 14px; text-align: left; }}
        th {{ color: #1f2937; }}
        code {{ background: #0f172a; color: #e2e8f0; padding: 6px 10px; border-radius: 4px; display: inline-block; font-size: 13px; }}
        #processingIndicator {{ display: none; position: fixed; inset: 0; background: rgba(15, 23, 42, 0.35); color: #f8fafc; font-size: 16px; font-weight: 600; align-items: center; justify-content: center; z-index: 9999; gap: 8px; }}
        #processingIndicator .spinner {{ width: 18px; height: 18px; border-radius: 50%; border: 2px solid rgba(248, 250, 252, 0.45); border-top-color: #f8fafc; animation: spin 0.8s linear infinite; }}
        @keyframes spin {{ to {{ transform: rotate(360deg); }} }}
      </style>
    </head>
    <body>
{top_bar_html}
      {alerts_html}

      <section>
        <h2>API Keys</h2>
        <div class="api-card keys-card{disabled_class}">
          <div class="api-card-header">
            <h3>Authentication status</h3>
            <span class="status-pill {status_class}">{html.escape(status_text)}</span>
          </div>
          <p>{html.escape(note_text)}</p>
          {settings_notice}
          <form method="post" action="/api-keys/generate">
            {csrf_field}
            <button type="submit"{disabled_attr}>Generate new key</button>
          </form>
          <table>
            <thead>
              <tr><th>Key</th><th>Created</th><th>Last used</th><th></th></tr>
            </thead>
            <tbody>
              {''.join(rows_html)}
            </tbody>
          </table>
        </div>
      </section>
      <div id="processingIndicator">Processing... <span class="spinner"></span></div>
      <script>
        document.addEventListener('DOMContentLoaded', function () {{
          const indicator = document.getElementById('processingIndicator');
          if (indicator) {{
            document.querySelectorAll('form').forEach(function (form) {{
              form.addEventListener('submit', function () {{
                indicator.style.display = 'flex';
              }});
            }});
          }}

          document.querySelectorAll('input[type="file"]').forEach(function (input) {{
            input.addEventListener('change', function (event) {{
              const file = event.target.files && event.target.files[0];
              if (!file) {{
                return;
              }}
              const maxSize = 1024 * 1024 * 1024; // 1GB
              if (file.size > maxSize) {{
                alert('File too large');
                event.target.value = '';
              }}
            }});
          }});
        }});
      </script>
    </body>
    </html>
    """
        return HTMLResponse(html_content, status_code=status_code)

    context = {
        "request": request,
        "title": "API Keys",
        "body_class": "api-keys-page",
        **nav_context("/api-keys"),
        "message": message,
        "error": error,
        "new_key": new_key,
        "require_key": require_key,
        "status_text": status_text,
        "status_class": status_class,
        "note_text": note_text,
        "keys": key_rows,
        "csrf_field": csrf_field,
    }
    return templates.TemplateResponse(
        "api_keys.html", context, status_code=status_code
    )


REQUEST_ID_CTX: ContextVar[Optional[str]] = ContextVar("request_id", default=None)


def cleanup_old_jobs(max_age_seconds: int = 3600, max_total_jobs: int = 1000) -> None:
    cutoff = time.time() - max_age_seconds
    with JOBS_LOCK:
        to_remove: List[str] = []
        for job_id, data in list(JOBS.items()):
            created = data.get("created")
            status = data.get("status")
            if created is None:
                to_remove.append(job_id)
                continue
            if status in {"finished", "failed"} and created < cutoff:
                to_remove.append(job_id)
        for job_id in to_remove:
            JOBS.pop(job_id, None)

        if max_total_jobs > 0 and len(JOBS) > max_total_jobs:
            finished_jobs = sorted(
                (
                    (job_id, data.get("created", 0.0))
                    for job_id, data in JOBS.items()
                    if data.get("status") in {"finished", "failed"}
                ),
                key=lambda item: item[1] or 0.0,
            )
            excess = len(JOBS) - max_total_jobs
            for job_id, _ in finished_jobs:
                if excess <= 0:
                    break
                JOBS.pop(job_id, None)
                excess -= 1


class JobProgressReporter:
    def __init__(self, job_id: str) -> None:
        self.job_id = job_id

    def update(self, percent: float, message: str, detail: Optional[str] = None) -> None:
        clamped = max(0, min(100, int(percent)))
        now = time.time()
        with JOBS_LOCK:
            data = JOBS.get(self.job_id)
            if not data or data.get("status") not in {"queued", "processing"}:
                return
            updated = dict(data)
            updated["progress"] = clamped
            updated["message"] = message
            if detail is not None:
                updated["detail"] = detail
            history = list(updated.get("history", []))
            history.append({"timestamp": now, "progress": clamped, "message": message})
            if len(history) > JOB_HISTORY_LIMIT:
                history = history[-JOB_HISTORY_LIMIT:]
            updated["history"] = history
            updated["updated"] = now
            JOBS[self.job_id] = updated


class FFmpegProgressParser:
    _TIME_PATTERN = re.compile(r"time=(\d+):(\d+):(\d+(?:\.\d+)?)")

    def __init__(
        self,
        total_seconds: float,
        reporter: JobProgressReporter,
        stage_message: str,
    ) -> None:
        self._total = max(total_seconds, 0.001)
        self._reporter = reporter
        self._stage_message = stage_message
        self._last_percent = -1.0

    def __call__(self, line: str) -> None:
        match = self._TIME_PATTERN.search(line)
        if not match:
            return
        hours, minutes, seconds = match.groups()
        try:
            elapsed = (
                int(hours) * 3600
                + int(minutes) * 60
                + float(seconds)
            )
        except ValueError:
            return
        percent = min(99.0, (elapsed / self._total) * 100.0)
        if percent <= self._last_percent + 0.5:
            return
        self._last_percent = percent
        self._reporter.update(percent, self._stage_message, detail=line.strip())


class MetricsTracker:
    def __init__(self) -> None:
        self._lock = threading.Lock()
        self._per_endpoint: Dict[str, Dict[str, float]] = defaultdict(
            lambda: {"success": 0, "failure": 0, "total_duration": 0.0}
        )
        self._error_counts: Counter[str] = Counter()
        self._recent_outcomes: deque[bool] = deque(maxlen=100)
        self._operation_history: deque[Dict[str, float]] = deque(maxlen=200)
        self._current_requests = 0
        self._max_queue_depth = 0
        self._total_wait_time = 0.0
        self._wait_samples = 0

    def reset(self) -> None:
        with self._lock:
            self._per_endpoint.clear()
            self._error_counts.clear()
            self._recent_outcomes.clear()
            self._operation_history.clear()
            self._current_requests = 0
            self._max_queue_depth = 0
            self._total_wait_time = 0.0
            self._wait_samples = 0

    def request_started(self) -> None:
        with self._lock:
            self._current_requests += 1
            if self._current_requests > self._max_queue_depth:
                self._max_queue_depth = self._current_requests

    def request_finished(
        self,
        path: str,
        status_code: int,
        duration: float,
        wait_time: float,
        error_key: Optional[str] = None,
    ) -> None:
        success = 200 <= status_code < 400
        with self._lock:
            stats = self._per_endpoint[path]
            if success:
                stats["success"] += 1
            else:
                stats["failure"] += 1
            stats["total_duration"] += duration
            self._recent_outcomes.append(success)
            self._operation_history.append(
                {
                    "timestamp": time.time(),
                    "path": path,
                    "status": status_code,
                    "duration": duration,
                }
            )
            self._total_wait_time += max(wait_time, 0.0)
            self._wait_samples += 1
            if not success:
                key = error_key or str(status_code)
                self._error_counts[key] += 1

    def request_completed(self) -> None:
        with self._lock:
            if self._current_requests > 0:
                self._current_requests -= 1

    def snapshot(self) -> Dict[str, object]:
        with self._lock:
            per_endpoint: Dict[str, Dict[str, object]] = {}
            for path, stats in self._per_endpoint.items():
                total_calls = stats["success"] + stats["failure"]
                avg_duration = (
                    stats["total_duration"] / total_calls if total_calls else 0.0
                )
                success_rate = (
                    stats["success"] / total_calls if total_calls else 0.0
                )
                per_endpoint[path] = {
                    "success": int(stats["success"]),
                    "failure": int(stats["failure"]),
                    "total": int(total_calls),
                    "avg_duration_ms": avg_duration * 1000.0,
                    "success_rate": success_rate,
                }

            total_recent = len(self._recent_outcomes)
            recent_successes = sum(1 for outcome in self._recent_outcomes if outcome)
            queue_avg_wait = (
                (self._total_wait_time / self._wait_samples)
                if self._wait_samples
                else 0.0
            )

            return {
                "per_endpoint": per_endpoint,
                "errors": dict(self._error_counts),
                "queue": {
                    "current": self._current_requests,
                    "max": self._max_queue_depth,
                    "avg_wait_ms": queue_avg_wait * 1000.0,
                },
                "recent": {
                    "window": total_recent,
                    "successes": recent_successes,
                    "failures": total_recent - recent_successes,
                    "success_rate": (
                        recent_successes / total_recent if total_recent else None
                    ),
                },
                "history": list(self._operation_history),
            }


METRICS = MetricsTracker()

# Mount static /files
app.mount("/files", StaticFiles(directory=str(PUBLIC_DIR)), name="files")


@app.middleware("http")
async def metrics_middleware(request, call_next):
    path = request.url.path
    arrival = time.perf_counter()
    request_id = request.headers.get("X-Request-ID") or uuid4().hex
    token = REQUEST_ID_CTX.set(request_id)
    bind_contextvars(request_id=request_id)
    METRICS.request_started()

    identifier = "unknown"
    if request.client:
        identifier = request.client.host or "unknown"

    if requires_api_key(request):
        client_host = request.client.host if request.client else None
        if not API_WHITELIST.is_allowed(client_host):
            METRICS.request_finished(path, 403, 0.0, 0.0, "ip_not_whitelisted")
            response = JSONResponse(
                {
                    "error": "ip_not_whitelisted",
                    "detail": "Client IP address is not permitted",
                },
                status_code=403,
            )
            response.headers["X-Request-ID"] = request_id
            return response
        provided_key = request.headers.get("X-API-Key") or request.query_params.get("api_key")
        if not provided_key:
            METRICS.request_finished(path, 401, 0.0, 0.0, "missing_api_key")
            response = JSONResponse(
                {"error": "api_key_required", "detail": "Valid API key is required"},
                status_code=401,
            )
            response.headers["X-Request-ID"] = request_id
            return response
        if not API_KEYS.verify(provided_key):
            METRICS.request_finished(path, 401, 0.0, 0.0, "invalid_api_key")
            response = JSONResponse(
                {"error": "api_key_invalid", "detail": "Supplied API key is not recognized"},
                status_code=401,
            )
            response.headers["X-Request-ID"] = request_id
            return response

    wait_time = 0.0
    processing_start: Optional[float] = None
    try:
        if not RATE_LIMITER.check(identifier):
            METRICS.request_finished(path, 429, 0.0, wait_time, "rate_limited")
            response = PlainTextResponse("Too Many Requests", status_code=429)
            response.headers["X-Request-ID"] = request_id
            return response

        processing_start = time.perf_counter()
        wait_time = processing_start - arrival
        response = await call_next(request)
        duration = time.perf_counter() - processing_start
        METRICS.request_finished(path, response.status_code, duration, wait_time)
        response.headers.setdefault("X-Request-ID", request_id)
        return response
    except HTTPException as exc:
        now = time.perf_counter()
        duration = now - processing_start if processing_start is not None else 0.0
        detail = exc.detail if isinstance(exc.detail, str) else exc.__class__.__name__
        headers = dict(exc.headers or {})
        headers.setdefault("X-Request-ID", request_id)
        exc.headers = headers
        METRICS.request_finished(path, exc.status_code, duration, wait_time, detail)
        raise
    except Exception as exc:
        now = time.perf_counter()
        duration = now - processing_start if processing_start is not None else 0.0
        METRICS.request_finished(path, 500, duration, wait_time, exc.__class__.__name__)
        raise
    finally:
        METRICS.request_completed()
        clear_contextvars()
        REQUEST_ID_CTX.reset(token)


@app.middleware("http")
async def csrf_middleware(request: Request, call_next):
    content_type = request.headers.get("content-type", "")
    content_type = content_type.split(";", 1)[0].strip().lower()
    should_validate = (
        request.method in {"POST", "PUT", "PATCH", "DELETE"}
        and content_type == "application/x-www-form-urlencoded"
    )
    if should_validate:
        body_bytes = await request.body()
        parsed = parse_qs(body_bytes.decode("utf-8")) if body_bytes else {}
        token_list = parsed.get("csrf_token")
        token = token_list[0] if token_list else None
        cookie_token = request.cookies.get(csrf_protect.cookie_name)
        try:
            csrf_protect.validate_csrf(token, cookie_token)
        except CsrfProtectException as exc:
            return JSONResponse({"detail": exc.message}, status_code=exc.status_code)

        async def receive():
            return {"type": "http.request", "body": body_bytes, "more_body": False}

        request._receive = receive
    response = await call_next(request)
    token_to_set = getattr(request.state, "_csrf_token_to_set", None)
    if token_to_set:
        csrf_protect.set_csrf_cookie(response, token_to_set)
    elif not request.cookies.get(csrf_protect.cookie_name):
        csrf_protect.set_csrf_cookie(response, csrf_protect.generate_csrf())
    return response


@app.middleware("http")
async def security_headers_middleware(request, call_next):
    response = await call_next(request)
    response.headers.setdefault(
        "Content-Security-Policy",
        "default-src 'self'; style-src 'self' 'unsafe-inline'; script-src 'self' 'unsafe-inline'; img-src 'self' data:",
    )
    response.headers.setdefault("X-Content-Type-Options", "nosniff")
    response.headers.setdefault("X-Frame-Options", "DENY")
    return response


# Setup logging to file
import logging
import sys

# Force unbuffered output when supported
try:
    sys.stdout.reconfigure(line_buffering=True)
    sys.stderr.reconfigure(line_buffering=True)
except (AttributeError, io.UnsupportedOperation):
    # Some deployment targets (e.g. WSGI, Windows) don't expose reconfigure
    pass

# Create file handler with line buffering to avoid manual flush storms
file_stream = open(APP_LOG_FILE, "a", encoding="utf-8", buffering=1)
atexit.register(file_stream.close)


class RequestIdFilter(logging.Filter):
    def filter(self, record: logging.LogRecord) -> bool:  # pragma: no cover - logging infrastructure
        record.request_id = REQUEST_ID_CTX.get(None) or "-"
        return True


log_format = '%(asctime)s - %(name)s - %(levelname)s - [%(request_id)s] %(message)s'
request_id_filter = RequestIdFilter()

file_handler = logging.StreamHandler(file_stream)
file_handler.setLevel(logging.INFO)
file_handler.addFilter(request_id_filter)
file_handler.setFormatter(logging.Formatter(log_format))

# Create console handler
console_handler = logging.StreamHandler(sys.stdout)
console_handler.setLevel(logging.INFO)
console_handler.addFilter(request_id_filter)
console_handler.setFormatter(logging.Formatter(log_format))

# Configure root logger to catch everything (including uvicorn)
logging.basicConfig(
    level=logging.INFO,
    handlers=[file_handler, console_handler]
)

logger = logging.getLogger("ffapi")

if structlog is not None:  # pragma: no branch - configuration depends on availability
    structlog.configure(
        processors=[
            structlog.contextvars.merge_contextvars,
            structlog.processors.add_log_level,
            structlog.processors.StackInfoRenderer(),
            structlog.processors.format_exc_info,
            structlog.processors.TimeStamper(fmt="iso", utc=True),
            structlog.processors.JSONRenderer(),
        ],
        wrapper_class=structlog.make_filtering_bound_logger(logging.INFO),
        context_class=dict,
        logger_factory=structlog.PrintLoggerFactory(),
        cache_logger_on_first_use=False,
    )
    struct_logger = structlog.get_logger("ffapi")
else:
    class _FallbackStructLogger:
        def __init__(self, base_logger: logging.Logger) -> None:
            self._logger = base_logger

        def info(self, event: str, **context: Any) -> None:
            self._logger.info("%s %s", event, context)

        def error(self, event: str, **context: Any) -> None:
            self._logger.error("%s %s", event, context)

    struct_logger = _FallbackStructLogger(logger)

# Also capture uvicorn logs
uvicorn_logger = logging.getLogger("uvicorn")
uvicorn_logger.addHandler(file_handler)
uvicorn_access = logging.getLogger("uvicorn.access")
uvicorn_access.addHandler(file_handler)

# Log startup
logger.info("="*60)
logger.info("FFAPI Ultimate starting...")
logger.info(f"PUBLIC_DIR: {PUBLIC_DIR}")
logger.info(f"WORK_DIR: {WORK_DIR}")
logger.info(f"LOGS_DIR: {LOGS_DIR}")
logger.info(f"RETENTION_DAYS: {RETENTION_DAYS}")
logger.info(f"PUBLIC_BASE_URL: {PUBLIC_BASE_URL or 'Not set'}")
logger.info("="*60)

# Startup event to log when server is ready
@app.on_event("startup")
async def startup_event():
    logger.info("FastAPI server is ready to accept requests")
    log_gpu_status()
    try:
        cleanup_old_public()
    except Exception as exc:
        logger.warning("Initial public cleanup failed: %s", exc)
    if PUBLIC_CLEANUP_INTERVAL_SECONDS > 0:
        asyncio.create_task(_periodic_public_cleanup())
        asyncio.create_task(_periodic_jobs_cleanup())
    asyncio.create_task(_periodic_session_cleanup())
    asyncio.create_task(_periodic_rate_limiter_cleanup())
    if PROBE_CACHE_TTL > 0:
        asyncio.create_task(_periodic_cache_cleanup())
    _flush_logs()


def _rand(n=8):
    import random, string
    return "".join(random.choices(string.digits, k=n))


def _flush_logs():
    """Force flush all log handlers."""
    for handler in logging.getLogger().handlers:
        handler.flush()


def tail_file(filepath: Path, num_lines: int = 1000) -> str:
    try:
        size = filepath.stat().st_size
    except FileNotFoundError:
        return ""
    except Exception as exc:
        logger.warning("Failed to stat log file %s: %s", filepath, exc)
        return "Error reading log file"

    if size <= 10 * 1024 * 1024:  # 10MB
        try:
            with filepath.open("r", encoding="utf-8", errors="ignore") as handle:
                limited = deque(handle, maxlen=num_lines)
            return "".join(limited) if limited else ""
        except Exception as exc:
            logger.warning("Failed to read log file %s: %s", filepath, exc)
            return "Error reading log file"

    # Large file: read from the end in blocks
    block_size = 8192
    blocks: List[bytes] = []
    bytes_to_read = size
    lines_found = 0
    try:
        with filepath.open("rb") as handle:
            while bytes_to_read > 0 and lines_found <= num_lines:
                read_size = block_size if bytes_to_read > block_size else bytes_to_read
                handle.seek(bytes_to_read - read_size)
                data = handle.read(read_size)
                if not data:
                    break
                blocks.append(data)
                bytes_to_read -= read_size
                lines_found += data.count(b"\n")
    except Exception as exc:
        logger.warning("Failed to stream log file %s: %s", filepath, exc)
        return "Error reading log file"

    text = b"".join(reversed(blocks)).decode("utf-8", errors="ignore")
    return "\n".join(text.splitlines()[-num_lines:])


def check_disk_space(path: Path, required_mb: int = MIN_FREE_SPACE_MB) -> None:
    target = path if path.exists() else path.parent
    target.mkdir(parents=True, exist_ok=True)
    stat = shutil.disk_usage(target)
    available_mb = stat.free / (1024 * 1024)
    if available_mb < required_mb:
        logger.warning(
            "Insufficient disk space at %s: %.1f MB available, %d MB required",
            target,
            available_mb,
            required_mb,
        )
        _flush_logs()
        raise HTTPException(status_code=507, detail="Insufficient disk space")


def disk_snapshot() -> Dict[str, Dict[str, float]]:
    snapshot: Dict[str, Dict[str, float]] = {}
    targets = {
        "public": PUBLIC_DIR,
        "work": WORK_DIR,
        "logs": LOGS_DIR,
    }
    for name, target in targets.items():
        try:
            usage = shutil.disk_usage(target)
            snapshot[name] = {
                "total_mb": usage.total / (1024 * 1024),
                "used_mb": usage.used / (1024 * 1024),
                "available_mb": usage.free / (1024 * 1024),
            }
        except FileNotFoundError:
            snapshot[name] = {"error": "not_found"}
        except Exception as exc:
            snapshot[name] = {"error": str(exc)}
    return snapshot


def memory_snapshot() -> Dict[str, Optional[float]]:
    rss_bytes: Optional[float] = None
    try:
        import resource

        usage = resource.getrusage(resource.RUSAGE_SELF)
        rss_bytes = float(usage.ru_maxrss)
        if sys.platform != "darwin":
            rss_bytes *= 1024.0
    except Exception:
        rss_bytes = None

    total_bytes: Optional[float] = None
    available_bytes: Optional[float] = None
    try:
        with open("/proc/meminfo", "r", encoding="utf-8") as handle:
            values = {}
            for line in handle:
                if ":" not in line:
                    continue
                key, rest = line.split(":", 1)
                values[key.strip()] = rest.strip()
        if "MemTotal" in values:
            total_bytes = float(values["MemTotal"].split()[0]) * 1024.0
        if "MemAvailable" in values:
            available_bytes = float(values["MemAvailable"].split()[0]) * 1024.0
        elif "MemFree" in values:
            available_bytes = float(values["MemFree"].split()[0]) * 1024.0
    except Exception:
        pass

    def to_mb(value: Optional[float]) -> Optional[float]:
        return (value / (1024.0 * 1024.0)) if value is not None else None

    return {
        "rss_mb": to_mb(rss_bytes),
        "total_mb": to_mb(total_bytes),
        "available_mb": to_mb(available_bytes),
    }


def ffmpeg_snapshot() -> Dict[str, Optional[str]]:
    global _FFMPEG_VERSION_CACHE
    if _FFMPEG_VERSION_CACHE is not None:
        return dict(_FFMPEG_VERSION_CACHE)
    try:
        result = subprocess.run(
            ["ffmpeg", "-version"], capture_output=True, text=True, timeout=5
        )
        available = result.returncode == 0
        version_line = (result.stdout or "").splitlines()[0] if available else ""
        error = None if available else (result.stderr or "Unknown failure")
    except Exception as exc:
        available = False
        version_line = ""
        error = str(exc)
    snapshot = {"available": available, "version": version_line, "error": error}
    _FFMPEG_VERSION_CACHE = dict(snapshot)
    return snapshot


def safe_path_check(base: Path, rel: str) -> Path:
    try:
        target = (base / rel).resolve()
    except Exception as exc:
        logger.warning("Invalid path provided for %s: %s", base, rel)
        _flush_logs()
        raise HTTPException(status_code=400, detail="Invalid path") from exc
    if target == base:
        return target
    if base not in target.parents:
        logger.warning("Blocked path traversal attempt: %s -> %s", rel, target)
        _flush_logs()
        raise HTTPException(status_code=403, detail="Access denied")
    return target


async def stream_upload_to_path(upload: UploadFile, dest: Path) -> int:
    await upload.seek(0)
    total = 0
    try:
        header_value = upload.headers.get("content-length") if upload.headers else None
    except AttributeError:
        header_value = None
    if header_value:
        try:
            declared_length = int(header_value)
        except (TypeError, ValueError):
            logger.warning("Invalid content-length header on upload %s: %s", upload.filename, header_value)
        else:
            if declared_length > MAX_FILE_SIZE_BYTES:
                logger.warning(
                    "Upload %s declared size %s exceeds max bytes %s",
                    upload.filename,
                    declared_length,
                    MAX_FILE_SIZE_BYTES,
                )
                raise HTTPException(status_code=413, detail="File too large")
    try:
        with dest.open("wb") as buffer:
            while chunk := await upload.read(UPLOAD_CHUNK_SIZE):
                total += len(chunk)
                if total > MAX_FILE_SIZE_BYTES:
                    logger.warning("Upload exceeded max size: %s", upload.filename)
                    _flush_logs()
                    raise HTTPException(status_code=413, detail="File too large")
                buffer.write(chunk)
    except HTTPException:
        if dest.exists():
            try:
                dest.unlink()
            except Exception as exc:
                logger.warning("Failed cleaning partial upload %s: %s", dest, exc)
        raise
    except Exception as exc:
        if dest.exists():
            try:
                dest.unlink()
            except Exception as cleanup_exc:
                logger.warning("Failed removing incomplete upload %s: %s", dest, cleanup_exc)
        logger.error("Failed to persist upload %s: %s", upload.filename, exc)
        _flush_logs()
        raise HTTPException(status_code=500, detail="Failed to save upload") from exc
    return total


def ensure_upload_type(upload: UploadFile, expected_prefix: str, field: str) -> None:
    content_type = (upload.content_type or "").lower()
    if not content_type.startswith(expected_prefix):
        logger.warning(
            "%s upload rejected due to invalid content-type: %s",
            field,
            content_type or "unknown",
        )
        raise HTTPException(
            status_code=400,
            detail=f"{field} must be {expected_prefix}*, got {content_type or 'unknown'}",
        )


def format_file_size(num_bytes: int) -> str:
    units = ["B", "KB", "MB", "GB", "TB"]
    value = float(num_bytes)
    for unit in units:
        if value < 1024.0 or unit == units[-1]:
            return f"{value:.2f} {unit}"
        value /= 1024.0
    return f"{num_bytes} B"


def format_duration(seconds: float) -> str:
    return f"{seconds:.2f}s"


async def run_ffmpeg_with_timeout(
    cmd: List[str],
    log_handle,
    *,
    progress_parser: Optional[Callable[[str], None]] = None,
) -> int:
    """Run FFmpeg asynchronously without blocking the event loop."""

    async def _pump_stream(stream: Optional[asyncio.StreamReader], *, parse_progress: bool) -> None:
        if stream is None:
            return
        try:
            async for raw_line in stream:
                if not raw_line:
                    continue
                line = raw_line.decode("utf-8", errors="ignore")
                try:
                    if hasattr(log_handle, "write"):
                        log_handle.write(line)
                        if hasattr(log_handle, "flush"):
                            log_handle.flush()
                except Exception:
                    pass
                if parse_progress and progress_parser is not None:
                    try:
                        progress_parser(line)
<<<<<<< HEAD
                    except Exception as exc:
                        logger.debug(
                            "Progress parser failed on line: %s - %s",
                            line[:100],
                            exc,
                        )
=======
                    except Exception:
                        pass
>>>>>>> 81ac22b6
        except asyncio.CancelledError:
            raise
        except Exception:
            pass

    async def _run_with_asyncio_process() -> int:
        stdout_task = asyncio.create_task(_pump_stream(proc.stdout, parse_progress=False))
        stderr_task = asyncio.create_task(_pump_stream(proc.stderr, parse_progress=True))
        pump_tasks = [t for t in (stdout_task, stderr_task) if t is not None]

        try:
            return_code = await asyncio.wait_for(proc.wait(), timeout=FFMPEG_TIMEOUT_SECONDS)
            if pump_tasks:
                try:
                    await asyncio.wait_for(asyncio.gather(*pump_tasks), timeout=5)
                except asyncio.TimeoutError:
                    for task in pump_tasks:
                        task.cancel()
                    for task in pump_tasks:
                        try:
                            await task
                        except (asyncio.CancelledError, Exception):
                            pass
            return return_code
        except asyncio.TimeoutError:
            proc.terminate()
            try:
                await asyncio.wait_for(proc.wait(), timeout=5)
            except asyncio.TimeoutError:
                proc.kill()
                try:
                    await asyncio.wait_for(proc.wait(), timeout=1)
                except asyncio.TimeoutError:
                    pass
            for task in pump_tasks:
                task.cancel()
            for task in pump_tasks:
                try:
                    await task
                except (asyncio.CancelledError, Exception):
                    pass
            logger.warning("FFmpeg timed out after %s seconds: %s", FFMPEG_TIMEOUT_SECONDS, cmd)
            _flush_logs()
            raise HTTPException(status_code=504, detail="Processing timeout")
        except Exception:
            for task in pump_tasks:
                task.cancel()
            for task in pump_tasks:
                try:
                    await task
                except (asyncio.CancelledError, Exception):
                    pass
            raise
<<<<<<< HEAD

    async def _run_with_subprocess_fallback(launch_error: Optional[Exception] = None) -> int:
        try:
            proc_sync = await asyncio.to_thread(
                subprocess.Popen,
                cmd,
                stdin=subprocess.DEVNULL,
                stdout=log_handle if hasattr(log_handle, "write") else subprocess.PIPE,
                stderr=subprocess.PIPE,
                text=True,
                encoding="utf-8",
                errors="ignore",
                bufsize=1,
            )
        except Exception as exc:  # pragma: no cover - defensive fallback
            logger.error("Failed to launch ffmpeg command %s: %s", cmd, exc)
            _flush_logs()
            if launch_error is not None:
                raise HTTPException(status_code=500, detail="Failed to start ffmpeg") from launch_error
            raise HTTPException(status_code=500, detail="Failed to start ffmpeg") from exc

=======

    async def _run_with_subprocess_fallback(launch_error: Optional[Exception] = None) -> int:
        try:
            proc_sync = await asyncio.to_thread(
                subprocess.Popen,
                cmd,
                stdin=subprocess.DEVNULL,
                stdout=log_handle if hasattr(log_handle, "write") else subprocess.PIPE,
                stderr=subprocess.PIPE,
                text=True,
                encoding="utf-8",
                errors="ignore",
                bufsize=1,
            )
        except Exception as exc:  # pragma: no cover - defensive fallback
            logger.error("Failed to launch ffmpeg command %s: %s", cmd, exc)
            _flush_logs()
            if launch_error is not None:
                raise HTTPException(status_code=500, detail="Failed to start ffmpeg") from launch_error
            raise HTTPException(status_code=500, detail="Failed to start ffmpeg") from exc

>>>>>>> 81ac22b6
        reader_thread: Optional[threading.Thread] = None
        if proc_sync.stderr is not None:

            def _reader() -> None:
                try:
                    for line in proc_sync.stderr:
                        try:
                            if hasattr(log_handle, "write"):
                                log_handle.write(line)
                                if hasattr(log_handle, "flush"):
                                    log_handle.flush()
                        except Exception:
                            pass
                        if progress_parser is not None:
                            try:
                                progress_parser(line)
<<<<<<< HEAD
                            except Exception as exc:
                                logger.debug(
                                    "Progress parser failed on line: %s - %s",
                                    line[:100],
                                    exc,
                                )
=======
                            except Exception:
                                pass
>>>>>>> 81ac22b6
                finally:
                    try:
                        proc_sync.stderr.close()
                    except Exception:
                        pass

            reader_thread = threading.Thread(target=_reader, daemon=True)
            reader_thread.start()

        loop = asyncio.get_running_loop()

        try:
            return_code = await loop.run_in_executor(
                None,
                lambda: proc_sync.wait(timeout=FFMPEG_TIMEOUT_SECONDS),
            )
            return return_code
        except subprocess.TimeoutExpired:
            proc_sync.terminate()
            try:
                await asyncio.wait_for(
                    loop.run_in_executor(None, lambda: proc_sync.wait(timeout=5)),
                    timeout=5,
                )
            except (asyncio.TimeoutError, subprocess.TimeoutExpired):
                proc_sync.kill()
                try:
                    await asyncio.wait_for(
                        loop.run_in_executor(None, lambda: proc_sync.wait(timeout=1)),
                        timeout=1,
                    )
                except (asyncio.TimeoutError, subprocess.TimeoutExpired):
                    pass
            logger.warning("FFmpeg timed out after %s seconds: %s", FFMPEG_TIMEOUT_SECONDS, cmd)
            _flush_logs()
            raise HTTPException(status_code=504, detail="Processing timeout")
        finally:
            if reader_thread is not None:
                reader_thread.join(timeout=1)

        return 0

    try:
        proc = await asyncio.create_subprocess_exec(
            *cmd,
            stdin=asyncio.subprocess.DEVNULL,
            stdout=asyncio.subprocess.PIPE,
            stderr=asyncio.subprocess.PIPE,
        )
    except AttributeError as attr_error:
        return await _run_with_subprocess_fallback(attr_error)
    except Exception as exc:
        logger.error("Failed to launch ffmpeg command %s: %s", cmd, exc)
        _flush_logs()
        raise HTTPException(status_code=500, detail="Failed to start ffmpeg") from exc
    else:
        return await _run_with_asyncio_process()

    return await _run_with_asyncio_process()

async def generate_video_thumbnail(video_path: Path) -> Optional[Path]:
    suffix = video_path.suffix.lower()
    if suffix not in VIDEO_THUMBNAIL_EXTENSIONS:
        return None
    thumb_dir = video_path.parent / THUMBNAIL_DIR_NAME
    try:
        thumb_dir.mkdir(parents=True, exist_ok=True)
    except Exception as exc:
        logger.debug("Unable to create thumbnail directory %s: %s", thumb_dir, exc)
        return None
    thumb_path = thumb_dir / f"{video_path.stem}.jpg"
    temp_log = WORK_DIR / f"thumb_{video_path.stem}.log"
    cmd = [
        "ffmpeg",
        "-y",
        "-i",
        str(video_path),
        "-ss",
        "00:00:01",
        "-frames:v",
        "1",
        "-vf",
        "scale=320:-1",
        str(thumb_path),
    ]
    try:
        with temp_log.open("w", encoding="utf-8", errors="ignore") as log_handle:
            code = await run_ffmpeg_with_timeout(cmd, log_handle)
    except HTTPException:
        if thumb_path.exists():
            try:
                thumb_path.unlink()
            except Exception as exc:
                logger.warning("Failed to remove thumbnail %s: %s", thumb_path, exc)
        return None
    finally:
        if temp_log.exists():
            try:
                temp_log.unlink()
            except Exception:
                pass
    if code != 0 or not thumb_path.exists():
        if thumb_path.exists():
            try:
                thumb_path.unlink()
            except Exception as exc:
                logger.warning("Failed to remove thumbnail %s: %s", thumb_path, exc)
        return None
    return thumb_path

def cleanup_old_public(days: Optional[float] = None, *, batch_size: Optional[int] = None) -> None:
    """Delete files older than specified days based on actual file modification time."""
    retention_days = RETENTION_DAYS if days is None else days
    if retention_days <= 0:
        return
    cutoff_timestamp = time.time() - (retention_days * 86400)

    remaining = None if batch_size is None or batch_size <= 0 else int(batch_size)
    deleted_count = 0
    for child in PUBLIC_DIR.iterdir():
        if remaining is not None and remaining <= 0:
            break
        if not child.is_dir():
            continue

        files_to_delete: List[Path] = []
        try:
            for file_path in child.iterdir():
                if remaining is not None and remaining <= 0:
                    break
                if not file_path.is_file():
                    continue
                try:
                    file_mtime = file_path.stat().st_mtime
                    if file_mtime < cutoff_timestamp:
                        files_to_delete.append(file_path)
                except Exception as exc:
                    logger.warning("Failed to inspect file %s: %s", file_path, exc)
        except Exception as exc:
            logger.warning("Failed to scan directory %s: %s", child, exc)
            continue

        for fp in files_to_delete:
            try:
                fp.unlink()
                deleted_count += 1
                if remaining is not None:
                    remaining -= 1
                    if remaining <= 0:
                        break
            except Exception as exc:
                logger.warning("Failed to delete expired file %s: %s", fp, exc)
        if remaining is not None and remaining <= 0:
            break

        try:
            if not any(child.iterdir()):
                child.rmdir()
        except Exception as exc:
            logger.warning("Failed to remove empty directory %s: %s", child, exc)
    
    if deleted_count > 0:
        logger.info(
            "Cleanup: deleted %s files older than %s days", deleted_count, retention_days
        )


async def _periodic_public_cleanup():
    """Periodically clean up expired files from the public directory."""
    try:
        # Stagger the first run so startup work can finish
        await asyncio.sleep(PUBLIC_CLEANUP_INTERVAL_SECONDS)
    except asyncio.CancelledError:
        raise
    while True:
        try:
            cleanup_old_public(batch_size=100)
        except asyncio.CancelledError:
            raise
        except Exception as exc:
            logger.warning("Periodic public cleanup failed: %s", exc)
        try:
            await asyncio.sleep(PUBLIC_CLEANUP_INTERVAL_SECONDS)
        except asyncio.CancelledError:
            raise


async def _periodic_jobs_cleanup():
    """Periodically purge completed jobs from the in-memory registry."""
    try:
        await asyncio.sleep(3600)
    except asyncio.CancelledError:
        raise
    while True:
        try:
            cleanup_old_jobs()
        except asyncio.CancelledError:
            raise
        except Exception as exc:
            logger.warning("Periodic jobs cleanup failed: %s", exc)
        try:
            await asyncio.sleep(3600)
        except asyncio.CancelledError:
            raise


async def _periodic_cache_cleanup():
    try:
        await asyncio.sleep(1800)
    except asyncio.CancelledError:
        raise
    while True:
        try:
            cutoff = time.time() - PROBE_CACHE_TTL
            expired: List[str] = []
            with PROBE_CACHE_LOCK:
                for key, (_, timestamp) in list(PROBE_CACHE.items()):
                    if timestamp < cutoff:
                        expired.append(key)
                for key in expired:
                    PROBE_CACHE.pop(key, None)
            if expired:
                logger.info("Cleaned %d expired probe cache entries", len(expired))
        except asyncio.CancelledError:
            raise
        except Exception as exc:
            logger.warning("Cache cleanup failed: %s", exc)
        try:
            await asyncio.sleep(1800)
        except asyncio.CancelledError:
            raise


async def _periodic_session_cleanup():
    """Periodically reap expired UI authentication sessions."""
    try:
        await asyncio.sleep(1800)
    except asyncio.CancelledError:
        raise
    while True:
        try:
            UI_AUTH.cleanup_expired_sessions()
        except asyncio.CancelledError:
            raise
        except Exception as exc:
            logger.warning("Session cleanup failed: %s", exc)
        try:
            await asyncio.sleep(1800)
        except asyncio.CancelledError:
            raise


async def _periodic_rate_limiter_cleanup():
    """Periodically purge stale identifiers from the rate limiter cache."""
    try:
        await asyncio.sleep(300)
    except asyncio.CancelledError:
        raise
    while True:
        try:
            RATE_LIMITER.cleanup_old_identifiers()
            LOGIN_RATE_LIMITER.cleanup_old_identifiers()
        except asyncio.CancelledError:
            raise
        except Exception as exc:
            logger.warning("Rate limiter cleanup failed: %s", exc)
        try:
            await asyncio.sleep(300)
        except asyncio.CancelledError:
            raise


async def publish_file(src: Path, ext: str, *, duration_ms: Optional[int] = None) -> Dict[str, str]:
    """Move a finished file into PUBLIC_DIR/YYYYMMDD/ and return URLs/paths.
       Uses shutil.move to be cross-device safe (works across Docker volumes/Windows)."""
    if not ext or not re.fullmatch(r"\.[A-Za-z0-9]+", ext):
        raise ValueError(f"Invalid file extension: {ext}")
    check_disk_space(PUBLIC_DIR)
    now = datetime.now(timezone.utc)
    day = now.strftime("%Y%m%d")
    folder = PUBLIC_DIR / day
    folder.mkdir(parents=True, exist_ok=True)
    check_disk_space(folder)
    name = now.strftime("%Y%m%d_%H%M%S_") + _rand() + ext
    dst = folder / name

    # Cross-device safe move
    shutil.move(str(src), str(dst))

    size_mb = dst.stat().st_size / (1024 * 1024)
    logger.info(f"Published file: {name} ({size_mb:.2f} MB)")
    struct_logger.info(
        "file_published",
        filename=name,
        size_mb=round(size_mb, 4),
        duration_ms=duration_ms,
    )

    thumbnail_rel: Optional[str] = None
    try:
        thumb_path = await generate_video_thumbnail(dst)
    except Exception as exc:  # pragma: no cover - defensive logging
        logger.debug("Thumbnail generation failed for %s: %s", dst, exc)
    else:
        if thumb_path:
            thumbnail_rel = f"/files/{day}/{THUMBNAIL_DIR_NAME}/{thumb_path.name}"

    rel = f"/files/{day}/{name}"
    url = f"{PUBLIC_BASE_URL.rstrip('/')}{rel}" if PUBLIC_BASE_URL else rel
    return {"dst": str(dst), "url": url, "rel": rel, "thumbnail": thumbnail_rel}


def save_log(log_path: Path, operation: str) -> None:
    """Save ffmpeg log to persistent logs directory."""
    if not log_path.exists():
        return
    check_disk_space(LOGS_DIR)
    now = datetime.now(timezone.utc)
    day = now.strftime("%Y%m%d")
    folder = LOGS_DIR / day
    folder.mkdir(parents=True, exist_ok=True)
    check_disk_space(folder)
    name = now.strftime("%Y%m%d_%H%M%S_") + _rand() + f"_{operation}.log"
    dst = folder / name
    try:
        shutil.copy2(str(log_path), str(dst))
    except Exception:
        pass


# ---------- pages ----------
@app.get("/", include_in_schema=False)
def root():
    return RedirectResponse(url="/downloads", status_code=302)


@app.get("/downloads", response_class=HTMLResponse)
def downloads(
    request: Request,
    page: int = Query(1, ge=1),
    page_size: int = Query(25, ge=1, le=100),
    q: str = "",
):
    redirect = ensure_dashboard_access(request)
    if redirect:
        return redirect

    search = q.strip()
    search_lower = search.lower()
    entries: List[Dict[str, Any]] = []
    for day in sorted(PUBLIC_DIR.iterdir(), reverse=True):
        if not day.is_dir():
            continue
        for file_path in sorted(day.iterdir(), reverse=True):
            if not file_path.is_file():
                continue
            name = file_path.name
            if search and search_lower not in name.lower() and search_lower not in day.name.lower():
                continue
            rel = f"/files/{day.name}/{name}"
            stat = file_path.stat()
            size_mb = stat.st_size / (1024 * 1024)
            thumb_path = file_path.parent / THUMBNAIL_DIR_NAME / f"{file_path.stem}.jpg"
            thumb_rel = None
            if thumb_path.exists():
                thumb_rel = f"/files/{day.name}/{THUMBNAIL_DIR_NAME}/{thumb_path.name}"
            entries.append(
                {
                    "day": day.name,
                    "name": name,
                    "rel": rel,
                    "size": size_mb,
                    "size_display": f"{size_mb:.2f}",
                    "thumb": thumb_rel,
                    "mtime": stat.st_mtime,
                }
            )

    entries.sort(key=lambda item: item["mtime"], reverse=True)
    total_items = len(entries)
    total_pages = max(1, math.ceil(total_items / page_size)) if total_items else 1
    page = min(max(page, 1), total_pages)
    start = (page - 1) * page_size
    end = start + page_size
    current_entries = entries[start:end]

    def build_page_url(target_page: int) -> str:
        params: Dict[str, Any] = {"page": target_page}
        if page_size != 25:
            params["page_size"] = page_size
        if search:
            params["q"] = search
        query = urlencode(params)
        return f"/downloads?{query}" if query else "/downloads"

    summary_text = ""
    if total_items:
        display_start = start + 1
        display_end = min(end, total_items)
        summary_text = f"Showing {display_start}-{display_end} of {total_items} file(s)"
    elif search:
        summary_text = "No files match your filters"

    pagination = {
        "page": page,
        "total_pages": total_pages,
        "has_prev": page > 1,
        "has_next": page < total_pages,
        "prev_url": build_page_url(page - 1) if page > 1 else None,
        "next_url": build_page_url(page + 1) if page < total_pages else None,
    }

    clear_url = f"/downloads?page_size={page_size}" if search else None

    if templates is not None:
        context = {
            "request": request,
            "title": "Downloads",
            "max_width": "1400px",
            **nav_context("/downloads"),
            "search": search,
            "page_size": page_size,
            "summary_text": summary_text,
            "entries": current_entries,
            "total_items": total_items,
            "pagination": pagination,
            "clear_url": clear_url,
        }
        return templates.TemplateResponse("downloads.html", context)

    rows: List[str] = []
    for item in current_entries:
        thumb_html = (
            f"<img src=\"{html.escape(item['thumb'], quote=True)}\" alt=\"Thumbnail\" class=\"thumb-image\" />"
            if item["thumb"]
            else "<span class=\"thumb-placeholder\">—</span>"
        )
        rows.append(
            """
            <tr>
              <td>
                <div class="file-entry">
                  {thumb}
                  <div class="file-meta">
                    <a href="{href}">{name}</a>
                    <div class="file-size">{size} MB</div>
                  </div>
                </div>
              </td>
              <td class="date-cell">{day}</td>
            </tr>
            """.format(
                day=html.escape(item["day"]),
                href=html.escape(item["rel"], quote=True),
                name=html.escape(item["name"]),
                size=item["size_display"],
                thumb=thumb_html,
            )
        )

    if not rows:
        if total_items:
            rows.append("<tr><td colspan='3'>No files match your filters.</td></tr>")
        else:
            rows.append("<tr><td colspan='3'>No files yet</td></tr>")

    pagination_links = []
    if pagination["has_prev"] and pagination["prev_url"]:
        pagination_links.append(
            f"<a href=\"{html.escape(pagination['prev_url'], quote=True)}\" class=\"pager-link\">&laquo; Prev</a>"
        )
    if pagination["has_next"] and pagination["next_url"]:
        pagination_links.append(
            f"<a href=\"{html.escape(pagination['next_url'], quote=True)}\" class=\"pager-link\">Next &raquo;</a>"
        )
    pagination_html = (
        "<div class=\"pagination\">" + "".join(pagination_links) + f"<span>Page {page} of {total_pages}</span></div>"
        if total_items
        else ""
    )

    search_value = html.escape(search, quote=True)
    clear_link = (
        f"<a class=\"clear-link\" href=\"{html.escape(clear_url, quote=True)}\">Clear</a>" if clear_url else ""
    )

    top_bar_html = fallback_top_bar_html("/downloads")
    html_content = f"""
    <!doctype html>
    <html>
    <head>
      <meta charset="utf-8" />
      <title>Downloads</title>
      <style>
        body {{ font-family: system-ui, sans-serif; padding: 24px; max-width: 1400px; margin: 0 auto; }}
        .top-bar {{ display: flex; align-items: center; justify-content: space-between; gap: 16px; flex-wrap: wrap; margin-bottom: 24px; }}
        .brand {{ font-size: 32px; font-weight: bold; margin: 0; text-decoration: none; display: inline-flex; align-items: center; gap: 2px; color: #000; }}
        .brand:focus, .brand:hover {{ text-decoration: none; color: #000; }}
        .brand .ff {{ color: #28a745; }}
        .brand .api {{ color: #000; }}
        .main-nav {{ margin: 0; margin-left: auto; display: flex; gap: 12px; flex-wrap: wrap; justify-content: flex-end; }}
        .main-nav a {{ padding: 8px 14px; border-radius: 6px; background: #e2e8f0; color: #6b7280; text-decoration: none; font-weight: 600; transition: background 0.15s ease, color 0.15s ease; }}
        .main-nav a:hover {{ background: #d1d5db; color: #000; }}
        .main-nav a.active {{ background: #28a745; color: #fff; }}
        table {{ border-collapse: collapse; width: 100%; background: #fff; box-shadow: 0 1px 2px rgba(15,23,42,0.08); }}
        th, td {{ border-bottom: 1px solid #e2e8f0; padding: 12px 14px; font-size: 14px; vertical-align: top; }}
        th {{ text-align: left; background: #f8fafc; color: #1f2937; }}
        a {{ text-decoration: none; color: #0f172a; }}
        .filters {{ display: flex; align-items: center; gap: 12px; margin-bottom: 16px; }}
        .filters input[type="text"] {{ flex: 1; padding: 10px; border: 1px solid #cbd5f5; border-radius: 6px; }}
        .filters button {{ padding: 10px 16px; background: #28a745; color: #fff; border: none; border-radius: 6px; cursor: pointer; }}
        .filters button:hover {{ background: #1f7a34; }}
        .summary {{ margin-bottom: 12px; font-size: 14px; color: #475569; }}
        .pagination {{ display: flex; gap: 12px; align-items: center; margin-top: 16px; font-size: 14px; color: #475569; }}
        .pager-link {{ color: #1f7a34; }}
        .file-entry {{ display: flex; gap: 12px; align-items: center; }}
        .thumb-image {{ width: 96px; height: 54px; object-fit: cover; border-radius: 4px; border: 1px solid #cbd5f5; background: #f8fafc; }}
        .thumb-placeholder {{ display: inline-flex; width: 96px; height: 54px; align-items: center; justify-content: center; border: 1px dashed #cbd5f5; border-radius: 4px; color: #94a3b8; font-size: 12px; }}
        .file-meta {{ display: flex; flex-direction: column; gap: 4px; }}
        .file-size {{ font-size: 13px; color: #64748b; }}
        .date-cell {{ width: 140px; color: #475569; font-size: 13px; }}
        .clear-link {{ font-size: 13px; color: #64748b; }}
      </style>
    </head>
    <body>
{top_bar_html}
      <h2>Generated Files</h2>
      <form method="get" class="filters">
        <input type="text" name="q" value="{search_value}" placeholder="Search by filename or date" />
        <input type="hidden" name="page_size" value="{page_size}" />
        <button type="submit">Search</button>
        {clear_link}
      </form>
      <div class="summary">{html.escape(summary_text) if summary_text else ''}</div>
      <table>
        <thead><tr><th>File</th><th>Date</th></tr></thead>
        <tbody>{"".join(rows)}</tbody>
      </table>
      {pagination_html}
    </body>
    </html>
    """
    return HTMLResponse(html_content)


@app.get("/logs", response_class=HTMLResponse)
def logs(request: Request, page: int = Query(1, ge=1), page_size: int = Query(25, ge=1, le=200)):
    redirect = ensure_dashboard_access(request)
    if redirect:
        return redirect

    entries: List[Dict[str, Any]] = []
    for day in sorted(LOGS_DIR.iterdir(), reverse=True):
        if not day.is_dir():
            continue
        for file_path in sorted(day.iterdir(), reverse=True):
            if not file_path.is_file():
                continue
            stat = file_path.stat()
            size_kb = stat.st_size / 1024
            parts = file_path.name.split("_")
            operation = parts[-1].replace(".log", "") if len(parts) > 3 else "unknown"
            entries.append(
                {
                    "day": day.name,
                    "name": file_path.name,
                    "operation": operation,
                    "size": size_kb,
                    "path": f"{day.name}/{file_path.name}",
                    "mtime": stat.st_mtime,
                }
            )

    entries.sort(key=lambda item: item["mtime"], reverse=True)
    total_items = len(entries)
    total_pages = max(1, math.ceil(total_items / page_size)) if total_items else 1
    page = min(max(page, 1), total_pages)
    start = (page - 1) * page_size
    end = start + page_size
    current_entries = entries[start:end]

    def build_page_url(target_page: int) -> str:
        params: Dict[str, Any] = {"page": target_page}
        if page_size != 25:
            params["page_size"] = page_size
        query = urlencode(params)
        return f"/logs?{query}" if query else "/logs"

    pagination = {
        "page": page,
        "total_pages": total_pages,
        "has_prev": page > 1,
        "has_next": page < total_pages,
        "prev_url": build_page_url(page - 1) if page > 1 else None,
        "next_url": build_page_url(page + 1) if page < total_pages else None,
    }

    display_entries = [
        {
            "day": item["day"],
            "name": item["name"],
            "operation": item["operation"],
            "size_display": f"{item['size']:.1f}",
            "path": item["path"],
        }
        for item in current_entries
    ]

    if templates is not None:
        context = {
            "request": request,
            "title": "FFmpeg Logs",
            "max_width": "1400px",
            **nav_context("/logs"),
            "entries": display_entries,
            "total_items": total_items,
            "pagination": pagination,
        }
        return templates.TemplateResponse("logs.html", context)

    rows: List[str] = []
    for item in display_entries:
        rows.append(
            """
            <tr>
              <td>{day}</td>
              <td>{name}</td>
              <td>{operation}</td>
              <td>{size} KB</td>
              <td><a href="/logs/view?path={path}" target="_blank">View</a></td>
            </tr>
            """.format(
                day=html.escape(item["day"]),
                name=html.escape(item["name"]),
                operation=html.escape(item["operation"]),
                size=item["size_display"],
                path=html.escape(item["path"], quote=True),
            )
        )

    if not rows:
        rows.append("<tr><td colspan='5'>No logs yet</td></tr>")

    pagination_links = []
    if pagination["has_prev"] and pagination["prev_url"]:
        pagination_links.append(
            f"<a href=\"{html.escape(pagination['prev_url'], quote=True)}\" class=\"pager-link\">&laquo; Prev</a>"
        )
    if pagination["has_next"] and pagination["next_url"]:
        pagination_links.append(
            f"<a href=\"{html.escape(pagination['next_url'], quote=True)}\" class=\"pager-link\">Next &raquo;</a>"
        )
    pagination_html = (
        "<div class=\"pagination\">" + "".join(pagination_links) + f"<span>Page {page} of {total_pages}</span></div>"
        if total_items
        else ""
    )

    top_bar_html = fallback_top_bar_html("/logs")
    html_content = f"""
    <!doctype html>
    <html>
    <head>
      <meta charset="utf-8" />
      <title>FFmpeg Logs</title>
      <style>
        body {{ font-family: system-ui, sans-serif; padding: 24px; max-width: 1400px; margin: 0 auto; }}
        .top-bar {{ display: flex; align-items: center; justify-content: space-between; gap: 16px; flex-wrap: wrap; margin-bottom: 24px; }}
        .brand {{ font-size: 32px; font-weight: bold; margin: 0; text-decoration: none; display: inline-flex; align-items: center; gap: 2px; color: #000; }}
        .brand:focus, .brand:hover {{ text-decoration: none; color: #000; }}
        .brand .ff {{ color: #28a745; }}
        .brand .api {{ color: #000; }}
        .main-nav {{ margin: 0; margin-left: auto; display: flex; gap: 12px; flex-wrap: wrap; justify-content: flex-end; }}
        .main-nav a {{ padding: 8px 14px; border-radius: 6px; background: #e2e8f0; color: #6b7280; text-decoration: none; font-weight: 600; transition: background 0.15s ease, color 0.15s ease; }}
        .main-nav a:hover {{ background: #d1d5db; color: #000; }}
        .main-nav a.active {{ background: #28a745; color: #fff; }}
        table {{ border-collapse: collapse; width: 100%; background: #fff; box-shadow: 0 1px 2px rgba(15,23,42,0.08); }}
        th, td {{ border-bottom: 1px solid #e2e8f0; padding: 12px 14px; font-size: 14px; }}
        th {{ text-align: left; background: #f8fafc; color: #1f2937; }}
        a {{ text-decoration: none; color: #0f172a; }}
        .pagination {{ display: flex; gap: 12px; align-items: center; margin-top: 16px; font-size: 14px; color: #475569; }}
        .pager-link {{ color: #1f7a34; }}
      </style>
    </head>
    <body>
{top_bar_html}
      <h2>FFmpeg Logs</h2>
      <table>
        <thead><tr><th>Date</th><th>Filename</th><th>Operation</th><th>Size</th><th>Action</th></tr></thead>
        <tbody>{"".join(rows)}</tbody>
      </table>
      {pagination_html}
    </body>
    </html>
    """
    return HTMLResponse(html_content)


@app.get("/logs/view", response_class=PlainTextResponse)
def view_log(request: Request, path: str, max_size_mb: int = 10):
    """View individual log file content."""
    redirect = ensure_dashboard_access(request)
    if redirect:
        return redirect
    target = safe_path_check(LOGS_DIR, path)
    if not target.exists() or not target.is_file():
        raise HTTPException(status_code=404, detail="Log not found")

    size_mb = target.stat().st_size / (1024 * 1024)
    if size_mb > max_size_mb:
        raise HTTPException(
            status_code=413,
            detail=f"Log file too large ({size_mb:.1f}MB). Maximum {max_size_mb}MB.",
        )

    return target.read_text(encoding="utf-8", errors="ignore")


@app.get("/ffmpeg", response_class=HTMLResponse)
def ffmpeg_info(request: Request, auto_refresh: int = 0):
    """Display FFmpeg version and container logs.

    Args:
        auto_refresh: Auto-refresh interval in seconds (0 = disabled, max 60)
    """
    redirect = ensure_dashboard_access(request)
    if redirect:
        return redirect
    # Get version
    version_proc = subprocess.run(["ffmpeg", "-version"], capture_output=True, text=True)
    version_output = version_proc.stdout if version_proc.returncode == 0 else "Error getting version"
    
    # Force flush all handlers before reading
    for handler in logging.getLogger().handlers:
        handler.flush()
    
    # Get application logs (last 1000 lines)
    app_logs = ""
    log_info = ""
    if APP_LOG_FILE.exists():
        try:
            stat = APP_LOG_FILE.stat()
            size_kb = stat.st_size / 1024
            mtime = datetime.fromtimestamp(stat.st_mtime, tz=timezone.utc).strftime("%Y-%m-%d %H:%M:%S UTC")
            log_info = f"Log file: {size_kb:.1f} KB, Last modified: {mtime}"
            app_logs = tail_file(APP_LOG_FILE, 1000) or "No logs yet"
        except Exception as e:
            app_logs = f"Error reading logs: {e}"
            log_info = "Error reading log file"
    else:
        app_logs = "Log file not created yet"
        log_info = "Waiting for first log entry..."
    
    # Auto-refresh setup
    auto_refresh = max(0, min(auto_refresh, 60))  # Clamp between 0-60 seconds
    refresh_meta = f'<meta http-equiv="refresh" content="{auto_refresh}">' if auto_refresh > 0 else ''
    refresh_status = f"Auto-refreshing every {auto_refresh} seconds" if auto_refresh > 0 else "Auto-refresh: OFF"
    
    # Current time
    current_time = datetime.now(timezone.utc).strftime("%Y-%m-%d %H:%M:%S UTC")

    if templates is not None:
        context = {
            "request": request,
            "title": "FFmpeg Info",
            "max_width": "1400px",
            **nav_context("/ffmpeg"),
            "version_output": version_output,
            "app_logs": app_logs,
            "log_info": log_info,
            "auto_refresh": auto_refresh,
            "refresh_status": refresh_status,
            "current_time": current_time,
        }
        return templates.TemplateResponse("ffmpeg.html", context)

    version_output_safe = html.escape(version_output)
    app_logs_safe = html.escape(app_logs)
    log_info_safe = html.escape(log_info)

    top_bar_html = fallback_top_bar_html("/ffmpeg")
    html_content = f"""
    <!doctype html>
    <html>
    <head>
      <meta charset="utf-8" />
      <title>FFmpeg Info</title>
      {refresh_meta}
      <style>
        body {{ font-family: system-ui, sans-serif; padding: 24px; max-width: 1400px; margin: 0 auto; }}
        .top-bar {{ display: flex; align-items: center; justify-content: space-between; gap: 16px; flex-wrap: wrap; margin-bottom: 24px; }}
        .brand {{ font-size: 32px; font-weight: bold; margin: 0; text-decoration: none; display: inline-flex; align-items: center; gap: 2px; color: #000; }}
        .brand:focus, .brand:hover {{ text-decoration: none; color: #000; }}
        .brand .ff {{ color: #28a745; }}
        .brand .api {{ color: #000; }}
        pre {{ background: #f5f5f5; padding: 15px; border-radius: 4px; overflow-x: auto; font-size: 12px; line-height: 1.4; }}
        h3 {{ margin-top: 30px; margin-bottom: 10px; }}
        .main-nav {{ margin: 0; margin-left: auto; display: flex; gap: 12px; flex-wrap: wrap; justify-content: flex-end; }}
        .main-nav a {{ padding: 8px 14px; border-radius: 6px; background: #e2e8f0; color: #6b7280; text-decoration: none; font-weight: 600; transition: background 0.15s ease, color 0.15s ease; }}
        .main-nav a:hover {{ background: #d1d5db; color: #000; }}
        .main-nav a.active {{ background: #28a745; color: #fff; }}
        .section {{ margin-bottom: 40px; }}
        .logs {{
          height: 600px;
          overflow-y: scroll;
          background: #1e1e1e;
          color: #d4d4d4;
          overflow-x: auto;
        }}
        .controls {{ margin-bottom: 15px; }}
        .btn {{
          background: #28a745;
          color: white;
          padding: 8px 16px;
          border: none;
          border-radius: 4px;
          cursor: pointer;
          margin-right: 10px;
          text-decoration: none;
          display: inline-block;
        }}
        .btn:hover {{ background: #0052a3; }}
        .btn.secondary {{ background: #666; }}
        .btn.secondary:hover {{ background: #555; }}
        .info {{ color: #666; font-size: 13px; margin-bottom: 10px; }}
        .status {{
          padding: 6px 12px;
          background: #e8f4f8;
          border-radius: 4px;
          display: inline-block;
          margin-left: 10px;
          font-size: 13px;
        }}
        .status.active {{ background: #d4edda; color: #155724; }}
      </style>
    </head>
    <body>
{top_bar_html}
      <h2>FFmpeg & Container Information</h2>

      <div class="section">
        <h3>FFmpeg Version & Build</h3>
        <pre>{version_output_safe}</pre>
      </div>

      <div class="section">
        <h3>Application Logs (Docker Container Output - Last 1000 lines)</h3>
        <div class="controls">
          <button class="btn" onclick="location.reload()">Manual Refresh</button>
          <a href="/ffmpeg?auto_refresh=5" class="btn secondary">Auto 5s</a>
          <a href="/ffmpeg?auto_refresh=10" class="btn secondary">Auto 10s</a>
          <a href="/ffmpeg?auto_refresh=30" class="btn secondary">Auto 30s</a>
          <a href="/ffmpeg" class="btn secondary">Stop Auto</a>
          <span class="status {'active' if auto_refresh > 0 else ''}">{refresh_status}</span>
        </div>
        <div class="info">
          Page loaded: {current_time} | {log_info_safe}
        </div>
        <pre class="logs" id="logContainer">{app_logs_safe}</pre>
      </div>
    </body>
    <script>
      // Auto-scroll logs to bottom on page load
      window.addEventListener('DOMContentLoaded', function() {{
        var logContainer = document.getElementById('logContainer');
        if (logContainer) {{
          logContainer.scrollTop = logContainer.scrollHeight;
        }}
      }});
    </script>
    </html>
    """
    return HTMLResponse(html_content)


@app.get("/documentation", response_class=HTMLResponse)
def documentation(request: Request):
    redirect = ensure_dashboard_access(request)
    if redirect:
        return redirect
    """Display API documentation."""
    
    # API Endpoints Documentation
    api_docs = """
<h4>UI & Info</h4>
<div class="endpoint">
  <div class="method get">GET</div>
  <div class="path">/</div>
  <div class="desc">Redirects to /downloads</div>
  <div class="responses">
    <div class="response-title">Possible Responses</div>
    <ul>
      <li><code>302</code> Redirect to <code>/downloads</code></li>
      <li><code>303</code> Redirect to <code>/settings</code> when UI login is required</li>
    </ul>
  </div>
  <div class="example">Example:<br>curl http://localhost:3000/</div>
</div>

<div class="endpoint">
  <div class="method get">GET</div>
  <div class="path">/downloads</div>
  <div class="desc">Browse generated files (HTML page)</div>
  <div class="responses">
    <div class="response-title">Possible Responses</div>
    <ul>
      <li><code>200</code> HTML page listing generated files</li>
      <li><code>303</code> Redirect to <code>/settings</code> when UI login is required</li>
    </ul>
  </div>
  <div class="example">Example:<br>curl http://localhost:3000/downloads</div>
</div>

<div class="endpoint">
  <div class="method get">GET</div>
  <div class="path">/logs</div>
  <div class="desc">Browse FFmpeg operation logs (HTML page)</div>
  <div class="responses">
    <div class="response-title">Possible Responses</div>
    <ul>
      <li><code>200</code> HTML log browser</li>
      <li><code>303</code> Redirect to <code>/settings</code> when UI login is required</li>
    </ul>
  </div>
  <div class="example">Example:<br>curl http://localhost:3000/logs</div>
</div>

<div class="endpoint">
  <div class="method get">GET</div>
  <div class="path">/logs/view?path={date}/{filename}</div>
  <div class="desc">View individual log file content</div>
  <div class="params">
    <span class="param">path</span> - Relative path to log file (e.g., 20241008/20241008_143022_12345678_compose-urls.log)
  </div>
  <div class="responses">
    <div class="response-title">Possible Responses</div>
    <ul>
      <li><code>200</code> Plain-text log contents</li>
      <li><code>303</code> Redirect to <code>/settings</code> when UI login is required</li>
      <li><code>404</code> JSON error when the specified log file is missing</li>
      <li><code>413</code> JSON error when the requested log exceeds the size limit</li>
    </ul>
  </div>
  <div class="example">Example:<br>curl http://localhost:3000/logs/view?path=20241008/20241008_143022_12345678_compose-urls.log</div>
</div>

<div class="endpoint">
  <div class="method get">GET</div>
  <div class="path">/ffmpeg?auto_refresh={seconds}</div>
  <div class="desc">FFmpeg info and container logs with optional auto-refresh</div>
  <div class="params">
    <span class="param">auto_refresh</span> - Auto-refresh interval in seconds (0-60, default: 0)
  </div>
  <div class="responses">
    <div class="response-title">Possible Responses</div>
    <ul>
      <li><code>200</code> HTML diagnostics dashboard</li>
      <li><code>303</code> Redirect to <code>/settings</code> when UI login is required</li>
    </ul>
  </div>
  <div class="example">Example:<br>curl http://localhost:3000/ffmpeg?auto_refresh=10</div>
</div>

<div class="endpoint">
  <div class="method get">GET</div>
  <div class="path">/documentation</div>
  <div class="desc">This page - Complete API documentation</div>
  <div class="responses">
    <div class="response-title">Possible Responses</div>
    <ul>
      <li><code>200</code> HTML API reference</li>
      <li><code>303</code> Redirect to <code>/settings</code> when UI login is required</li>
    </ul>
  </div>
  <div class="example">Example:<br>curl http://localhost:3000/documentation</div>
</div>

<div class="endpoint">
  <div class="method get">GET</div>
  <div class="path">/settings</div>
  <div class="desc">Configuration page for UI authentication and storage overview</div>
  <div class="responses">
    <div class="response-title">Possible Responses</div>
    <ul>
      <li><code>200</code> HTML settings dashboard</li>
      <li><code>303</code> Redirect to login when UI authentication is enabled and unauthenticated</li>
    </ul>
  </div>
  <div class="example">Example:<br>curl http://localhost:3000/settings</div>
</div>

<div class="endpoint">
  <div class="method get">GET</div>
  <div class="path">/api-keys</div>
  <div class="desc">Manage API authentication, generate keys, and review usage history</div>
  <div class="responses">
    <div class="response-title">Possible Responses</div>
    <ul>
      <li><code>200</code> HTML page for key management</li>
      <li><code>303</code> Redirect to login when UI authentication is enabled and unauthenticated</li>
    </ul>
  </div>
  <div class="example">Example:<br>curl http://localhost:3000/api-keys</div>
</div>

<div class="endpoint">
  <div class="method post">POST</div>
  <div class="path">/api-keys/(require|generate|revoke)</div>
  <div class="desc">Toggle API key enforcement, create new keys, or revoke existing ones</div>
  <div class="params">Submit form-encoded fields such as <span class="param">require_api_key</span> or <span class="param">key_id</span>.</div>
  <div class="responses">
    <div class="response-title">Possible Responses</div>
    <ul>
      <li><code>303</code> Redirect back to <code>/api-keys</code> with success or error feedback in the query string</li>
      <li><code>303</code> Redirect to <code>/settings</code> when UI login is required</li>
    </ul>
  </div>
</div>

<div class="endpoint">
  <div class="method get">GET</div>
  <div class="path">/health</div>
  <div class="desc">Health check endpoint with disk, memory, FFmpeg, and operation metrics</div>
  <div class="responses">
    <div class="response-title">Possible Responses</div>
    <ul>
      <li><code>200</code> JSON body with <code>ok</code>, <code>disk</code>, <code>memory</code>, <code>ffmpeg</code>, and <code>operations</code> sections</li>
      <li><code>401</code> / <code>403</code> JSON errors when API key enforcement or IP allow-listing blocks the request</li>
      <li><code>429</code> Plain-text error when the caller exceeds the global rate limit</li>
      <li><code>500</code> JSON error when health information cannot be collected</li>
    </ul>
  </div>
  <div class="example">Example:<br>curl http://localhost:3000/health</div>
</div>

<div class="endpoint">
  <div class="method get">GET</div>
  <div class="path">/metrics</div>
  <div class="desc">Operational metrics dashboard (HTML page)</div>
  <div class="responses">
    <div class="response-title">Possible Responses</div>
    <ul>
      <li><code>200</code> HTML dashboard with aggregated metrics</li>
      <li><code>303</code> Redirect to <code>/settings</code> when UI login is required</li>
    </ul>
  </div>
  <div class="example">Example:<br>curl http://localhost:3000/metrics</div>
</div>

<div class="endpoint">
  <div class="method get">GET</div>
  <div class="path">/files/{date}/{filename}</div>
  <div class="desc">Static file serving - download generated files</div>
  <div class="responses">
    <div class="response-title">Possible Responses</div>
    <ul>
      <li><code>200</code> Binary file download</li>
      <li><code>404</code> Plain-text response when the requested file does not exist</li>
    </ul>
  </div>
  <div class="example">Example:<br>curl -O http://localhost:3000/files/20241008/20241008_143022_12345678.mp4</div>
</div>

<h4>Image Processing</h4>
<div class="endpoint">
  <div class="method post">POST</div>
  <div class="path">/image/to-mp4-loop</div>
  <div class="desc">Convert static image to looping video</div>
  <div class="params">
    <span class="param">file</span> - Image file (PNG/JPEG) [multipart/form-data]<br>
    <span class="param">duration</span> - Duration in seconds (1-3600, default: 30)<br>
    <span class="param">as_json</span> - Return JSON instead of file (default: false)
  </div>
  <div class="responses">
    <div class="response-title">Possible Responses</div>
    <ul>
      <li><code>200</code> MP4 file stream or JSON payload with <code>ok</code>, <code>file_url</code>, and <code>path</code></li>
      <li><code>401</code> / <code>403</code> JSON errors when API key enforcement or IP allow-listing blocks the request</li>
      <li><code>413</code> JSON error when the uploaded file exceeds configured limits</li>
      <li><code>422</code> JSON validation error for malformed parameters</li>
      <li><code>429</code> Plain-text error when the caller exceeds the global rate limit</li>
      <li><code>500</code> JSON error when FFmpeg processing fails</li>
    </ul>
  </div>
  <div class="example">Example:<br>curl -X POST http://localhost:3000/image/to-mp4-loop \<br>  -F "file=@image.jpg" \<br>  -F "duration=10" \<br>  -F "as_json=true"</div>
</div>

<h4>Video Composition</h4>
<div class="endpoint">
  <div class="method post">POST</div>
  <div class="path">/compose/from-binaries</div>
  <div class="desc">Compose video from uploaded files</div>
  <div class="params">
    <span class="param">video</span> - Video file [multipart/form-data]<br>
    <span class="param">audio</span> - Audio file (optional) [multipart/form-data]<br>
    <span class="param">bgm</span> - Background music file (optional) [multipart/form-data]<br>
    <span class="param">duration_ms</span> - Duration in milliseconds (1-3600000, default: 30000)<br>
    <span class="param">width</span> - Output width in pixels (default: 1920)<br>
    <span class="param">height</span> - Output height in pixels (default: 1080)<br>
    <span class="param">fps</span> - Output frames per second (default: 30)<br>
    <span class="param">bgm_volume</span> - BGM volume multiplier (default: 0.3)<br>
    <span class="param">as_json</span> - Return JSON instead of file (default: false)
  </div>
  <div class="responses">
    <div class="response-title">Possible Responses</div>
    <ul>
      <li><code>200</code> MP4 file stream or JSON payload with <code>ok</code>, <code>file_url</code>, and <code>path</code></li>
      <li><code>401</code> / <code>403</code> JSON errors when API key enforcement or IP allow-listing blocks the request</li>
      <li><code>413</code> JSON error when uploaded binaries exceed configured limits</li>
      <li><code>422</code> JSON validation error for malformed parameters</li>
      <li><code>429</code> Plain-text error when the caller exceeds the global rate limit</li>
      <li><code>500</code> JSON error when FFmpeg composition fails</li>
    </ul>
  </div>
  <div class="example">Example:<br>curl -X POST http://localhost:3000/compose/from-binaries \<br>  -F "video=@video.mp4" \<br>  -F "audio=@audio.mp3" \<br>  -F "bgm=@music.mp3" \<br>  -F "duration_ms=15000" \<br>  -F "width=1280" \<br>  -F "height=720" \<br>  -F "bgm_volume=0.2" \<br>  -F "as_json=true"</div>
</div>

<div class="endpoint">
  <div class="method post">POST</div>
  <div class="path">/compose/from-urls</div>
  <div class="desc">Compose video from URLs</div>
  <div class="params">
    <span class="param">video_url</span> - Video URL (required)<br>
    <span class="param">audio_url</span> - Audio URL (optional)<br>
    <span class="param">bgm_url</span> - Background music URL (optional)<br>
    <span class="param">duration</span> - Duration in seconds (0.001-3600, optional)<br>
    <span class="param">duration_ms</span> - Duration in milliseconds (1-3600000, optional)<br>
    <span class="param">width</span> - Output width in pixels (default: 1920)<br>
    <span class="param">height</span> - Output height in pixels (default: 1080)<br>
    <span class="param">fps</span> - Output frames per second (default: 30)<br>
    <span class="param">bgm_volume</span> - BGM volume multiplier (default: 0.3)<br>
    <span class="param">loop_bgm</span> - Loop background music to fill duration (default: false)<br>
    <span class="param">headers</span> - HTTP headers for authenticated requests (optional)<br>
    <span class="param">as_json</span> - Return JSON instead of file (default: false)
  </div>
  <div class="responses">
    <div class="response-title">Possible Responses</div>
    <ul>
      <li><code>200</code> MP4 file stream or JSON payload with <code>ok</code>, <code>file_url</code>, and <code>path</code></li>
      <li><code>401</code> / <code>403</code> JSON errors when API key enforcement or IP allow-listing blocks the request</li>
      <li><code>404</code> JSON error when referenced media URLs cannot be retrieved</li>
      <li><code>422</code> JSON validation error for malformed parameters</li>
      <li><code>429</code> Plain-text error when the caller exceeds the global rate limit</li>
      <li><code>500</code> JSON error when FFmpeg composition fails</li>
    </ul>
  </div>
  <div class="example">Example:<br>curl -X POST http://localhost:3000/compose/from-urls \<br>  -H "Content-Type: application/json" \<br>  -d '{<br>    "video_url": "https://example.com/video.mp4",<br>    "audio_url": "https://example.com/audio.mp3",<br>    "bgm_url": "https://example.com/music.mp3",<br>    "duration": 20.0,<br>    "width": 1280,<br>    "height": 720,<br>    "fps": 30,<br>    "bgm_volume": 0.3,<br>    "as_json": true<br>  }'</div>
</div>

<div class="endpoint">
  <div class="method post">POST</div>
  <div class="path">/compose/from-urls/async</div>
  <div class="desc">Queue video composition as a background job</div>
  <div class="params">
    Same parameters as <code>/compose/from-urls</code>
  </div>
  <div class="responses">
    <div class="response-title">Possible Responses</div>
    <ul>
      <li><code>200</code> JSON payload with <code>job_id</code> and <code>status_url</code></li>
      <li><code>401</code> / <code>403</code> JSON errors when API key enforcement or IP allow-listing blocks the request</li>
      <li><code>422</code> JSON validation error for malformed parameters</li>
      <li><code>429</code> Plain-text error when the caller exceeds the global rate limit</li>
      <li><code>500</code> JSON error when the job cannot be enqueued</li>
    </ul>
  </div>
  <div class="example">Example:<br>curl -X POST http://localhost:3000/compose/from-urls/async \<br>  -H "Content-Type: application/json" \<br>  -d '{<br>    "video_url": "https://example.com/video.mp4",<br>    "duration_ms": 10000<br>  }'</div>
</div>

<div class="endpoint">
  <div class="method get">GET</div>
  <div class="path">/jobs/{job_id}</div>
  <div class="desc">Fetch status details for an asynchronous job</div>
  <div class="params">
    <span class="param">job_id</span> - Identifier returned from the async compose endpoint
  </div>
  <div class="responses">
    <div class="response-title">Possible Responses</div>
    <ul>
      <li><code>200</code> JSON payload including <code>status</code>, progress metrics, and any result URLs</li>
      <li><code>401</code> / <code>403</code> JSON errors when API key enforcement or IP allow-listing blocks the request</li>
      <li><code>404</code> JSON error when the job cannot be located</li>
      <li><code>429</code> Plain-text error when the caller exceeds the global rate limit</li>
    </ul>
  </div>
  <div class="example">Example:<br>curl http://localhost:3000/jobs/123e4567-e89b-12d3-a456-426614174000</div>
</div>

<div class="endpoint">
  <div class="method post">POST</div>
  <div class="path">/compose/from-tracks</div>
  <div class="desc">Compose video from track definitions</div>
  <div class="params">
    <span class="param">tracks</span> - Array of track objects with keyframes<br>
    <span class="param">width</span> - Output width in pixels (default: 1920)<br>
    <span class="param">height</span> - Output height in pixels (default: 1080)<br>
    <span class="param">fps</span> - Output frames per second (default: 30)<br>
    <span class="param">as_json</span> - Return JSON instead of file (default: false)
  </div>
  <div class="responses">
    <div class="response-title">Possible Responses</div>
    <ul>
      <li><code>200</code> MP4 file stream or JSON payload with <code>ok</code>, <code>file_url</code>, and <code>path</code></li>
      <li><code>401</code> / <code>403</code> JSON errors when API key enforcement or IP allow-listing blocks the request</li>
      <li><code>422</code> JSON validation error for malformed track definitions</li>
      <li><code>429</code> Plain-text error when the caller exceeds the global rate limit</li>
      <li><code>500</code> JSON error when FFmpeg composition fails</li>
    </ul>
  </div>
  <div class="example">Example:<br>curl -X POST http://localhost:3000/compose/from-tracks \<br>  -H "Content-Type: application/json" \<br>  -d '{<br>    "tracks": [<br>      {<br>        "id": "video1",<br>        "type": "video",<br>        "keyframes": [<br>          {<br>            "url": "https://example.com/clip.mp4",<br>            "timestamp": 0,<br>            "duration": 10000<br>          }<br>        ]<br>      },<br>      {<br>        "id": "audio1",<br>        "type": "audio",<br>        "keyframes": [<br>          {<br>            "url": "https://example.com/audio.mp3",<br>            "timestamp": 0,<br>            "duration": 10000<br>          }<br>        ]<br>      }<br>    ],<br>    "width": 1920,<br>    "height": 1080,<br>    "fps": 30,<br>    "as_json": true<br>  }'</div>
</div>

<h4>Video Concatenation</h4>
<div class="endpoint">
  <div class="method post">POST</div>
  <div class="path">/video/concat-from-urls</div>
  <div class="desc">Concatenate multiple video clips from URLs</div>
  <div class="params">
    <span class="param">clips</span> - Array of video URLs<br>
    <span class="param">width</span> - Output width in pixels (default: 1920)<br>
    <span class="param">height</span> - Output height in pixels (default: 1080)<br>
    <span class="param">fps</span> - Output frames per second (default: 30)<br>
    <span class="param">as_json</span> - Return JSON instead of file (default: false)
  </div>
  <div class="responses">
    <div class="response-title">Possible Responses</div>
    <ul>
      <li><code>200</code> MP4 file stream or JSON payload with <code>ok</code>, <code>file_url</code>, and <code>path</code></li>
      <li><code>401</code> / <code>403</code> JSON errors when API key enforcement or IP allow-listing blocks the request</li>
      <li><code>404</code> JSON error when referenced clips cannot be retrieved</li>
      <li><code>422</code> JSON validation error for malformed parameters</li>
      <li><code>429</code> Plain-text error when the caller exceeds the global rate limit</li>
      <li><code>500</code> JSON error when FFmpeg concatenation fails</li>
    </ul>
  </div>
  <div class="example">Example:<br>curl -X POST http://localhost:3000/video/concat-from-urls \<br>  -H "Content-Type: application/json" \<br>  -d '{<br>    "clips": [<br>      "https://example.com/clip1.mp4",<br>      "https://example.com/clip2.mp4",<br>      "https://example.com/clip3.mp4"<br>    ],<br>    "width": 1920,<br>    "height": 1080,<br>    "fps": 30,<br>    "as_json": true<br>  }'</div>
</div>

<div class="endpoint">
  <div class="method post">POST</div>
  <div class="path">/video/concat</div>
  <div class="desc">Concatenate videos (alias endpoint, accepts 'clips' or 'urls')</div>
  <div class="params">
    <span class="param">clips</span> - Array of video URLs (preferred)<br>
    <span class="param">urls</span> - Array of video URLs (alternative)<br>
    <span class="param">width</span> - Output width in pixels (default: 1920)<br>
    <span class="param">height</span> - Output height in pixels (default: 1080)<br>
    <span class="param">fps</span> - Output frames per second (default: 30)<br>
    <span class="param">as_json</span> - Return JSON instead of file (default: false)
  </div>
  <div class="responses">
    <div class="response-title">Possible Responses</div>
    <ul>
      <li><code>200</code> MP4 file stream or JSON payload with <code>ok</code>, <code>file_url</code>, and <code>path</code></li>
      <li><code>401</code> / <code>403</code> JSON errors when API key enforcement or IP allow-listing blocks the request</li>
      <li><code>404</code> JSON error when referenced clips cannot be retrieved</li>
      <li><code>422</code> JSON validation error for malformed parameters</li>
      <li><code>429</code> Plain-text error when the caller exceeds the global rate limit</li>
      <li><code>500</code> JSON error when FFmpeg concatenation fails</li>
    </ul>
  </div>
  <div class="example">Example (using 'clips'):<br>curl -X POST http://localhost:3000/video/concat \<br>  -H "Content-Type: application/json" \<br>  -d '{<br>    "clips": [<br>      "https://example.com/video1.mp4",<br>      "https://example.com/video2.mp4"<br>    ],<br>    "width": 1280,<br>    "height": 720,<br>    "as_json": true<br>  }'</div>
</div>

<h4>Audio Processing</h4>
<div class="endpoint">
  <div class="method post">POST</div>
  <div class="path">/v1/audio/tempo</div>
  <div class="desc">Download an audio source, adjust playback speed with FFmpeg, and publish the converted file. Accepts <code>Content-Type: application/json</code>.</div>
  <div class="params">
    <span class="param">input_url</span> - HTTP(S) URL for the source audio<br>
    <span class="param">output_name</span> - Desired filename for the processed output (default: output.mp3)<br>
    <span class="param">tempo</span> - Playback rate multiplier (0.5 - 2.0, default: 1.0)
  </div>
  <div class="responses">
    <div class="response-title">Possible Responses</div>
    <ul>
      <li><code>200</code> JSON payload with <code>status</code>, <code>job_id</code>, <code>tempo</code>, <code>input_size</code>, <code>output_file</code>, <code>download_url</code>, and <code>processing_time</code></li>
      <li><code>401</code> / <code>403</code> JSON errors when API key enforcement or IP allow-listing blocks the request</li>
      <li><code>422</code> JSON validation error for malformed parameters</li>
      <li><code>429</code> Plain-text error when the caller exceeds the global rate limit</li>
      <li><code>500</code> JSON error when FFmpeg processing fails</li>
      <li><code>504</code> JSON error when tempo conversion exceeds the processing timeout</li>
    </ul>
  </div>
  <div class="example">JSON Example:<br>curl -X POST http://localhost:3000/v1/audio/tempo \<br>  -H "Content-Type: application/json" \<br>  -d '{<br>    "input_url": "http://10.120.2.5:4321/audio/speech/long/abcd1234/download",<br>    "output_name": "slowed.mp3",<br>    "tempo": 0.85<br>  }'</div>
  <div class="example">n8n curl Example (Execute Command node):<br>curl -X POST "$FFAPI_BASE_URL/v1/audio/tempo" \<br>  -H "Content-Type: application/json" \<br>  -d '{<br>    "input_url": "&#123;&#123; $json[\"input_url\"] &#125;&#125;",<br>    "output_name": "&#123;&#123; $json[\"output_name\"] || \"tempo-output.mp3\" &#125;&#125;",<br>    "tempo": &#123;&#123; $json[\"tempo\"] || 0.85 &#125;&#125;<br>  }'</div>
</div>

<div class="endpoint">
  <div class="method get">GET</div>
  <div class="path">/v1/audio/tempo</div>
  <div class="desc">List the most recent tempo jobs recorded in memory</div>
  <div class="responses">
    <div class="response-title">Possible Responses</div>
    <ul>
      <li><code>200</code> JSON array of job summaries with <code>id</code>, filenames, <code>tempo</code>, timestamps, and status</li>
      <li><code>401</code> / <code>403</code> JSON errors when API key enforcement or IP allow-listing blocks the request</li>
      <li><code>429</code> Plain-text error when the caller exceeds the global rate limit</li>
    </ul>
  </div>
  <div class="example">Example:<br>curl http://localhost:3000/v1/audio/tempo</div>
</div>

<div class="endpoint">
  <div class="method get">GET</div>
  <div class="path">/v1/audio/tempo/{job_id}/status</div>
  <div class="desc">Fetch live status for a previously created tempo job</div>
  <div class="params">
    <span class="param">job_id</span> - Identifier returned from the POST /v1/audio/tempo response
  </div>
  <div class="responses">
    <div class="response-title">Possible Responses</div>
    <ul>
      <li><code>200</code> JSON payload including <code>status</code>, <code>tempo</code>, <code>processing_time</code>, and download metadata</li>
      <li><code>401</code> / <code>403</code> JSON errors when API key enforcement or IP allow-listing blocks the request</li>
      <li><code>404</code> JSON error when the job cannot be located</li>
      <li><code>429</code> Plain-text error when the caller exceeds the global rate limit</li>
    </ul>
  </div>
  <div class="example">Example:<br>curl http://localhost:3000/v1/audio/tempo/b9f32f/status</div>
</div>

<h4>Custom FFmpeg Commands</h4>
<div class="endpoint">
  <div class="method post">POST</div>
  <div class="path">/v1/run-ffmpeg-command</div>
  <div class="desc">Run custom FFmpeg command with template variables</div>
  <div class="params">
    <span class="param">input_files</span> - Object mapping variable names to URLs<br>
    <span class="param">output_files</span> - Object mapping variable names to filenames<br>
    <span class="param">ffmpeg_command</span> - FFmpeg command with {{variable}} placeholders
  </div>
  <div class="responses">
    <div class="response-title">Possible Responses</div>
    <ul>
      <li><code>200</code> JSON payload with <code>ok</code> and an <code>outputs</code> mapping of generated URLs</li>
      <li><code>400</code> JSON error when the command is invalid or violates safety checks</li>
      <li><code>401</code> / <code>403</code> JSON errors when API key enforcement or IP allow-listing blocks the request</li>
      <li><code>429</code> Plain-text error when the caller exceeds the global rate limit</li>
      <li><code>500</code> JSON error when FFmpeg execution fails</li>
    </ul>
  </div>
  <div class="example">Example (scale video to 720p):<br>curl -X POST http://localhost:3000/v1/run-ffmpeg-command \<br>  -H "Content-Type: application/json" \<br>  -d '{<br>    "input_files": {<br>      "video": "https://example.com/input.mp4"<br>    },<br>    "output_files": {<br>      "out": "result.mp4"<br>    },<br>    "ffmpeg_command": "-i {{video}} -vf scale=1280:720 -c:a copy {{out}}"<br>  }'</div>
</div>

<h4>Advanced FFmpeg Jobs</h4>
<div class="endpoint">
  <div class="method post">POST</div>
  <div class="path">/v2/run-ffmpeg-job</div>
  <div class="desc">Execute FFmpeg with structured inputs and filter_complex</div>
  <div class="params">
    <span class="param">task.inputs</span> - Array of input file URLs with optional per-input options<br>
    <span class="param">task.filter_complex</span> - FFmpeg filter_complex string<br>
    <span class="param">task.outputs</span> - Array of output specifications with options<br>
    <span class="param">as_json</span> - Return JSON instead of file (default: false)
  </div>
  <div class="responses">
    <div class="response-title">Possible Responses</div>
    <ul>
      <li><code>200</code> File response or JSON with output URLs</li>
      <li><code>422</code> Validation error for malformed parameters</li>
      <li><code>500</code> FFmpeg execution failed</li>
    </ul>
  </div>
  <div class="example">Example:<br>curl -X POST http://localhost:3000/v2/run-ffmpeg-job \<br>  -H "Content-Type: application/json" \<br>  -d '{<br>    "task": {<br>      "inputs": [<br>        {"file_path": "https://example.com/image.jpg"},<br>        {"file_path": "https://example.com/song1.mp3"}<br>      ],<br>      "filter_complex": "[1:a]anull[aout];[0:v]loop=999:size=1:start=0,scale=1280:720[vout]",<br>      "outputs": [<br>        {<br>          "file": "output.mp4",<br>          "options": ["-map", "[vout]", "-map", "[aout]", "-c:v", "libx264", "-c:a", "aac"]<br>        }<br>      ]<br>    },<br>    "as_json": true<br>  }'</div>
</div>

<div class="endpoint">
  <div class="method post">POST</div>
  <div class="path">/v2/run-ffmpeg-job/async</div>
  <div class="desc">Queue an FFmpeg job and poll /jobs/{job_id} for status</div>
  <div class="params">
    <span class="param">task.inputs</span> - Array of input file URLs with optional per-input options<br>
    <span class="param">task.filter_complex</span> - FFmpeg filter_complex string<br>
    <span class="param">task.outputs</span> - Array of output specifications with options<br>
    <span class="param">headers</span> - Optional headers forwarded to source downloads
  </div>
  <div class="responses">
    <div class="response-title">Possible Responses</div>
    <ul>
      <li><code>200</code> JSON payload with <code>job_id</code> and <code>status_url</code></li>
      <li><code>422</code> Validation error for malformed parameters</li>
      <li><code>500</code> Job queueing failed</li>
    </ul>
  </div>
  <div class="example">Example:<br>curl -X POST http://localhost:3000/v2/run-ffmpeg-job/async \<br>  -H "Content-Type: application/json" \<br>  -d '{<br>    "task": {<br>      "inputs": [<br>        {"file_path": "https://example.com/image.jpg"},<br>        {"file_path": "https://example.com/song1.mp3"}<br>      ],<br>      "filter_complex": "[1:a]anull[aout];[0:v]loop=999:size=1:start=0,scale=1280:720[vout]",<br>      "outputs": [<br>        {<br>          "file": "output.mp4",<br>          "options": ["-map", "[vout]", "-map", "[aout]", "-c:v", "libx264", "-c:a", "aac"]<br>        }<br>      ]<br>    }<br>  }'</div>
</div>

<h4>FFprobe (Media Inspection)</h4>
<div class="endpoint">
  <div class="method post">POST</div>
  <div class="path">/probe/from-urls</div>
  <div class="desc">Inspect media file from URL using ffprobe</div>
  <div class="params">
    <span class="param">url</span> - Media file URL<br>
    <span class="param">headers</span> - HTTP headers for authenticated requests (optional)<br>
    <span class="param">show_format</span> - Show format info (default: true)<br>
    <span class="param">show_streams</span> - Show stream info (default: true)<br>
    <span class="param">show_chapters</span> - Show chapters (default: false)<br>
    <span class="param">show_programs</span> - Show programs (default: false)<br>
    <span class="param">show_packets</span> - Show packets (default: false)<br>
    <span class="param">count_frames</span> - Count frames (default: false)<br>
    <span class="param">count_packets</span> - Count packets (default: false)<br>
    <span class="param">probe_size</span> - Probe size (optional)<br>
    <span class="param">analyze_duration</span> - Analyze duration (optional)<br>
    <span class="param">select_streams</span> - Select specific streams (optional)
  </div>
  <div class="responses">
    <div class="response-title">Possible Responses</div>
    <ul>
      <li><code>200</code> JSON payload mirroring the ffprobe output</li>
      <li><code>400</code> JSON error when the supplied URL or options are invalid</li>
      <li><code>401</code> / <code>403</code> JSON errors when API key enforcement or IP allow-listing blocks the request</li>
      <li><code>404</code> JSON error when the remote media cannot be downloaded</li>
      <li><code>422</code> JSON validation error for malformed parameters</li>
      <li><code>429</code> Plain-text error when the caller exceeds the global rate limit</li>
      <li><code>500</code> JSON error when ffprobe execution fails</li>
    </ul>
  </div>
  <div class="example">Example:<br>curl -X POST http://localhost:3000/probe/from-urls \<br>  -H "Content-Type: application/json" \<br>  -d '{<br>    "url": "https://example.com/video.mp4",<br>    "show_format": true,<br>    "show_streams": true,<br>    "count_frames": true<br>  }'</div>
</div>

<div class="endpoint">
  <div class="method post">POST</div>
  <div class="path">/probe/from-binary</div>
  <div class="desc">Inspect uploaded media file using ffprobe</div>
  <div class="params">
    <span class="param">file</span> - Media file [multipart/form-data]<br>
    <span class="param">(same options as /probe/from-urls)</span>
  </div>
  <div class="responses">
    <div class="response-title">Possible Responses</div>
    <ul>
      <li><code>200</code> JSON payload mirroring the ffprobe output</li>
      <li><code>401</code> / <code>403</code> JSON errors when API key enforcement or IP allow-listing blocks the request</li>
      <li><code>413</code> JSON error when the uploaded file exceeds configured limits</li>
      <li><code>422</code> JSON validation error for malformed parameters</li>
      <li><code>429</code> Plain-text error when the caller exceeds the global rate limit</li>
      <li><code>500</code> JSON error when ffprobe execution fails</li>
    </ul>
  </div>
  <div class="example">Example:<br>curl -X POST http://localhost:3000/probe/from-binary \<br>  -F "file=@video.mp4" \<br>  -F "show_format=true" \<br>  -F "show_streams=true" \<br>  -F "count_frames=true"</div>
</div>

<div class="endpoint">
  <div class="method get">GET</div>
  <div class="path">/probe/public?rel={path}</div>
  <div class="desc">Inspect file from public directory using ffprobe</div>
  <div class="params">
    <span class="param">rel</span> - Relative path within PUBLIC_DIR<br>
    <span class="param">(same options as /probe/from-urls)</span>
  </div>
  <div class="responses">
    <div class="response-title">Possible Responses</div>
    <ul>
      <li><code>200</code> JSON payload mirroring the ffprobe output</li>
      <li><code>400</code> JSON error when the relative path is invalid</li>
      <li><code>401</code> / <code>403</code> JSON errors when API key enforcement, IP allow-listing, or directory safety checks block the request</li>
      <li><code>404</code> JSON error when the referenced file does not exist</li>
      <li><code>429</code> Plain-text error when the caller exceeds the global rate limit</li>
      <li><code>500</code> JSON error when ffprobe execution fails</li>
    </ul>
  </div>
  <div class="example">Example:<br>curl "http://localhost:3000/probe/public?rel=20241008/20241008_143022_12345678.mp4&show_format=true&show_streams=true"</div>
</div>
"""

    base_url = PUBLIC_BASE_URL or "http://localhost:3000"
    retention_days = str(RETENTION_DAYS)
    if templates is None:
        top_bar_html = fallback_top_bar_html("/documentation")
        html_content = f"""
    <!doctype html>
    <html>
    <head>
      <meta charset=\"utf-8\" />
      <title>API Documentation</title>
      <style>
        body {{ font-family: system-ui, sans-serif; padding: 24px; max-width: 1400px; margin: 0 auto; }}
        .top-bar {{ display: flex; align-items: center; justify-content: space-between; gap: 16px; flex-wrap: wrap; margin-bottom: 24px; }}
        .brand {{ font-size: 32px; font-weight: bold; margin: 0; text-decoration: none; display: inline-flex; align-items: center; gap: 2px; color: #000; }}
        .brand:focus, .brand:hover {{ text-decoration: none; color: #000; }}
        .brand .ff {{ color: #28a745; }}
        .brand .api {{ color: #000; }}
        h2 {{ margin-bottom: 10px; }}
        h4 {{ margin-top: 30px; margin-bottom: 15px; color: #333; border-bottom: 2px solid #28a745; padding-bottom: 5px; }}
        .main-nav {{ margin: 0; margin-left: auto; display: flex; gap: 12px; flex-wrap: wrap; justify-content: flex-end; }}
        .main-nav a {{ padding: 8px 14px; border-radius: 6px; background: #e2e8f0; color: #6b7280; text-decoration: none; font-weight: 600; transition: background 0.15s ease, color 0.15s ease; }}
        .main-nav a:hover {{ background: #d1d5db; color: #000; }}
        .main-nav a.active {{ background: #28a745; color: #fff; }}
        .intro {{
          background: #f0f7ff;
          padding: 20px;
          border-radius: 8px;
          margin-bottom: 30px;
          border-left: 4px solid #28a745;
        }}
        .intro p {{ margin: 8px 0; line-height: 1.6; }}

        .endpoint {{
          background: #f9f9f9;
          border-left: 4px solid #28a745;
          padding: 12px 15px;
          margin-bottom: 12px;
          border-radius: 4px;
        }}
        .method {{
          display: inline-block;
          background: #28a745;
          color: white;
          padding: 3px 10px;
          border-radius: 3px;
          font-weight: bold;
          font-size: 12px;
          margin-right: 10px;
        }}
        .method.get {{ background: #28a745; }}
        .method.post {{ background: #007bff; }}
        .path {{
          display: inline-block;
          font-family: 'Courier New', monospace;
          font-size: 14px;
          font-weight: bold;
          color: #333;
        }}
        .desc {{
          margin-top: 8px;
          color: #555;
          font-size: 14px;
        }}
        .responses {{
          margin-top: 10px;
          font-size: 13px;
          color: #374151;
        }}
        .response-title {{
          font-weight: 600;
          margin-bottom: 4px;
        }}
        .responses ul {{
          margin: 4px 0 0 18px;
          padding: 0;
        }}
        .responses li {{
          margin: 2px 0;
          list-style: disc;
        }}
        .responses code {{
          background: #e2e8f0;
          padding: 1px 4px;
          border-radius: 4px;
        }}
        .params {{
          margin-top: 8px;
          padding: 10px;
          background: #fff;
          border-radius: 3px;
          font-size: 13px;
          line-height: 1.6;
        }}
        .param {{
          font-family: 'Courier New', monospace;
          color: #28a745;
          font-weight: bold;
        }}
        .response {{
          margin-top: 8px;
          padding: 8px;
          background: #e8f5e9;
          border-radius: 3px;
          font-size: 13px;
          font-family: 'Courier New', monospace;
        }}
        .example {{
          margin-top: 8px;
          padding: 10px;
          background: #fff3cd;
          border-radius: 3px;
          font-size: 12px;
          font-family: 'Courier New', monospace;
          white-space: pre;
        }}
      </style>
    </head>
    <body>
{top_bar_html}
      <h2>FFAPI Ultimate - API Documentation</h2>

      <div class=\"intro\">
        <p><strong>Base URL:</strong> {base_url}</p>
        <p><strong>Response Formats:</strong> Most endpoints support both file responses and JSON (via <code>as_json=true</code> parameter)</p>
        <p><strong>File Retention:</strong> Generated files are kept for {retention_days} days</p>
        <p><strong>Output Location:</strong> All generated files are available at <code>/files/{{date}}/{{filename}}</code></p>
      </div>

      {api_docs}
    </body>
    </html>
    """
        return HTMLResponse(html_content)

    context = {
        "request": request,
        "title": "API Documentation",
        "max_width": "1400px",
        **nav_context("/documentation"),
        "base_url": base_url,
        "retention_days": retention_days,
        "api_docs": api_docs,
    }
    return templates.TemplateResponse("documentation.html", context)


@app.get("/settings", response_class=HTMLResponse)
def settings_page(
    request: Request,
    next: str = "",
    message: str = "",
    error: str = "",
):
    authed = is_authenticated(request)
    next_target = next or "/settings"
    if UI_AUTH.require_login and not authed:
        csrf_token = ensure_csrf_token(request)
        return login_template_response(
            request,
            next_target,
            csrf_token,
            error=error or None,
        )

    storage = storage_management_snapshot()
    csrf_token = ensure_csrf_token(request)
    backup_codes = UI_AUTH.pop_pending_backup_codes()
    backup_status = UI_AUTH.get_backup_code_status()
    return settings_template_response(
        request,
        storage,
        message or None,
        error or None,
        authenticated=authed,
        csrf_token=csrf_token,
        backup_codes=backup_codes,
        backup_status=backup_status,
    )


@app.post("/settings/login")
async def settings_login(request: Request):
    form = await request.form()
    username = str(form.get("username", ""))
    password = str(form.get("password", ""))
    totp_code = str(form.get("totp", "")).strip()
    backup_code = str(form.get("backup_code", "")).strip()
    next_path = str(form.get("next", "/settings")) or "/settings"
    if not next_path.startswith("/"):
        next_path = "/settings"

    client_ip = request.client.host if request.client else "unknown"
    if not LOGIN_RATE_LIMITER.check(client_ip):
        csrf_token = ensure_csrf_token(request)
        return login_template_response(
            request,
            next_path,
            csrf_token,
            error="Too many login attempts. Try again later.",
            status_code=429,
        )

    if UI_AUTH.verify(username, password):
        if UI_AUTH.is_two_factor_enabled():
            if not totp_code and not backup_code:
                csrf_token = ensure_csrf_token(request)
                return login_template_response(
                    request,
                    next_path,
                    csrf_token,
                    error="Authentication or backup code required",
                    status_code=401,
                )
            second_factor_ok = False
            if totp_code:
                second_factor_ok = UI_AUTH.verify_totp(totp_code)
            if not second_factor_ok:
                if backup_code:
                    second_factor_ok = UI_AUTH.verify_backup_code(backup_code)
                elif totp_code:
                    second_factor_ok = UI_AUTH.verify_backup_code(totp_code)
            if not second_factor_ok:
                csrf_token = ensure_csrf_token(request)
                return login_template_response(
                    request,
                    next_path,
                    csrf_token,
                    error="Invalid authentication or backup code",
                    status_code=401,
                )
        token = UI_AUTH.create_session()
        response = RedirectResponse(url=next_path, status_code=303)
        response.set_cookie(
            SESSION_COOKIE_NAME,
            token,
            max_age=SESSION_TTL_SECONDS,
            httponly=True,
            samesite="lax",
        )
        return response

    csrf_token = ensure_csrf_token(request)
    return login_template_response(
        request,
        next_path,
        csrf_token,
        error="Invalid username or password",
        status_code=401,
    )


@app.post("/settings/logout")
async def settings_logout(request: Request):
    token = request.cookies.get(SESSION_COOKIE_NAME)
    if token:
        UI_AUTH.clear_session(token)
    response = RedirectResponse(url="/settings", status_code=303)
    response.delete_cookie(SESSION_COOKIE_NAME)
    return response


@app.post("/settings/api-auth")
async def settings_update_api_auth(request: Request):
    if UI_AUTH.require_login and not is_authenticated(request):
        query = urlencode({"error": "Authentication required to change API authentication"})
        return RedirectResponse(url=f"/settings?{query}", status_code=303)

    form = await request.form()
    raw_value = form.get("require_api_key")
    enable = False
    if raw_value is not None:
        enable = str(raw_value).lower() in {"true", "1", "on", "yes"}
    API_KEYS.set_require_key(enable)
    message = "API authentication enabled" if enable else "API authentication disabled"
    query = urlencode({"message": message})
    return RedirectResponse(url=f"/settings?{query}", status_code=303)


@app.post("/settings/api-whitelist")
async def settings_update_api_whitelist(request: Request):
    authed = is_authenticated(request)
    if UI_AUTH.require_login and not authed:
        response = RedirectResponse(
            url=f"/settings?{urlencode({'error': 'Authentication required to change API whitelist'})}",
            status_code=303,
        )
        response.delete_cookie(SESSION_COOKIE_NAME)
        return response

    if not API_KEYS.is_required():
        query = urlencode(
            {"error": "Enable API authentication before configuring the API whitelist"}
        )
        return RedirectResponse(url=f"/settings?{query}", status_code=303)

    form = await request.form()
    raw_enabled = form.get("enable_whitelist")
    enable = False
    if raw_enabled is not None:
        enable = str(raw_enabled).lower() in {"true", "1", "on", "yes"}
    entries_text = str(form.get("whitelist_entries", ""))
    entries = _split_whitelist_entries(entries_text)

    try:
        API_WHITELIST.configure(enable, entries)
    except ValueError as exc:
        storage = storage_management_snapshot()
        csrf_token = ensure_csrf_token(request)
        return settings_template_response(
            request,
            storage,
            error=str(exc),
            authenticated=authed,
            csrf_token=csrf_token,
            whitelist_text=entries_text,
            status_code=400,
        )

    message = "API whitelist enabled" if enable else "API whitelist disabled"
    query = urlencode({"message": message})
    return RedirectResponse(url=f"/settings?{query}", status_code=303)


@app.post("/settings/ui-auth")
async def settings_toggle_auth(request: Request):
    form = await request.form()
    raw_value = form.get("require_login")
    authed = is_authenticated(request)
    if UI_AUTH.require_login and not authed:
        response = RedirectResponse(
            url=f"/settings?{urlencode({'error': 'Authentication required to change settings'})}",
            status_code=303,
        )
        response.delete_cookie(SESSION_COOKIE_NAME)
        return response

    enable = False
    if raw_value is not None:
        enable = str(raw_value).lower() in {"true", "1", "on", "yes"}
    UI_AUTH.set_require_login(enable)
    message = (
        "Dashboard login requirement enabled"
        if enable
        else "Dashboard login requirement disabled"
    )
    query = urlencode({"message": message})
    response = RedirectResponse(url=f"/settings?{query}", status_code=303)
    if not enable:
        response.delete_cookie(SESSION_COOKIE_NAME)
    return response


@app.post("/settings/credentials")
async def settings_update_credentials(request: Request):
    form = await request.form()
    username = str(form.get("username", ""))
    password = str(form.get("password", ""))
    password_confirm = str(form.get("password_confirm", ""))
    authed = is_authenticated(request)
    if UI_AUTH.require_login and not authed:
        response = RedirectResponse(
            url=f"/settings?{urlencode({'error': 'Authentication required to change credentials'})}",
            status_code=303,
        )
        response.delete_cookie(SESSION_COOKIE_NAME)
        return response

    if password != password_confirm:
        storage = storage_management_snapshot()
        csrf_token = ensure_csrf_token(request)
        return settings_template_response(
            request,
            storage,
            error="Passwords do not match",
            authenticated=authed,
            csrf_token=csrf_token,
            status_code=400,
        )

    try:
        UI_AUTH.set_credentials(username, password)
    except ValueError as exc:
        storage = storage_management_snapshot()
        csrf_token = ensure_csrf_token(request)
        return settings_template_response(
            request,
            storage,
            error=str(exc),
            authenticated=authed,
            csrf_token=csrf_token,
            status_code=400,
        )

    query = urlencode({"message": "Credentials updated"})
    response = RedirectResponse(url=f"/settings?{query}", status_code=303)
    response.delete_cookie(SESSION_COOKIE_NAME)
    return response





@app.post("/settings/two-factor")
async def settings_update_two_factor(request: Request):
    form = await request.form()
    action = str(form.get("action", "")).strip().lower()
    authed = is_authenticated(request)
    if UI_AUTH.require_login and not authed:
        response = RedirectResponse(
            url=f"/settings?{urlencode({'error': 'Authentication required to change security settings'})}",
            status_code=303,
        )
        response.delete_cookie(SESSION_COOKIE_NAME)
        return response

    message: Optional[str] = None
    error: Optional[str] = None

    if action == "enable":
        code = str(form.get("code", "")).strip()
        if not code:
            error = "Authentication code is required to enable two-factor"
        elif not UI_AUTH.verify_totp(code):
            error = "Invalid authentication code"
        else:
            UI_AUTH.set_two_factor_enabled(True)
            UI_AUTH.generate_backup_codes()
            message = "Two-factor authentication enabled. Backup codes generated"
    elif action == "disable":
        UI_AUTH.set_two_factor_enabled(False)
        message = "Two-factor authentication disabled"
    elif action == "regenerate":
        UI_AUTH.regenerate_two_factor_secret()
        message = "Generated a new authentication secret. Two-factor authentication has been disabled."
    elif action == "generate_codes":
        if not UI_AUTH.is_two_factor_enabled():
            error = "Enable two-factor authentication before generating backup codes"
        else:
            UI_AUTH.generate_backup_codes()
            message = "New backup codes generated"
    else:
        error = "Unknown two-factor action"

    query_parts = {}
    if message:
        query_parts["message"] = message
    if error:
        query_parts["error"] = error
    query = urlencode(query_parts) if query_parts else ""
    target = "/settings" if not query else f"/settings?{query}"
    return RedirectResponse(url=target, status_code=303)
@app.post("/settings/retention")
async def settings_update_retention(request: Request):
    form = await request.form()
    authed = is_authenticated(request)
    if UI_AUTH.require_login and not authed:
        response = RedirectResponse(
            url=f"/settings?{urlencode({'error': 'Authentication required to change retention'})}",
            status_code=303,
        )
        response.delete_cookie(SESSION_COOKIE_NAME)
        return response

    raw_hours = str(form.get("retention_hours", "")).strip()
    if not raw_hours:
        storage = storage_management_snapshot()
        csrf_token = ensure_csrf_token(request)
        return settings_template_response(
            request,
            storage,
            error="Retention hours are required",
            authenticated=authed,
            csrf_token=csrf_token,
            status_code=400,
        )

    try:
        hours = float(raw_hours)
    except ValueError:
        storage = storage_management_snapshot()
        csrf_token = ensure_csrf_token(request)
        return settings_template_response(
            request,
            storage,
            error="Retention hours must be a number",
            authenticated=authed,
            csrf_token=csrf_token,
            status_code=400,
        )

    if hours < 1 or hours > 24 * 365:
        storage = storage_management_snapshot()
        csrf_token = ensure_csrf_token(request)
        return settings_template_response(
            request,
            storage,
            error="Retention must be between 1 hour and 8760 hours (365 days)",
            authenticated=authed,
            csrf_token=csrf_token,
            status_code=400,
        )

    days = hours / 24
    global RETENTION_DAYS
    with SETTINGS_LOCK:
        RETENTION_DAYS = days
        settings.RETENTION_DAYS = days
    cleanup_old_public()
    formatted_hours = f"{hours:.1f}".rstrip("0").rstrip(".")
    query = urlencode({"message": f"Retention updated to {formatted_hours} hour(s)"})
    return RedirectResponse(url=f"/settings?{query}", status_code=303)


@app.post("/settings/performance")
async def settings_update_performance(request: Request):
    form = await request.form()
    authed = is_authenticated(request)
    if UI_AUTH.require_login and not authed:
        response = RedirectResponse(
            url=f"/settings?{urlencode({'error': 'Authentication required to change performance settings'})}",
            status_code=303,
        )
        response.delete_cookie(SESSION_COOKIE_NAME)
        return response

    errors: List[str] = []

    def parse_int(name: str, minimum: int, maximum: int) -> Optional[int]:
        raw_value = str(form.get(name, "")).strip()
        if not raw_value:
            errors.append(f"{name.replace('_', ' ').title()} is required")
            return None
        try:
            value = int(raw_value)
        except ValueError:
            try:
                float_value = float(raw_value)
            except ValueError:
                errors.append(f"{name.replace('_', ' ').title()} must be a number")
                return None
            if not float_value.is_integer():
                errors.append(f"{name.replace('_', ' ').title()} must be a whole number")
                return None
            value = int(float_value)
        if value < minimum or value > maximum:
            errors.append(
                f"{name.replace('_', ' ').title()} must be between {minimum} and {maximum}"
            )
            return None
        return value

    def parse_float(name: str, minimum: float, maximum: float) -> Optional[float]:
        raw_value = str(form.get(name, "")).strip()
        if not raw_value:
            errors.append(f"{name.replace('_', ' ').title()} is required")
            return None
        try:
            value = float(raw_value)
        except ValueError:
            errors.append(f"{name.replace('_', ' ').title()} must be a number")
            return None
        if value < minimum or value > maximum:
            errors.append(
                f"{name.replace('_', ' ').title()} must be between {minimum} and {maximum}"
            )
            return None
        return value

    rpm = parse_int("rate_limit_rpm", 1, 100000)
    timeout_minutes = parse_float("ffmpeg_timeout_minutes", 1, 720)
    chunk_mb = parse_float("upload_chunk_mb", 0.0, 512)
    max_file_mb = parse_int("max_file_size_mb", 1, 8192)

    if chunk_mb is not None and chunk_mb < 0.001:
        errors.append("Upload chunk size must be at least 0.001 MB")
        chunk_mb = None

    if errors or rpm is None or timeout_minutes is None or chunk_mb is None or max_file_mb is None:
        storage = storage_management_snapshot()
        csrf_token = ensure_csrf_token(request)
        return settings_template_response(
            request,
            storage,
            error="; ".join(errors) if errors else "Invalid performance settings",
            authenticated=authed,
            csrf_token=csrf_token,
            status_code=400,
        )

    global FFMPEG_TIMEOUT_SECONDS, UPLOAD_CHUNK_SIZE, MAX_FILE_SIZE_MB, MAX_FILE_SIZE_BYTES

    with SETTINGS_LOCK:
        RATE_LIMITER.update_limit(rpm)
        settings.RATE_LIMIT_REQUESTS_PER_MINUTE = rpm

        FFMPEG_TIMEOUT_SECONDS = int(timeout_minutes * 60)
        settings.FFMPEG_TIMEOUT_SECONDS = FFMPEG_TIMEOUT_SECONDS

        upload_chunk_bytes = max(1, int(chunk_mb * 1024 * 1024))
        UPLOAD_CHUNK_SIZE = upload_chunk_bytes
        settings.UPLOAD_CHUNK_SIZE = upload_chunk_bytes

        MAX_FILE_SIZE_MB = max_file_mb
        MAX_FILE_SIZE_BYTES = MAX_FILE_SIZE_MB * 1024 * 1024
        settings.MAX_FILE_SIZE_MB = MAX_FILE_SIZE_MB

    message = "Performance settings updated"
    query = urlencode({"message": message})
    return RedirectResponse(url=f"/settings?{query}", status_code=303)


@app.get("/api-keys", response_class=HTMLResponse)
def api_keys_page(
    request: Request,
    message: str = "",
    error: str = "",
    new_key_id: str = "",
):
    redirect = ensure_dashboard_access(request)
    if redirect:
        return redirect

    new_key_value = API_KEYS.consume_plaintext(new_key_id) if new_key_id else None
    csrf_token = ensure_csrf_token(request)
    return api_keys_template_response(
        request,
        keys=API_KEYS.list_keys(),
        require_key=API_KEYS.is_required(),
        message=message or None,
        error=error or None,
        new_key=new_key_value,
        csrf_token=csrf_token,
    )

@app.post("/api-keys/generate")
async def api_keys_generate(request: Request):
    redirect = ensure_dashboard_access(request)
    if redirect:
        return redirect

    if not API_KEYS.is_required():
        query = urlencode({"error": "Enable API authentication before generating keys"})
        return RedirectResponse(url=f"/api-keys?{query}", status_code=303)

    key_id, _ = API_KEYS.generate_key()
    query = urlencode({"message": "Generated new API key", "new_key_id": key_id})
    response = RedirectResponse(url=f"/api-keys?{query}", status_code=303)
    response.headers["Cache-Control"] = "no-store"
    return response


@app.post("/api-keys/revoke")
async def api_keys_revoke(request: Request):
    redirect = ensure_dashboard_access(request)
    if redirect:
        return redirect

    form = await request.form()
    key_id = str(form.get("key_id", "")).strip()
    if key_id:
        API_KEYS.remove_key(key_id)
        query = urlencode({"message": "API key revoked"})
    else:
        query = urlencode({"error": "Key identifier is required"})
    return RedirectResponse(url=f"/api-keys?{query}", status_code=303)


@app.get("/health")
def health():
    logger.info("Health check requested")
    disk = disk_snapshot()
    memory = memory_snapshot()
    ffmpeg_info = ffmpeg_snapshot()
    metrics_data = METRICS.snapshot()

    disk_ok = True
    for info in disk.values():
        if "error" in info:
            disk_ok = False
            break
        if info.get("available_mb", 0) < MIN_FREE_SPACE_MB:
            disk_ok = False
            break

    requested_gpu = os.getenv("ENABLE_GPU", "false").lower() == "true"
    runtime_disabled = GPU_STATE.is_runtime_disabled()
    gpu_config = get_gpu_config()
    gpu_status: Dict[str, Any] = {
        "requested": requested_gpu,
        "enabled": gpu_config["enabled"],
        "runtime_disabled": runtime_disabled,
        "encoder": os.getenv("GPU_ENCODER", "h264_nvenc"),
        "decoder": os.getenv("GPU_DECODER", "h264_cuvid"),
        "device": os.getenv("GPU_DEVICE", "0"),
    }

    gpu_ok = True
    if requested_gpu:
        if not gpu_config["enabled"] or runtime_disabled:
            gpu_status["available"] = False
            gpu_status["issue"] = "runtime_disabled"
            gpu_ok = False
        else:
            try:
                result = subprocess.run(
                    ["nvidia-smi", "-L"], capture_output=True, text=True, timeout=2
                )
                available = result.returncode == 0
                gpu_status["available"] = available
                if not available:
                    stderr = (result.stderr or "").strip()
                    if stderr:
                        gpu_status["nvidia_smi_error"] = stderr
                    gpu_ok = False
            except Exception as exc:
                gpu_status["available"] = False
                gpu_status["nvidia_smi_error"] = str(exc)
                gpu_ok = False
    else:
        gpu_status["available"] = None

    overall_ok = ffmpeg_info.get("available", False) and disk_ok and gpu_ok

    return {
        "ok": overall_ok,
        "disk": disk,
        "memory": memory,
        "ffmpeg": ffmpeg_info,
        "gpu": gpu_status,
        "operations": {
            "recent_success_rate": metrics_data["recent"],
            "queue": metrics_data["queue"],
            "error_counts": metrics_data["errors"],
        },
    }


@app.get("/gpu/test")
async def test_gpu_encoding(request: Request):
    """Run a lightweight GPU encoding smoke test."""

    redirect = ensure_dashboard_access(request)
    if redirect:
        return redirect

    gpu_config = get_gpu_config()
    runtime_disabled = GPU_STATE.is_runtime_disabled()

    if not gpu_config["enabled"] or runtime_disabled:
        status = "runtime_disabled" if runtime_disabled else "disabled"
        return {
            "status": status,
            "message": "GPU acceleration is not enabled",
            "encoder": os.getenv("GPU_ENCODER", "h264_nvenc"),
        }

    try:
        with TemporaryDirectory(prefix="gpu_test_", dir=str(WORK_DIR)) as workdir:
            work = Path(workdir)
            test_video = work / "test.mp4"
            cmd = [
                "ffmpeg",
                "-y",
                "-f",
                "lavfi",
                "-i",
                "color=c=blue:s=320x240:d=1",
                "-c:v",
                gpu_config["encoder"],
                "-t",
                "1",
                str(test_video),
            ]
            result = subprocess.run(cmd, capture_output=True, text=True, timeout=10)
            if result.returncode == 0 and test_video.exists():
                return {
                    "status": "success",
                    "encoder": gpu_config["encoder"],
                    "message": "GPU encoding test passed",
                }
            return {
                "status": "failed",
                "encoder": gpu_config["encoder"],
                "stderr": (result.stderr or "").strip(),
            }
    except Exception as exc:
        return {"status": "error", "message": str(exc)}


@app.get("/metrics", response_class=HTMLResponse)
def metrics_dashboard(request: Request):
    redirect = ensure_dashboard_access(request)
    if redirect:
        return redirect
    snapshot = METRICS.snapshot()
    endpoint_rows = []
    for path, stats in sorted(snapshot["per_endpoint"].items()):
        endpoint_rows.append(
            {
                "path": path,
                "success": int(stats.get("success", 0)),
                "failure": int(stats.get("failure", 0)),
                "avg_duration": stats.get("avg_duration_ms", 0.0),
                "success_percent": stats.get("success_rate", 0.0) * 100.0,
            }
        )

    if not endpoint_rows:
        endpoint_rows.append(
            {
                "path": "",
                "success": None,
                "failure": None,
                "avg_duration": None,
                "success_percent": None,
            }
        )

    error_rows = [
        {"name": name, "count": int(count)}
        for name, count in sorted(snapshot["errors"].items(), key=lambda item: item[0])
    ]
    if not error_rows:
        error_rows.append({"name": "No errors recorded", "count": None})

    queue = snapshot["queue"]
    recent = snapshot["recent"]
    recent_rate = recent.get("success_rate")
    recent_summary = (
        f"{recent.get('successes', 0)} / {recent.get('window', 0)}"
        if recent_rate is not None
        else "No recent activity"
    )
    recent_percent = f"{recent_rate * 100.0:.1f}%" if recent_rate is not None else "-"

    if templates is not None:
        context = {
            "request": request,
            "title": "Operational Metrics",
            "max_width": "1400px",
            **nav_context("/metrics"),
            "endpoint_rows": endpoint_rows,
            "error_rows": error_rows,
            "queue": queue,
            "recent": recent,
            "recent_summary": recent_summary,
            "recent_percent": recent_percent,
        }
        return templates.TemplateResponse("metrics.html", context)

    endpoints_html = []
    for row in endpoint_rows:
        if row["success"] is None:
            endpoints_html.append("<tr><td colspan='5'>No requests recorded yet</td></tr>")
            continue
        endpoints_html.append(
            "<tr><td>{path}</td><td>{success}</td><td>{failure}</td><td>{avg:.2f} ms</td><td>{rate:.1f}%</td></tr>".format(
                path=html.escape(row["path"]),
                success=row["success"],
                failure=row["failure"],
                avg=row["avg_duration"],
                rate=row["success_percent"],
            )
        )

    errors_html = []
    for row in error_rows:
        if row["count"] is None:
            errors_html.append("<tr><td colspan='2'>No errors recorded</td></tr>")
        else:
            errors_html.append(
                "<tr><td>{name}</td><td>{count}</td></tr>".format(
                    name=html.escape(row["name"]), count=row["count"]
                )
            )

    top_bar_html = fallback_top_bar_html("/metrics")
    html_content = f"""
    <!doctype html>
    <html>
    <head>
      <meta charset="utf-8" />
      <title>Operational Metrics</title>
      <style>
        body {{ font-family: system-ui, sans-serif; padding: 24px; max-width: 1400px; margin: 0 auto; }}
        .top-bar {{ display: flex; align-items: center; justify-content: space-between; gap: 16px; flex-wrap: wrap; margin-bottom: 24px; }}
        .brand {{ font-size: 32px; font-weight: bold; margin: 0; text-decoration: none; display: inline-flex; align-items: center; gap: 2px; color: #000; }}
        .brand:focus, .brand:hover {{ text-decoration: none; color: #000; }}
        .brand .ff {{ color: #28a745; }}
        .brand .api {{ color: #000; }}
        table {{ border-collapse: collapse; width: 100%; margin-bottom: 30px; }}
        th, td {{ border-bottom: 1px solid #eee; padding: 8px 10px; font-size: 14px; }}
        th {{ text-align: left; background: #fafafa; }}
        .main-nav {{ margin: 0; margin-left: auto; display: flex; gap: 12px; flex-wrap: wrap; justify-content: flex-end; }}
        .main-nav a {{ padding: 8px 14px; border-radius: 6px; background: #e2e8f0; color: #6b7280; text-decoration: none; font-weight: 600; transition: background 0.15s ease, color 0.15s ease; }}
        .main-nav a:hover {{ background: #d1d5db; color: #000; }}
        .main-nav a.active {{ background: #28a745; color: #fff; }}
        .cards {{ display: flex; flex-wrap: wrap; gap: 20px; margin-bottom: 30px; }}
        .card {{
          flex: 1 1 240px;
          background: #f7f9fc;
          border-radius: 8px;
          padding: 16px;
          box-shadow: 0 1px 2px rgba(0,0,0,0.08);
        }}
        .card h3 {{ margin-top: 0; font-size: 16px; color: #333; }}
        .card p {{ margin: 6px 0; color: #555; font-size: 14px; }}
      </style>
    </head>
    <body>
{top_bar_html}

      <div class="cards">
        <div class="card">
          <h3>Queue Depth</h3>
          <p><strong>Current:</strong> {queue.get('current', 0)}</p>
          <p><strong>Max Observed:</strong> {queue.get('max', 0)}</p>
          <p><strong>Avg Wait:</strong> {queue.get('avg_wait_ms', 0.0):.2f} ms</p>
        </div>
        <div class="card">
          <h3>Recent Success Rate</h3>
          <p><strong>Window:</strong> {recent.get('window', 0)} operations</p>
          <p><strong>Successful:</strong> {recent_summary}</p>
          <p><strong>Rate:</strong> {recent_percent}</p>
        </div>
      </div>

      <h2>Endpoint Performance</h2>
      <table>
        <thead>
          <tr><th>Endpoint</th><th>Success</th><th>Failure</th><th>Avg Duration</th><th>Success %</th></tr>
        </thead>
        <tbody>{''.join(endpoints_html)}</tbody>
      </table>

      <h2>Error Frequency</h2>
      <table>
        <thead><tr><th>Error</th><th>Count</th></tr></thead>
        <tbody>{''.join(errors_html)}</tbody>
      </table>
    </body>
    </html>
    """
    return HTMLResponse(html_content)


def _prometheus_escape(value: str) -> str:
    return (
        value.replace("\\", "\\\\")
        .replace("\n", "\\n")
        .replace("\"", "\\\"")
    )


@app.get("/metrics/prometheus", response_class=PlainTextResponse, include_in_schema=False)
def metrics_prometheus() -> PlainTextResponse:
    snapshot = METRICS.snapshot()
    lines: List[str] = []

    lines.append("# HELP ffapi_requests_total Total requests processed by endpoint and result")
    lines.append("# TYPE ffapi_requests_total counter")
    for path, stats in sorted(snapshot.get("per_endpoint", {}).items()):
        label = _prometheus_escape(path or "unknown")
        lines.append(f'ffapi_requests_total{{path="{label}",result="success"}} {stats.get("success", 0)}')
        lines.append(f'ffapi_requests_total{{path="{label}",result="failure"}} {stats.get("failure", 0)}')

    lines.append("# HELP ffapi_request_duration_average_ms Average request duration per endpoint")
    lines.append("# TYPE ffapi_request_duration_average_ms gauge")
    for path, stats in sorted(snapshot.get("per_endpoint", {}).items()):
        label = _prometheus_escape(path or "unknown")
        lines.append(f'ffapi_request_duration_average_ms{{path="{label}"}} {stats.get("avg_duration_ms", 0.0)}')

    lines.append("# HELP ffapi_request_success_rate_ratio Success ratio per endpoint")
    lines.append("# TYPE ffapi_request_success_rate_ratio gauge")
    for path, stats in sorted(snapshot.get("per_endpoint", {}).items()):
        label = _prometheus_escape(path or "unknown")
        lines.append(f'ffapi_request_success_rate_ratio{{path="{label}"}} {stats.get("success_rate", 0.0)}')

    errors = snapshot.get("errors", {})
    lines.append("# HELP ffapi_request_errors_total Total request errors by key")
    lines.append("# TYPE ffapi_request_errors_total counter")
    if errors:
        for key, count in sorted(errors.items()):
            label = _prometheus_escape(str(key))
            lines.append(f'ffapi_request_errors_total{{error="{label}"}} {count}')
    else:
        lines.append('ffapi_request_errors_total{error="none"} 0')

    queue = snapshot.get("queue", {})
    lines.append("# HELP ffapi_queue_current_requests Current in-flight requests")
    lines.append("# TYPE ffapi_queue_current_requests gauge")
    lines.append(f"ffapi_queue_current_requests {queue.get('current', 0)}")
    lines.append("# HELP ffapi_queue_max_depth Maximum concurrent requests observed")
    lines.append("# TYPE ffapi_queue_max_depth gauge")
    lines.append(f"ffapi_queue_max_depth {queue.get('max', 0)}")
    lines.append("# HELP ffapi_queue_avg_wait_ms Average request wait time in milliseconds")
    lines.append("# TYPE ffapi_queue_avg_wait_ms gauge")
    lines.append(f"ffapi_queue_avg_wait_ms {queue.get('avg_wait_ms', 0.0)}")

    recent = snapshot.get("recent", {})
    lines.append("# HELP ffapi_recent_success_rate_ratio Success ratio across the recent window")
    lines.append("# TYPE ffapi_recent_success_rate_ratio gauge")
    success_rate = recent.get("success_rate")
    lines.append(f"ffapi_recent_success_rate_ratio {success_rate if success_rate is not None else 0.0}")
    lines.append("# HELP ffapi_recent_window_total Total recent requests considered in success ratio")
    lines.append("# TYPE ffapi_recent_window_total gauge")
    lines.append(f"ffapi_recent_window_total {recent.get('window', 0)}")

    body = "\n".join(lines) + "\n"
    return PlainTextResponse(body, media_type="text/plain; version=0.0.4")


# ---------- models ----------


class TempoRequest(BaseModel):
    input_url: HttpUrl
    output_name: str = "output.mp3"
    tempo: float = Field(1.0, ge=0.5, le=2.0)

    @field_validator("output_name")
    @classmethod
    def validate_output_name(cls, value: str) -> str:
        cleaned = value.strip()
        if not cleaned:
            raise ValueError("output_name cannot be empty")
        if any(sep in cleaned for sep in ("/", "\\")):
            raise ValueError("output_name must be a file name without directories")
        if not re.search(r"\.[A-Za-z0-9]+$", cleaned):
            raise ValueError("output_name must include a file extension")
        return cleaned


class RendiJob(BaseModel):
    input_files: Dict[str, HttpUrl]
    output_files: Dict[str, str]
    ffmpeg_command: str

    @field_validator("input_files", mode="before")
    @classmethod
    def validate_input_urls(cls, value):
        if value is None:
            raise ValueError("input_files is required")
        for key, item in value.items():
            item_str = str(item)
            if not item_str.startswith(("http://", "https://")):
                raise ValueError(f"input file '{key}' must use http:// or https://")
        return value


class ConcatJob(BaseModel):
    clips: List[HttpUrl]
    width: int = 1920
    height: int = 1080
    fps: int = 30

    @field_validator("clips", mode="before")
    @classmethod
    def validate_clips(cls, value):
        if not value:
            raise ValueError("At least one clip is required")
        if isinstance(value, (str, bytes)):
            raise ValueError("Clips must be provided as a list of URLs")
        if len(value) > 100:
            raise ValueError("Too many clips (max 100)")
        for clip in value:
            clip_str = str(clip)
            if not clip_str.startswith(("http://", "https://")):
                raise ValueError("Only http:// and https:// clip URLs are supported")
        return value

    @field_validator("width", "height")
    @classmethod
    def validate_dimensions(cls, value: int) -> int:
        if not (1 <= value <= 7680):
            raise ValueError(f"Dimension must be 1-7680, got {value}")
        return value

    @field_validator("fps")
    @classmethod
    def validate_fps(cls, value: int) -> int:
        if not (1 <= value <= 240):
            raise ValueError(f"FPS must be 1-240, got {value}")
        return value


class FFmpegInput(BaseModel):
    file_path: HttpUrl
    options: List[str] = Field(default_factory=list)

    @field_validator("file_path", mode="before")
    @classmethod
    def validate_file_path(cls, value):
        if value is None:
            raise ValueError("file_path is required")
        value_str = str(value)
        if not value_str.startswith(("http://", "https://")):
            raise ValueError("Only http:// and https:// URLs are supported")
        return value


class FFmpegOutput(BaseModel):
    file: str
    options: List[str] = Field(default_factory=list)
    maps: List[str] = Field(default_factory=list)

    @field_validator("file")
    @classmethod
    def validate_file_name(cls, value: str) -> str:
        cleaned = value.strip()
        if not cleaned:
            raise ValueError("output file name cannot be empty")
        if any(sep in cleaned for sep in ("/", "\\")):
            raise ValueError("file name must not include directories")
        if not re.search(r"\.[A-Za-z0-9]+$", cleaned):
            raise ValueError("file name must include a file extension")
        return cleaned


class FFmpegTask(BaseModel):
    inputs: List[FFmpegInput]
    filter_complex: str
    outputs: List[FFmpegOutput]

    @field_validator("inputs")
    @classmethod
    def validate_inputs(cls, value):
        if not value or len(value) == 0:
            raise ValueError("At least one input is required")
        if len(value) > 50:
            raise ValueError("Too many inputs (max 50)")
        return value

    @field_validator("outputs")
    @classmethod
    def validate_outputs(cls, value):
        if not value or len(value) == 0:
            raise ValueError("At least one output is required")
        if len(value) > 10:
            raise ValueError("Too many outputs (max 10)")
        return value


class FFmpegJobRequest(BaseModel):
    task: FFmpegTask
    headers: Optional[Dict[str, str]] = None


class ComposeFromUrlsJob(BaseModel):
    video_url: HttpUrl
    audio_url: Optional[HttpUrl] = None
    bgm_url: Optional[HttpUrl] = None
    duration: Optional[float] = None
    duration_ms: Optional[int] = None
    width: int = 1920
    height: int = 1080
    fps: int = 30
    bgm_volume: float = 0.3
    loop_bgm: bool = False
    headers: Optional[Dict[str, str]] = None  # forwarded header subset
    webhook_url: Optional[HttpUrl] = None
    webhook_headers: Optional[Dict[str, str]] = None

    @field_validator("duration", mode="before")
    @classmethod
    def parse_duration(cls, value):
        if value is None:
            return None
        if isinstance(value, str):
            try:
                return float(value)
            except ValueError as exc:
                raise ValueError(f"duration must be a valid number, got '{value}'") from exc
        return float(value)

    @field_validator("duration")
    @classmethod
    def validate_duration_seconds(cls, value: Optional[float]) -> Optional[float]:
        if value is not None:
            if not (0.001 <= value <= 3600.0):
                raise ValueError("duration must be 0.001-3600 seconds")
        return value

    @field_validator("width", "height")
    @classmethod
    def validate_dimensions(cls, value: int) -> int:
        if not (1 <= value <= 7680):
            raise ValueError(f"Dimension must be 1-7680, got {value}")
        return value

    @field_validator("fps")
    @classmethod
    def validate_fps(cls, value: int) -> int:
        if not (1 <= value <= 240):
            raise ValueError(f"FPS must be 1-240, got {value}")
        return value

    @field_validator("bgm_volume")
    @classmethod
    def validate_volume(cls, value: float) -> float:
        if not (0.0 <= value <= 5.0):
            raise ValueError(f"bgm_volume must be between 0 and 5, got {value}")
        return value

    @field_validator("duration_ms")
    @classmethod
    def validate_duration_ms(cls, value: Optional[int]) -> Optional[int]:
        if value is not None:
            if not (1 <= value <= 3_600_000):
                raise ValueError("duration_ms must be 1-3600000")
        return value

    @field_validator("video_url", "audio_url", "bgm_url", "webhook_url", mode="before")
    @classmethod
    def validate_url_scheme(cls, value):
        if value is None:
            return value
        value_str = str(value)
        if not value_str.startswith(("http://", "https://")):
            raise ValueError("Only http:// and https:// URLs are supported")
        return value

    @field_validator("webhook_headers", mode="before")
    @classmethod
    def normalize_webhook_headers(cls, value):
        if value is None:
            return None
        if isinstance(value, dict):
            normalized: Dict[str, str] = {}
            for raw_key, raw_value in value.items():
                key = str(raw_key).strip()
                if not key:
                    raise ValueError("Webhook header names cannot be empty")
                normalized[key] = str(raw_value)
            return normalized
        raise ValueError("webhook_headers must be a mapping of header names to values")

    def model_post_init(self, __context: Any) -> None:
        # Don't set a default - let the video play its full length
        if self.duration is not None and self.duration_ms is not None:
            raise ValueError("Provide either 'duration' or 'duration_ms', not both")
        elif self.duration is not None:
            self.duration_ms = int(self.duration * 1000)


class Keyframe(BaseModel):
    url: Optional[HttpUrl] = None
    timestamp: int = 0
    duration: int

    @field_validator("url", mode="before")
    @classmethod
    def validate_keyframe_url(cls, value):
        if value is None:
            return value
        value_str = str(value)
        if not value_str.startswith(("http://", "https://")):
            raise ValueError("Keyframe URLs must use http:// or https://")
        return value


class Track(BaseModel):
    id: str
    type: Literal["video", "audio"]
    keyframes: List[Keyframe]


class TracksComposeJob(BaseModel):
    tracks: List[Track]
    width: int = 1920
    height: int = 1080
    fps: int = 30

    @field_validator("width", "height")
    @classmethod
    def validate_dimensions(cls, value: int) -> int:
        if not (1 <= value <= 7680):
            raise ValueError(f"Dimension must be 1-7680, got {value}")
        return value

    @field_validator("fps")
    @classmethod
    def validate_fps(cls, value: int) -> int:
        if not (1 <= value <= 240):
            raise ValueError(f"FPS must be 1-240, got {value}")
        return value


# ---------- helpers ----------
ALLOWED_FORWARD_HEADERS_LOWER = {
    "cookie", "authorization", "x-n8n-api-key", "ngrok-skip-browser-warning"
}


def _escape_ffmpeg_concat_path(path: Path) -> str:
    return path.as_posix().replace("'", "'\\''")


def _probe_cache_key(url: str, params: Dict[str, Any]) -> str:
    cache_data = f"{url}:{json.dumps(params, sort_keys=True)}"
    return hashlib.sha256(cache_data.encode("utf-8")).hexdigest()[:16]


def _make_async_client() -> httpx.AsyncClient:
    return httpx.AsyncClient(follow_redirects=True)


# ---------------------------------------------------------------------------
# Media URL helpers
# ---------------------------------------------------------------------------


def _normalize_media_url(url: str) -> str:
    """Normalize media URLs to avoid malformed duplicates from the UI proxy."""

    normalized = url.strip()
    if not normalized:
        return normalized

    proxy_base = "http://10.120.2.5:3000"
    localhost_base = "http://localhost:3000"
    double_prefix = f"{proxy_base}/{localhost_base}"
    double_proxy = f"{proxy_base}/{proxy_base}"

    while normalized.startswith(double_proxy):
        normalized = proxy_base + normalized[len(double_proxy) :]

    while normalized.startswith(double_prefix):
        normalized = proxy_base + normalized[len(double_prefix) :]

    if normalized.startswith(double_prefix):
        normalized = proxy_base + normalized[len(double_prefix) :]
    elif normalized.startswith(localhost_base):
        normalized = proxy_base + normalized[len(localhost_base) :]

    proxy_http_prefix = f"{proxy_base}/http://"
    while normalized.startswith(proxy_http_prefix):
        normalized = normalized[len(proxy_base) + 1 :]

    if normalized.startswith("http://"):
        rest = normalized[len("http://") :]
        while rest.startswith("http://"):
            rest = rest[len("http://") :]
        normalized = "http://" + rest

    parsed = urlparse(normalized)
    if not parsed.scheme:
        normalized = f"{proxy_base}/{normalized.lstrip('/')}"

    return normalized


async def _download_to(
    url: str,
    dest: Path,
    headers: Optional[Dict[str, str]] = None,
    max_retries: int = 3,
    chunk_size: int = 1024 * 1024,
    client: Optional[httpx.AsyncClient] = None,
) -> None:
    """Download file with retry, resume, and progress tracking."""

    normalized_url = _normalize_media_url(url)
    if normalized_url != url:
        logger.debug("Normalized download URL from %s to %s", url, normalized_url)
    url = normalized_url

    base_headers: Dict[str, str] = {}
    if headers:
        for k, v in headers.items():
            if k.lower() in ALLOWED_FORWARD_HEADERS_LOWER:
                base_headers[k] = v

    dest.parent.mkdir(parents=True, exist_ok=True)
    check_disk_space(dest.parent)

    can_resume = True
    own_client = False
    session = client
    if session is None:
        session = _make_async_client()
        own_client = True

    try:
        for attempt in range(max_retries):
            try:
                req_hdr = dict(base_headers)
                existing_size = dest.stat().st_size if dest.exists() else 0

                if not can_resume and dest.exists():
                    try:
                        dest.unlink()
                    except Exception as cleanup_exc:
                        logger.warning("Failed to reset download %s: %s", dest, cleanup_exc)
                        _flush_logs()
                    existing_size = 0

                use_resume = can_resume and existing_size > 0

                if use_resume:
                    req_hdr["Range"] = f"bytes={existing_size}-"
                    logger.info(
                        "Resuming download from %.1fMB: %s",
                        existing_size / 1024 / 1024,
                        url,
                    )

                timeout = 600
                size_hint = None
                try:
                    head_headers = dict(req_hdr)
                    head_headers.pop("Range", None)
                    head_resp = await session.head(url, headers=head_headers, timeout=30)
                    head_resp.raise_for_status()
                    if "content-length" in head_resp.headers:
                        size_hint = int(head_resp.headers["content-length"])
                except Exception:
                    size_hint = None

                if size_hint is not None:
                    size_mb = size_hint / (1024 * 1024)
                    timeout = max(600, int(size_mb * 10))
                else:
                    timeout = 3600

                async with session.stream("GET", url, headers=req_hdr, timeout=timeout) as r:
                    r.raise_for_status()

                    if use_resume:
                        if r.status_code == 206:
                            logger.info("✓ Server supports resume for: %s", url)
                            mode = "ab"
                        elif r.status_code == 200:
                            logger.warning(
                                "⚠ Server doesn't support resume, downloading from start: %s",
                                url,
                            )
                            if dest.exists():
                                try:
                                    dest.unlink()
                                except Exception as cleanup_exc:
                                    logger.error(
                                        "Failed to remove stale partial %s: %s", dest, cleanup_exc
                                    )
                                    _flush_logs()
                                    raise HTTPException(
                                        status_code=500,
                                        detail="Failed to reset partial download",
                                    ) from cleanup_exc
                            mode = "wb"
                            existing_size = 0
                            can_resume = False
                        else:
                            logger.error(
                                "Unexpected status %s while resuming download %s",
                                r.status_code,
                                url,
                            )
                            _flush_logs()
                            raise HTTPException(
                                status_code=502,
                                detail=f"Unexpected status {r.status_code} when requesting range",
                            )
                    else:
                        mode = "wb"

                    if "content-length" in r.headers:
                        content_length = int(r.headers["content-length"])
                        if r.status_code == 206:
                            total_size = existing_size + content_length
                        else:
                            total_size = content_length
                    else:
                        total_size = 0

                    required_mb = MIN_FREE_SPACE_MB
                    if total_size:
                        remaining = total_size - existing_size
                        if remaining < 0:
                            remaining = 0
                        remaining_mb = (remaining + 1024 * 1024 - 1) // (1024 * 1024)
                        required_mb = max(
                            MIN_FREE_SPACE_MB, MIN_FREE_SPACE_MB + remaining_mb
                        )
                    check_disk_space(dest.parent, required_mb=required_mb)

                    downloaded = existing_size
                    last_log = downloaded

                    with dest.open(mode) as f:
                        async for chunk in r.aiter_bytes(chunk_size):
                            if chunk:
                                f.write(chunk)
                                downloaded += len(chunk)

                                if downloaded - last_log >= 50 * 1024 * 1024:
                                    if total_size:
                                        percent = (downloaded / total_size) * 100
                                        logger.info(
                                            "Download progress: %d%% (%.0fMB/%.0fMB)",
                                            int(percent),
                                            downloaded / 1024 / 1024,
                                            total_size / 1024 / 1024,
                                        )
                                    else:
                                        logger.info("Downloaded: %.0fMB", downloaded / 1024 / 1024)
                                    last_log = downloaded

                    if total_size and downloaded != total_size:
                        raise Exception(
                            f"Download incomplete: got {downloaded} bytes, expected {total_size}"
                        )

                    logger.info(
                        "Download complete: %.1fMB - %s", downloaded / 1024 / 1024, url
                    )
                    return

            except HTTPException:
                raise
            except Exception as e:
                if attempt < max_retries - 1:
                    wait_time = 2**attempt
                    logger.warning(
                        "Download failed (attempt %d/%d): %s",
                        attempt + 1,
                        max_retries,
                        e,
                    )
                    logger.warning("Retrying in %s seconds...", wait_time)
                    await asyncio.sleep(wait_time)
                else:
                    logger.error("Download failed after %d attempts: %s", max_retries, e)
                    _flush_logs()
                    if dest.exists():
                        try:
                            dest.unlink()
                        except Exception as cleanup_exc:
                            logger.warning("Failed to remove partial download %s: %s", dest, cleanup_exc)
                            _flush_logs()
                    raise
    finally:
        if own_client and session is not None:
            await session.aclose()


# ---------- routes ----------
@app.post("/image/to-mp4-loop")
async def image_to_mp4_loop(file: UploadFile = File(...), duration: int = 30, as_json: bool = False):
    logger.info(f"Starting image-to-mp4-loop: {file.filename}, duration={duration}s")
    if file.content_type not in {"image/png", "image/jpeg"}:
        raise HTTPException(status_code=400, detail="Only PNG/JPEG are supported.")
    if not (1 <= duration <= 3600):
        raise HTTPException(status_code=400, detail="duration must be 1..3600 seconds")
    check_disk_space(WORK_DIR)
    with TemporaryDirectory(prefix="loop_", dir=str(WORK_DIR)) as workdir:
        work = Path(workdir)
        in_path = work / ("input.png" if file.content_type == "image/png" else "input.jpg")
        out_path = work / "output.mp4"

        await stream_upload_to_path(file, in_path)

        codec, codec_args = get_video_encoder()

        cmd = [
            "ffmpeg",
            "-y",
            "-loop",
            "1",
            "-t",
            str(duration),
            "-i",
            str(in_path),
            "-c:v",
            codec,
        ] + codec_args

        if codec == "libx264":
            cmd += ["-tune", "stillimage"]

        cmd += [
            "-pix_fmt",
            "yuv420p",
            "-movflags",
            "+faststart",
            str(out_path),
        ]
        log = work / "ffmpeg.log"
        with log.open("w", encoding="utf-8", errors="ignore") as lf:
            code = await run_ffmpeg_with_timeout(cmd, lf)
        save_log(log, "image-to-mp4")
        if code != 0 or not out_path.exists():
            logger.error(f"image-to-mp4-loop failed for {file.filename}")
            _flush_logs()
            return JSONResponse(status_code=500, content={"error": "ffmpeg_failed", "log": log.read_text()})
        pub = await publish_file(out_path, ".mp4", duration_ms=duration * 1000)
        logger.info(f"image-to-mp4-loop completed: {pub['rel']}")
        if as_json:
            return {"ok": True, "file_url": pub["url"], "path": pub["dst"]}
        resp = FileResponse(pub["dst"], media_type="video/mp4", filename=os.path.basename(pub["dst"]))
        resp.headers["X-File-URL"] = pub["url"]
        return resp


@app.post("/compose/from-binaries")
async def compose_from_binaries(
    video: UploadFile = File(...),
    audio: Optional[UploadFile] = File(None),
    bgm: Optional[UploadFile] = File(None),
    duration_ms: Optional[int] = Query(None, ge=1, le=3600000),
    width: int = Query(1920, ge=1, le=7680),
    height: int = Query(1080, ge=1, le=7680),
    fps: int = Query(30, ge=1, le=240),
    bgm_volume: float = Query(0.3, ge=0.0, le=5.0),
    as_json: bool = False,
):
    logger.info(f"Starting compose-from-binaries: video={video.filename}, audio={audio.filename if audio else None}, bgm={bgm.filename if bgm else None}")
    ensure_upload_type(video, "video/", "video")
    if audio:
        ensure_upload_type(audio, "audio/", "audio")
    if bgm:
        ensure_upload_type(bgm, "audio/", "bgm")
    check_disk_space(WORK_DIR)
    with TemporaryDirectory(prefix="compose_", dir=str(WORK_DIR)) as workdir:
        work = Path(workdir)
        v_path = work / "video.mp4"
        a_path = work / "audio"
        b_path = work / "bgm"
        out_path = work / "output.mp4"

        await stream_upload_to_path(video, v_path)

        has_audio = False
        has_bgm = False
        if audio:
            await stream_upload_to_path(audio, a_path)
            has_audio = True
        if bgm:
            await stream_upload_to_path(bgm, b_path)
            has_bgm = True

        inputs = ["-i", str(v_path)]
        if has_audio:
            inputs += ["-i", str(a_path)]
        if has_bgm:
            inputs += ["-i", str(b_path)]

        maps = ["-map", "0:v:0"]
        decoder_args = get_video_decoder(v_path)
        cmd = ["ffmpeg", "-y"] + decoder_args + inputs

        if duration_ms is not None:
            dur_s = f"{duration_ms/1000:.3f}"
            cmd += ["-t", dur_s]

        encode_args = build_encode_args(width, height, fps, decoder_args=decoder_args)
        cmd += encode_args
        if has_audio and has_bgm:
            af = f"[1:a]anull[a1];[2:a]volume={bgm_volume}[a2];[a1][a2]amix=inputs=2:normalize=0:duration=shortest[aout]"
            cmd += ["-filter_complex", af, "-c:a", "aac", "-b:a", "128k", "-ar", "48000"]
            maps += ["-map", "[aout]"]
        elif has_audio:
            maps += ["-map", "1:a:0"]
            cmd += ["-c:a", "aac", "-b:a", "128k", "-ar", "48000"]
        elif has_bgm:
            cmd += ["-filter_complex", f"[1:a]volume={bgm_volume}[aout]"]
            maps += ["-map", "[aout]"]
            cmd += ["-c:a", "aac", "-b:a", "128k", "-ar", "48000"]
        cmd += maps + [str(out_path)]

        log = work / "ffmpeg.log"
        with log.open("w", encoding="utf-8", errors="ignore") as lf:
            code = await run_ffmpeg_with_timeout(cmd, lf)
        save_log(log, "compose-binaries")
        if code != 0 or not out_path.exists():
            logger.error("compose-from-binaries failed")
            _flush_logs()
            return JSONResponse(status_code=500, content={"error": "ffmpeg_failed", "cmd": cmd, "log": log.read_text()})

        pub = await publish_file(out_path, ".mp4", duration_ms=duration_ms)
        logger.info(f"compose-from-binaries completed: {pub['rel']}")
        if as_json:
            return {"ok": True, "file_url": pub["url"], "path": pub["dst"]}
        resp = FileResponse(pub["dst"], media_type="video/mp4", filename=os.path.basename(pub["dst"]))
        resp.headers["X-File-URL"] = pub["url"]
        return resp


@app.post("/video/concat-from-urls")
async def video_concat_from_urls(job: ConcatJob, as_json: bool = False):
    logger.info(f"Starting concat: {len(job.clips)} clips, {job.width}x{job.height}@{job.fps}fps")
    check_disk_space(WORK_DIR)
    
    with TemporaryDirectory(prefix="concat_", dir=str(WORK_DIR)) as workdir:
        work = Path(workdir)
        
        # Step 1: Download all clips
        logger.info("Downloading %d clips...", len(job.clips))
        downloaded = []
        for i, url in enumerate(job.clips):
            raw = work / f"in_{i:03d}.mp4"
            await _download_to(str(url), raw, None)
            downloaded.append(raw)
            logger.info("Downloaded clip %d/%d", i + 1, len(job.clips))
        
        # Step 2: Probe clips to check compatibility
        logger.info("Probing clips for compatibility...")
        
        def probe_clip(clip_path: Path) -> Optional[Dict[str, Any]]:
            """Probe a video clip and return its stream info."""
            try:
                probe_cmd = [
                    "ffprobe", "-v", "error",
                    "-select_streams", "v:0,a:0",
                    "-show_entries", "stream=codec_name,width,height,avg_frame_rate,pix_fmt,codec_type",
                    "-of", "json",
                    str(clip_path)
                ]
                result = subprocess.run(probe_cmd, capture_output=True, text=True, timeout=10)
                if result.returncode == 0:
                    data = json.loads(result.stdout)
                    streams = data.get("streams", [])
                    video = next((s for s in streams if s.get("codec_type") == "video"), None)
                    audio = next((s for s in streams if s.get("codec_type") == "audio"), None)
                    return {"video": video, "audio": audio}
            except Exception as exc:
                logger.warning("Failed to probe %s: %s", clip_path, exc)
            return None

        def parse_fps(fps_str: Optional[str]) -> Optional[float]:
            if not fps_str or fps_str == "0/0":
                return None
            try:
                num, den = fps_str.split("/")
                return float(num) / float(den)
            except Exception:
                return None
        
        # Probe all clips
        clip_info = [probe_clip(p) for p in downloaded]
        
        # Check if all clips are compatible for stream copy
        all_compatible = True
        baseline = clip_info[0]

        if not baseline:
            logger.warning("Could not probe first clip, will re-encode all")
            all_compatible = False
        else:
            baseline_video = baseline.get("video")
            baseline_audio = baseline.get("audio")

            if not baseline_video:
                logger.warning("No video stream info in first clip, will re-encode all")
                all_compatible = False
            else:
                baseline_codec = baseline_video.get("codec_name")
                baseline_width = baseline_video.get("width")
                baseline_height = baseline_video.get("height")
                baseline_pix_fmt = baseline_video.get("pix_fmt")
                baseline_fps = parse_fps(baseline_video.get("avg_frame_rate"))
                baseline_audio_codec = baseline_audio.get("codec_name") if baseline_audio else None

                # Check if requested output matches baseline
                if (
                    baseline_width != job.width
                    or baseline_height != job.height
                    or (baseline_fps is not None and abs(baseline_fps - job.fps) > 0.1)
                ):
                    logger.info("Output parameters differ from source, will re-encode")
                    all_compatible = False
                else:
                    # Check all clips against baseline
                    for i, info in enumerate(clip_info[1:], 1):
                        if not info:
                            logger.warning("Could not probe clip %d, will re-encode all", i)
                            all_compatible = False
                            break

                        video = info.get("video") if info else None
                        audio = info.get("audio") if info else None

                        if not video:
                            logger.info("Clip %d missing video stream info, will re-encode all", i)
                            all_compatible = False
                            break

                        clip_fps = parse_fps(video.get("avg_frame_rate"))

                        if (
                            video.get("codec_name") != baseline_codec
                            or video.get("width") != baseline_width
                            or video.get("height") != baseline_height
                            or video.get("pix_fmt") != baseline_pix_fmt
                            or abs((clip_fps or 0) - (baseline_fps or 0)) > 0.1
                        ):
                            logger.info(
                                "Clip %d video incompatible, will re-encode all (codec=%s vs %s, size=%dx%d vs %dx%d)",
                                i,
                                video.get("codec_name"),
                                baseline_codec,
                                video.get("width"),
                                video.get("height"),
                                baseline_width,
                                baseline_height,
                            )
                            all_compatible = False
                            break

                        if baseline_audio_codec and audio:
                            if audio.get("codec_name") != baseline_audio_codec:
                                logger.info(
                                    "Clip %d audio codec differs (%s vs %s), will re-encode all",
                                    i,
                                    audio.get("codec_name"),
                                    baseline_audio_codec,
                                )
                                all_compatible = False
                                break
                        elif bool(baseline_audio) != bool(audio):
                            logger.info("Clip %d audio stream mismatch, will re-encode all", i)
                            all_compatible = False
                            break
        
        out_path = work / "output.mp4"
        
        # Step 3: Choose processing path
        if all_compatible:
            # ⚡ FAST PATH: Stream copy (no re-encoding!)
            logger.info("✓ All clips compatible - using FAST stream copy mode")
            logger.info("GPU acceleration not needed (no encoding performed)")

            listfile = work / "list.txt"
            with listfile.open("w", encoding="utf-8") as f:
                for p in downloaded:
                    f.write(f"file '{_escape_ffmpeg_concat_path(p)}'\n")
            
            cmd = [
                "ffmpeg", "-y",
                "-f", "concat",
                "-safe", "0",
                "-i", str(listfile),
                "-c", "copy",  # ← Stream copy - instant!
                "-movflags", "+faststart",
                str(out_path)
            ]
            
            log = work / "concat_fast.log"
            with log.open("w", encoding="utf-8", errors="ignore") as lf:
                code = await run_ffmpeg_with_timeout(cmd, lf)
            save_log(log, "concat-fast")
            
            if code != 0 or not out_path.exists():
                logger.error("Fast concat failed, falling back to re-encode")
                all_compatible = False  # Fall through to slow path
                if out_path.exists():
                    try:
                        out_path.unlink()
                    except Exception as exc:
                        logger.warning("Failed to remove incomplete fast path output: %s", exc)
        
        if not all_compatible:
            # 🐌 SLOW PATH: Normalize and re-encode incompatible clips
            logger.info("⚠ Clips incompatible or fast path failed - using SLOW re-encode mode")
            
            norm = []
            for i, clip_path in enumerate(downloaded):
                logger.info("Normalizing clip %d/%d...", i + 1, len(downloaded))
                out = work / f"norm_{i:03d}.mp4"
                
                decoder_args = get_video_decoder(clip_path)
                encode_args = build_encode_args(
                    job.width, job.height, job.fps, decoder_args=decoder_args
                )
                
                cmd = [
                    "ffmpeg", "-y",
                ] + decoder_args + [
                    "-i", str(clip_path),
                ] + encode_args + [
                    "-c:a", "aac",
                    "-b:a", "128k",
                    "-ar", "48000",
                    "-movflags", "+faststart",
                    str(out),
                ]
                
                log = work / f"norm_{i:03d}.log"
                with log.open("w", encoding="utf-8", errors="ignore") as lf:
                    code = await run_ffmpeg_with_timeout(cmd, lf)
                save_log(log, f"concat-norm-{i}")
                
                if code != 0 or not out.exists():
                    logger.error("Failed to normalize clip %d", i)
                    for partial in norm:
                        try:
                            partial.unlink()
                        except Exception:
                            pass
                    if out.exists():
                        try:
                            out.unlink()
                        except Exception:
                            pass
                    _flush_logs()
                    return JSONResponse(
                        status_code=500,
                        content={
                            "error": "ffmpeg_failed_on_clip",
                            "clip": str(job.clips[i]),
                            "clip_index": i,
                            "log": log.read_text() if log.exists() else "Log unavailable"
                        }
                    )
                norm.append(out)
            
            # Concatenate normalized clips
            logger.info("Concatenating %d normalized clips...", len(norm))
            listfile = work / "list.txt"
            with listfile.open("w", encoding="utf-8") as f:
                for p in norm:
                    f.write(f"file '{_escape_ffmpeg_concat_path(p)}'\n")
            
            cmd2 = [
                "ffmpeg", "-y",
                "-f", "concat",
                "-safe", "0",
                "-i", str(listfile),
                "-c", "copy",
                "-movflags", "+faststart",
                str(out_path)
            ]
            
            log2 = work / "concat.log"
            with log2.open("w", encoding="utf-8", errors="ignore") as lf:
                code2 = await run_ffmpeg_with_timeout(cmd2, lf)
            save_log(log2, "concat-final")
            
            if code2 != 0 or not out_path.exists():
                logger.error("concat failed at final stage")
                _flush_logs()
                return JSONResponse(
                    status_code=500,
                    content={
                        "error": "ffmpeg_failed_concat",
                        "log": log2.read_text()
                    }
                )
        
        # Step 4: Publish result
        pub = await publish_file(out_path, ".mp4")
        logger.info(f"concat completed: {len(job.clips)} clips -> {pub['rel']}")
        
        if as_json:
            return {"ok": True, "file_url": pub["url"], "path": pub["dst"]}
        
        resp = FileResponse(
            pub["dst"],
            media_type="video/mp4",
            filename=os.path.basename(pub["dst"])
        )
        resp.headers["X-File-URL"] = pub["url"]
        return resp


class ConcatAliasJob(BaseModel):
    clips: Optional[List[HttpUrl]] = None
    urls: Optional[List[HttpUrl]] = None
    width: int = 1920
    height: int = 1080
    fps: int = 30

    @field_validator("clips", "urls", mode="before")
    @classmethod
    def validate_optional_clips(cls, value):
        if value is None:
            return value
        if not value:
            raise ValueError("Clip list cannot be empty")
        if isinstance(value, (str, bytes)):
            raise ValueError("Clips must be provided as a list of URLs")
        if len(value) > 100:
            raise ValueError("Too many clips (max 100)")
        for clip in value:
            clip_str = str(clip)
            if not clip_str.startswith(("http://", "https://")):
                raise ValueError("Only http:// and https:// clip URLs are supported")
        return value

    @field_validator("width", "height")
    @classmethod
    def validate_dimensions(cls, value: int) -> int:
        if not (1 <= value <= 7680):
            raise ValueError(f"Dimension must be 1-7680, got {value}")
        return value

    @field_validator("fps")
    @classmethod
    def validate_fps(cls, value: int) -> int:
        if not (1 <= value <= 240):
            raise ValueError(f"FPS must be 1-240, got {value}")
        return value

@app.post("/video/concat")
async def video_concat_alias(job: ConcatAliasJob, as_json: bool = False):
    clip_list = job.clips or job.urls
    if not clip_list:
        raise HTTPException(status_code=422, detail="Provide 'clips' (preferred) or 'urls' array of video URLs")
    cj = ConcatJob(clips=clip_list, width=job.width, height=job.height, fps=job.fps)
    return await video_concat_from_urls(cj, as_json=as_json)


async def _compose_from_urls_impl(
    job: ComposeFromUrlsJob, progress: Optional[JobProgressReporter] = None
) -> Dict[str, str]:
    check_disk_space(WORK_DIR)

    with TemporaryDirectory(prefix="cfu_", dir=str(WORK_DIR)) as workdir:
        work = Path(workdir)
        v_path = work / "video_in.mp4"
        a_path = work / "audio_in"
        b_path = work / "bgm_in"
        out_path = work / "output.mp4"
        log_path = work / "ffmpeg.log"

        if progress:
            progress.update(15, "Preparing workspace")

        video_url = _normalize_media_url(str(job.video_url))
        if video_url != str(job.video_url):
            logger.debug(
                "Normalized job video URL from %s to %s", job.video_url, video_url
            )
        await _download_to(video_url, v_path, job.headers)
        if progress:
            progress.update(35, "Downloaded primary video")
        has_audio = False
        has_bgm = False
        if job.audio_url:
            if progress:
                progress.update(45, "Downloading audio track")
            audio_url = _normalize_media_url(str(job.audio_url))
            if audio_url != str(job.audio_url):
                logger.debug(
                    "Normalized job audio URL from %s to %s", job.audio_url, audio_url
                )
            await _download_to(audio_url, a_path, job.headers)
            has_audio = True
        else:
            if progress:
                progress.update(45, "Audio track skipped")
        if job.bgm_url:
            if progress:
                progress.update(55, "Downloading background music")
            bgm_url = _normalize_media_url(str(job.bgm_url))
            if bgm_url != str(job.bgm_url):
                logger.debug(
                    "Normalized job bgm URL from %s to %s", job.bgm_url, bgm_url
                )
            await _download_to(bgm_url, b_path, job.headers)
            has_bgm = True
        else:
            if progress:
                progress.update(55, "Background music skipped")

        inputs = ["-i", str(v_path)]
        if has_audio:
            inputs += ["-i", str(a_path)]
        if has_bgm:
            inputs += ["-i", str(b_path)]

        maps = ["-map", "0:v:0"]
        decoder_args = get_video_decoder(v_path)
        cmd = ["ffmpeg", "-y"] + decoder_args + inputs

        # Only add duration limit if user explicitly provided it
        if job.duration_ms is not None:
            dur_s = f"{job.duration_ms/1000:.3f}"
            cmd += ["-t", dur_s]

        encode_args = build_encode_args(
            job.width, job.height, job.fps, decoder_args=decoder_args
        )
        cmd += encode_args
        if has_audio and has_bgm:
            # Mix voice audio with background music
            if job.loop_bgm:
                # Loop the BGM indefinitely, then mix
                af = (
                    f"[1:a]anull[a1];"
                    f"[2:a]aloop=loop=-1:size=2e+09,volume={job.bgm_volume}[a2];"
                    "[a1][a2]amix=inputs=2:normalize=0:duration=first[aout]"
                )
            else:
                # Standard mix - BGM stops when it ends
                af = (
                    f"[1:a]anull[a1];[2:a]volume={job.bgm_volume}[a2];"
                    "[a1][a2]amix=inputs=2:normalize=0:duration=shortest[aout]"
                )
            cmd += [
                "-filter_complex",
                af,
                "-c:a",
                "aac",
                "-b:a",
                "128k",
                "-ar",
                "48000",
            ]
            maps += ["-map", "[aout]"]
        elif has_audio:
            maps += ["-map", "1:a:0"]
            cmd += ["-c:a", "aac", "-b:a", "128k", "-ar", "48000"]
        elif has_bgm:
            # Only BGM, with optional looping
            if job.loop_bgm:
                cmd += [
                    "-filter_complex",
                    f"[1:a]aloop=loop=-1:size=2e+09,volume={job.bgm_volume}[aout]",
                ]
                maps += ["-map", "[aout]"]
            else:
                cmd += ["-filter_complex", f"[1:a]volume={job.bgm_volume}[aout]"]
                maps += ["-map", "[aout]"]
            cmd += ["-c:a", "aac", "-b:a", "128k", "-ar", "48000"]

        cmd += maps + [str(out_path)]
        parser: Optional[FFmpegProgressParser] = None
        if progress and job.duration_ms is not None:
            progress.update(70, "Rendering composition")
            parser = FFmpegProgressParser(
                job.duration_ms / 1000.0, progress, "Rendering composition"
            )
        elif progress:
            progress.update(70, "Rendering composition (unknown duration)")
        with log_path.open("w", encoding="utf-8", errors="ignore") as logf:
            code = await run_ffmpeg_with_timeout(cmd, logf, progress_parser=parser)
        save_log(log_path, "compose-urls")
        if code != 0 or not out_path.exists():
            logger.error("compose-from-urls failed")
            _flush_logs()
            raise HTTPException(
                status_code=500,
                detail={
                    "error": "ffmpeg_failed",
                    "cmd": cmd,
                    "log": log_path.read_text(),
                },
            )

        if progress:
            progress.update(85, "Saving rendered output")
        pub = await publish_file(out_path, ".mp4", duration_ms=job.duration_ms)
        if progress:
            progress.update(95, "Publishing file")
        logger.info("compose-from-urls completed: %s", pub["rel"])
        return pub


@app.post("/compose/from-urls")
async def compose_from_urls(job: ComposeFromUrlsJob, as_json: bool = False):
    pub = await _compose_from_urls_impl(job)
    if as_json:
        return {"ok": True, "file_url": pub["url"], "path": pub["dst"]}
    resp = FileResponse(pub["dst"], media_type="video/mp4", filename=os.path.basename(pub["dst"]))
    resp.headers["X-File-URL"] = pub["url"]
    return resp


async def _notify_webhook_with_retry(
    client,
    webhook_url: str,
    payload: Dict[str, Any],
    headers: Dict[str, str],
    *,
    job_id: str,
    status: str,
    max_retries: int = 3,
    base_delay: float = 1.0,
) -> None:
    delay = base_delay
    last_error: Optional[Exception] = None
    for attempt in range(1, max_retries + 1):
        try:
            response = await client.post(
                webhook_url,
                json=payload,
                headers=headers,
                timeout=10,
            )
            status_code = getattr(response, "status_code", None)
            response.raise_for_status()
            struct_logger.info(
                "webhook_notified",
                job_id=job_id,
                status=status,
                status_code=status_code,
                attempt=attempt,
            )
            return
        except Exception as exc:
            last_error = exc
            logger.warning(
                "Webhook notification attempt %s failed for job %s: %s",
                attempt,
                job_id,
                exc,
            )
            if attempt == max_retries:
                break
            await asyncio.sleep(delay)
            delay *= 2

    if last_error is not None:
        struct_logger.error(
            "webhook_failed",
            job_id=job_id,
            status=status,
            attempts=max_retries,
            error=str(last_error),
        )


async def _notify_webhook(
    webhook_url: Optional[str],
    *,
    job_id: str,
    status: str,
    result: Optional[Dict[str, Any]] = None,
    error: Optional[str] = None,
    headers: Optional[Dict[str, str]] = None,
) -> None:
    if not webhook_url:
        return

    payload: Dict[str, Any] = {
        "job_id": job_id,
        "status": status,
        "timestamp": datetime.now(timezone.utc).isoformat(),
    }
    if result is not None:
        payload["result"] = result
    if error is not None:
        payload["error"] = error

    request_headers = {str(k): str(v) for k, v in (headers or {}).items()}
    client = _make_async_client()
    try:
        await _notify_webhook_with_retry(
            client,
            webhook_url,
            payload,
            request_headers,
            job_id=job_id,
            status=status,
        )
    finally:
        try:
            await client.aclose()
        except Exception:
            pass


async def _process_compose_from_urls_job(job_id: str, job: ComposeFromUrlsJob) -> None:
    with JOBS_LOCK:
        existing = JOBS.get(job_id, {})
        created = existing.get("created", time.time())
        now = time.time()
        history = list(existing.get("history", []))
        history.append({"timestamp": now, "progress": 10, "message": "Job started"})
        if len(history) > JOB_HISTORY_LIMIT:
            history = history[-JOB_HISTORY_LIMIT:]
        JOBS[job_id] = {
            **existing,
            "status": "processing",
            "progress": 10,
            "message": "Job started",
            "started": now,
            "created": created,
            "updated": now,
            "history": history,
        }

    reporter = JobProgressReporter(job_id)
    start = time.perf_counter()
    struct_logger.info("job_started", job_id=job_id, job_type="compose_from_urls")
    try:
        pub = await _compose_from_urls_impl(job, reporter)
    except HTTPException as exc:
        reporter.update(100, "Composition failed")
        detail = exc.detail if isinstance(exc.detail, (str, dict)) else str(exc.detail)
        struct_logger.error(
            "job_failed",
            job_id=job_id,
            job_type="compose_from_urls",
            status_code=exc.status_code,
            error=detail,
        )
        with JOBS_LOCK:
            existing = JOBS.get(job_id, {})
            created = existing.get("created", time.time())
            history = list(existing.get("history", []))
            history.append({"timestamp": time.time(), "progress": 100, "message": "Failed"})
            if len(history) > JOB_HISTORY_LIMIT:
                history = history[-JOB_HISTORY_LIMIT:]
            JOBS[job_id] = {
                **existing,
                "status": "failed",
                "progress": 100,
                "message": "Failed",
                "status_code": exc.status_code,
                "error": detail,
                "created": created,
                "updated": time.time(),
                "history": history,
            }
        await _notify_webhook(
            str(job.webhook_url) if job.webhook_url else None,
            job_id=job_id,
            status="failed",
            error=detail,
            headers=job.webhook_headers,
        )
        return
    except Exception as exc:
        reporter.update(100, "Unexpected failure")
        logger.exception("Async compose job %s failed", job_id)
        struct_logger.error(
            "job_failed",
            job_id=job_id,
            job_type="compose_from_urls",
            status_code=500,
            error=str(exc),
        )
        with JOBS_LOCK:
            existing = JOBS.get(job_id, {})
            created = existing.get("created", time.time())
            history = list(existing.get("history", []))
            history.append({"timestamp": time.time(), "progress": 100, "message": "Failed"})
            if len(history) > JOB_HISTORY_LIMIT:
                history = history[-JOB_HISTORY_LIMIT:]
            JOBS[job_id] = {
                **existing,
                "status": "failed",
                "progress": 100,
                "message": "Failed",
                "status_code": 500,
                "error": str(exc),
                "created": created,
                "updated": time.time(),
                "history": history,
            }
        await _notify_webhook(
            str(job.webhook_url) if job.webhook_url else None,
            job_id=job_id,
            status="failed",
            error=str(exc),
            headers=job.webhook_headers,
        )
        return

    reporter.update(100, "Completed")
    duration_ms = (time.perf_counter() - start) * 1000.0
    with JOBS_LOCK:
        existing = JOBS.get(job_id, {})
        created = existing.get("created", time.time())
        history = list(existing.get("history", []))
        history.append({"timestamp": time.time(), "progress": 100, "message": "Completed"})
        if len(history) > JOB_HISTORY_LIMIT:
            history = history[-JOB_HISTORY_LIMIT:]
        JOBS[job_id] = {
            **existing,
            "status": "finished",
            "progress": 100,
            "message": "Completed",
            "result": {
                "file_url": pub["url"],
                "path": pub["dst"],
                "rel": pub["rel"],
                "thumbnail": pub.get("thumbnail"),
            },
            "duration_ms": duration_ms,
            "created": created,
            "updated": time.time(),
            "history": history,
        }
    struct_logger.info(
        "job_completed",
        job_id=job_id,
        job_type="compose_from_urls",
        duration_ms=duration_ms,
        output_rel=pub["rel"],
    )
    await _notify_webhook(
        str(job.webhook_url) if job.webhook_url else None,
        job_id=job_id,
        status="finished",
        result={
            "file_url": pub["url"],
            "path": pub["dst"],
            "rel": pub["rel"],
            "thumbnail": pub.get("thumbnail"),
        },
        headers=job.webhook_headers,
    )


@app.post("/compose/from-urls/async")
async def compose_from_urls_async(job: ComposeFromUrlsJob):
    cleanup_old_jobs()
    job_id = str(uuid4())
    with JOBS_LOCK:
        now = time.time()
        JOBS[job_id] = {
            "status": "queued",
            "progress": 0,
            "message": "Queued",
            "history": [{"timestamp": now, "progress": 0, "message": "Queued"}],
            "created": now,
            "updated": now,
        }
    job_copy = job.model_copy(deep=True)
    asyncio.create_task(_process_compose_from_urls_job(job_id, job_copy))
    return {"job_id": job_id, "status_url": f"/jobs/{job_id}"}


@app.get("/jobs", response_class=HTMLResponse)
def jobs_history(
    request: Request,
    status: Optional[str] = None,
    page: int = Query(1, ge=1),
    page_size: int = Query(25, ge=1, le=100),
):
    redirect = ensure_dashboard_access(request)
    if redirect:
        return redirect

    with JOBS_LOCK:
        all_jobs = [
            {**data, "job_id": job_id}
            for job_id, data in JOBS.items()
        ]

    all_jobs.sort(key=lambda item: item.get("created", 0), reverse=True)
    if status:
        all_jobs = [job for job in all_jobs if job.get("status") == status]

    total_items = len(all_jobs)
    total_pages = max(1, math.ceil(total_items / page_size))
    page = min(max(page, 1), total_pages)
    start = (page - 1) * page_size
    end = start + page_size
    jobs_slice = all_jobs[start:end]

    status_classes = {
        "finished": "success",
        "failed": "error",
        "processing": "warning",
        "queued": "info",
    }
    job_rows = []
    for job in jobs_slice:
        job_id = job.get("job_id", "-")
        status_val = job.get("status", "unknown")
        created_ts = job.get("created") or 0
        created = datetime.fromtimestamp(created_ts, tz=timezone.utc)
        duration_ms = job.get("duration_ms")
        job_rows.append(
            {
                "job_id": str(job_id),
                "status": str(status_val),
                "status_class": status_classes.get(status_val, ""),
                "created": created.strftime("%Y-%m-%d %H:%M:%S UTC"),
                "duration": f"{(duration_ms or 0) / 1000:.1f}s" if duration_ms else "—",
            }
        )

    filters_data = []
    for filter_status in [None, "finished", "failed", "processing", "queued"]:
        label = filter_status or "All"
        params = {"page": 1}
        if filter_status:
            params["status"] = filter_status
        query = urlencode(params)
        filters_data.append(
            {
                "label": label,
                "url": f"/jobs?{query}",
                "active": filter_status == status,
            }
        )

    pagination_text = f"Page {page} of {total_pages}"

    if templates is not None:
        context = {
            "request": request,
            "title": "Job History",
            "max_width": "1400px",
            **nav_context("/jobs"),
            "jobs": job_rows,
            "filters": filters_data,
            "pagination_text": pagination_text,
        }
        return templates.TemplateResponse("jobs.html", context)

    rows: List[str] = []
    for job in job_rows:
        rows.append(
            """
            <tr>
                <td><code>{job_id}</code></td>
                <td><span class="status {status_class}">{status}</span></td>
                <td>{created}</td>
                <td>{duration}</td>
                <td><a href="/jobs/{job_id}?format=html" target="_blank">View</a></td>
            </tr>
            """.format(
                job_id=html.escape(job["job_id"]),
                status_class=job["status_class"],
                status=html.escape(job["status"]),
                created=job["created"],
                duration=job["duration"],
            )
        )

    if not rows:
        rows.append("<tr><td colspan='5'>No jobs found</td></tr>")

    filter_links = []
    for item in filters_data:
        css_class = "active" if item["active"] else ""
        filter_links.append(
            f"<a href='{html.escape(item['url'], quote=True)}' class='filter-link {css_class}'>{html.escape(item['label'])}</a>"
        )

    top_bar_html = fallback_top_bar_html("/jobs", indent="        ")
    html_content = f"""
    <!doctype html>
    <html>
    <head>
        <meta charset="utf-8" />
        <title>Job History</title>
        <style>
            body {{ font-family: system-ui, sans-serif; padding: 24px; max-width: 1400px; margin: 0 auto; }}
            .top-bar {{ display: flex; align-items: center; justify-content: space-between; gap: 16px; flex-wrap: wrap; margin-bottom: 24px; }}
            .brand {{ font-size: 32px; font-weight: bold; margin: 0; }}
            .brand .ff {{ color: #28a745; }}
            .brand .api {{ color: #000; }}
            .main-nav {{ margin: 0; margin-left: auto; display: flex; gap: 12px; flex-wrap: wrap; justify-content: flex-end; }}
            .main-nav a {{ color: #28a745; text-decoration: none; font-weight: 500; }}
            .main-nav a:hover {{ text-decoration: underline; }}
            .filters {{ margin-bottom: 16px; display: flex; gap: 12px; flex-wrap: wrap; }}
            .filter-link {{ padding: 6px 12px; border-radius: 4px; background: #f0f0f0; text-decoration: none; color: #333; }}
            .filter-link.active {{ background: #28a745; color: white; }}
            table {{ border-collapse: collapse; width: 100%; background: #fff; box-shadow: 0 1px 2px rgba(0,0,0,0.08); }}
            th, td {{ border-bottom: 1px solid #e2e8f0; padding: 12px 14px; font-size: 14px; text-align: left; }}
            th {{ background: #f8fafc; color: #1f2937; }}
            code {{ background: #f3f4f6; padding: 2px 6px; border-radius: 3px; }}
            .status {{ padding: 4px 8px; border-radius: 4px; font-weight: 600; text-transform: capitalize; }}
            .status.success {{ background: #e8f5e9; color: #256029; }}
            .status.error {{ background: #fdecea; color: #b3261e; }}
            .status.warning {{ background: #fff3cd; color: #856404; }}
            .status.info {{ background: #e0f2fe; color: #1f7a34; }}
            .pagination {{ margin-top: 16px; color: #666; }}
        </style>
    </head>
    <body>
{top_bar_html}
        <h2>Job History</h2>
        <div class="filters">{''.join(filter_links)}</div>
        <table>
            <thead>
                <tr>
                    <th>Job ID</th>
                    <th>Status</th>
                    <th>Created</th>
                    <th>Duration</th>
                    <th>Action</th>
                </tr>
            </thead>
            <tbody>{''.join(rows)}</tbody>
        </table>
        <p class="pagination">{pagination_text}</p>
    </body>
    </html>
    """
    return HTMLResponse(html_content)


@app.get("/jobs/{job_id}")
async def job_status(request: Request, job_id: str, format: str = "json"):
    """Get job status - supports both JSON API and HTML view"""
    cleanup_old_jobs()
    with JOBS_LOCK:
        data = JOBS.get(job_id)
    if data is None:
        if format == "html":
            redirect = ensure_dashboard_access(request)
            if redirect:
                return redirect
            raise HTTPException(status_code=404, detail="Job not found")
        raise HTTPException(status_code=404, detail="job_not_found")

    # Calculate ETA if job is processing
    eta_seconds: Optional[float] = None
    elapsed_seconds: Optional[float] = None
    if data.get("status") == "processing":
        started = data.get("started")
        progress = data.get("progress", 0)
        if started and progress > 0:
            elapsed_seconds = time.time() - started
            estimated_total = (elapsed_seconds / progress) * 100
            eta_seconds = max(0.0, estimated_total - elapsed_seconds)

    if format == "html":
        redirect = ensure_dashboard_access(request)
        if redirect:
            return redirect

        csrf_token = ensure_csrf_token(request)

        created_ts = data.get("created") or 0
        created_dt = datetime.fromtimestamp(created_ts, tz=timezone.utc)
        created_str = created_dt.strftime("%Y-%m-%d %H:%M:%S UTC")

        started_ts = data.get("started")
        started_str = None
        if started_ts:
            started_dt = datetime.fromtimestamp(started_ts, tz=timezone.utc)
            started_str = started_dt.strftime("%Y-%m-%d %H:%M:%S UTC")

        history_items = []
        for item in data.get("history", [])[-20:]:
            ts = item.get("timestamp", 0)
            dt = datetime.fromtimestamp(ts, tz=timezone.utc)
            history_items.append(
                {
                    "timestamp": dt.strftime("%H:%M:%S"),
                    "progress": item.get("progress", 0),
                    "message": item.get("message", ""),
                }
            )

        context = {
            "request": request,
            "title": f"Job {job_id}",
            "max_width": "1000px",
            **nav_context("/jobs"),
            "job_id": job_id,
            "status": data.get("status", "unknown"),
            "progress": data.get("progress", 0),
            "message": data.get("message", ""),
            "created": created_str,
            "started": started_str,
            "elapsed_seconds": elapsed_seconds,
            "eta_seconds": eta_seconds,
            "duration_ms": data.get("duration_ms"),
            "result": data.get("result"),
            "error": data.get("error"),
            "history": history_items,
            "csrf_token": csrf_token,
        }

        if templates is not None:
            return templates.TemplateResponse("job_detail.html", context)

        return HTMLResponse(_job_detail_fallback_html(context))

    payload: Dict[str, Any] = {"job_id": job_id}
    payload.update(data)
    if eta_seconds is not None:
        payload["eta_seconds"] = int(eta_seconds)
    if elapsed_seconds is not None:
        payload["elapsed_seconds"] = int(elapsed_seconds)
    return payload


def _job_detail_fallback_html(context: Dict[str, Any]) -> str:
    """Fallback HTML for job detail page when templates unavailable"""
    job_id = context["job_id"]
    status = context["status"]
    progress = context["progress"]
    message = context.get("message", "")
    created = context["created"]
    started = context.get("started", "Not started") or "Not started"
    elapsed = context.get("elapsed_seconds")
    eta = context.get("eta_seconds")
    duration_ms = context.get("duration_ms")
    result = context.get("result")
    error = context.get("error")
    history = context.get("history", [])

    status_class = {
        "finished": "success",
        "failed": "error",
        "processing": "warning",
        "queued": "info",
    }.get(status, "")

    eta_display = ""
    if eta is not None and status == "processing":
        minutes = int(eta // 60)
        seconds = int(eta % 60)
        eta_display = f"<p><strong>Estimated time remaining:</strong> {minutes}m {seconds}s</p>"

    elapsed_display = ""
    if elapsed is not None:
        minutes = int(elapsed // 60)
        seconds = int(elapsed % 60)
        elapsed_display = f"<p><strong>Elapsed:</strong> {minutes}m {seconds}s</p>"
    elif duration_ms is not None:
        seconds_total = duration_ms / 1000
        minutes = int(seconds_total // 60)
        seconds = int(seconds_total % 60)
        elapsed_display = f"<p><strong>Duration:</strong> {minutes}m {seconds}s</p>"

    result_html = ""
    if result:
        if isinstance(result, dict):
            if "file_url" in result:
                path_html = ""
                if result.get("path"):
                    path_html = (
                        f"<p><strong>Path:</strong> <code>{html.escape(result.get('path', ''), quote=True)}</code></p>"
                    )
                result_html = f"""
                <div class=\"result-box\">
                    <h3>Result</h3>
                    <p><a href=\"{html.escape(result['file_url'], quote=True)}\" target=\"_blank\" class=\"download-link\">Download file</a></p>
                    {path_html}
                </div>
                """
            elif "outputs" in result:
                outputs_list = "".join(
                    f"<li><a href=\"{html.escape(url, quote=True)}\" target=\"_blank\">{html.escape(name)}</a></li>"
                    for name, url in result["outputs"].items()
                )
                result_html = f"""
                <div class=\"result-box\">
                    <h3>Result Files</h3>
                    <ul>{outputs_list}</ul>
                </div>
                """

    error_html = ""
    if error:
        error_text = error if isinstance(error, str) else str(error)
        error_html = f"""
        <div class=\"error-box\">
            <h3>Error</h3>
            <pre>{html.escape(error_text)}</pre>
        </div>
        """

    history_rows = ""
    for item in history:
        history_rows += f"""
        <tr>
            <td>{html.escape(item['timestamp'])}</td>
            <td>{item['progress']}%</td>
            <td>{html.escape(item['message'])}</td>
        </tr>
        """

    if not history_rows:
        history_rows = "<tr><td colspan=\"3\">No history yet</td></tr>"

    auto_refresh = ""
    if status in {"queued", "processing"}:
        auto_refresh = '<meta http-equiv="refresh" content="2">'

    top_bar_html = fallback_top_bar_html("/jobs")

    return f"""
    <!doctype html>
    <html>
    <head>
        <meta charset=\"utf-8\" />
        <title>Job {html.escape(job_id)}</title>
        {auto_refresh}
        <style>
            body {{ font-family: system-ui, sans-serif; padding: 24px; max-width: 1000px; margin: 0 auto; }}
            .top-bar {{ display: flex; align-items: center; justify-content: space-between; gap: 16px; flex-wrap: wrap; margin-bottom: 24px; }}
            .brand {{ font-size: 32px; font-weight: bold; margin: 0; text-decoration: none; display: inline-flex; align-items: center; gap: 2px; color: #000; }}
            .brand .ff {{ color: #28a745; }}
            .brand .api {{ color: #000; }}
            .main-nav {{ margin: 0; margin-left: auto; display: flex; gap: 12px; flex-wrap: wrap; }}
            .main-nav a {{ padding: 8px 14px; border-radius: 6px; background: #e2e8f0; color: #6b7280; text-decoration: none; font-weight: 600; }}
            .main-nav a:hover {{ background: #d1d5db; color: #000; }}
            .main-nav a.active {{ background: #28a745; color: #fff; }}

            .job-header {{ background: #f8fafc; padding: 20px; border-radius: 8px; margin-bottom: 24px; }}
            .job-id {{ font-family: monospace; font-size: 18px; color: #1f2937; }}
            .status {{ display: inline-block; padding: 6px 12px; border-radius: 4px; font-weight: 600; text-transform: capitalize; }}
            .status.success {{ background: #e8f5e9; color: #256029; }}
            .status.error {{ background: #fdecea; color: #b3261e; }}
            .status.warning {{ background: #fff3cd; color: #856404; }}
            .status.info {{ background: #e0f2fe; color: #1f7a34; }}

            .progress-section {{ background: #fff; padding: 20px; border-radius: 8px; margin-bottom: 24px; box-shadow: 0 1px 3px rgba(0,0,0,0.1); }}
            .progress-bar-container {{ background: #e2e8f0; border-radius: 8px; height: 32px; overflow: hidden; margin: 16px 0; }}
            .progress-bar {{ background: linear-gradient(90deg, #28a745, #20c997); height: 100%; transition: width 0.3s ease; display: flex; align-items: center; justify-content: center; color: white; font-weight: 600; }}

            .info-grid {{ display: grid; grid-template-columns: repeat(auto-fit, minmax(200px, 1fr)); gap: 16px; }}
            .info-box {{ background: #f8fafc; padding: 12px; border-radius: 6px; }}
            .info-box strong {{ display: block; color: #6b7280; font-size: 12px; margin-bottom: 4px; }}

            .result-box, .error-box {{ background: #fff; padding: 20px; border-radius: 8px; margin-bottom: 24px; box-shadow: 0 1px 3px rgba(0,0,0,0.1); }}
            .result-box h3, .error-box h3 {{ margin-top: 0; }}
            .download-link {{ display: inline-block; padding: 10px 20px; background: #28a745; color: white; text-decoration: none; border-radius: 6px; font-weight: 600; }}
            .download-link:hover {{ background: #1f7a34; }}
            .error-box {{ background: #fdecea; border-left: 4px solid #b3261e; }}
            .error-box pre {{ background: #fff; padding: 12px; border-radius: 4px; overflow-x: auto; font-size: 12px; }}

            table {{ width: 100%; border-collapse: collapse; background: #fff; margin-top: 16px; }}
            th, td {{ padding: 10px 12px; border-bottom: 1px solid #e2e8f0; font-size: 14px; text-align: left; }}
            th {{ background: #f8fafc; color: #1f2937; font-weight: 600; }}

            .back-link {{ display: inline-block; margin-bottom: 20px; color: #28a745; text-decoration: none; font-weight: 600; }}
            .back-link:hover {{ text-decoration: underline; }}
        </style>
    </head>
    <body>
{top_bar_html}
        <a href="/jobs" class="back-link">&larr; Back to Jobs</a>

        <div class="job-header">
            <h1>Job Details</h1>
            <p class="job-id">{html.escape(job_id)}</p>
            <span class="status {status_class}">{html.escape(status)}</span>
        </div>

        <div class="progress-section">
            <h2>Progress: {progress}%</h2>
            <div class="progress-bar-container">
                <div class="progress-bar" style="width: {progress}%">
                    {progress}%
                </div>
            </div>
            <p><strong>Current status:</strong> {html.escape(message)}</p>
            {eta_display}
            {elapsed_display}
        </div>

        <div class="info-grid">
            <div class="info-box">
                <strong>Created</strong>
                {html.escape(created)}
            </div>
            <div class="info-box">
                <strong>Started</strong>
                {html.escape(started)}
            </div>
        </div>

        {result_html}
        {error_html}

        <h3>Progress History</h3>
        <table>
            <thead>
                <tr><th>Time</th><th>Progress</th><th>Message</th></tr>
            </thead>
            <tbody>
                {history_rows}
            </tbody>
        </table>
    </body>
    </html>
    """


@app.post("/compose/from-tracks")
async def compose_from_tracks(job: TracksComposeJob, as_json: bool = False):
    video_urls: List[str] = []
    audio_urls: List[str] = []
    has_valid_video_keyframe = False
    max_dur = 0
    for track in job.tracks:
        for keyframe in track.keyframes:
            duration_value: Optional[int] = None
            if keyframe.duration is not None:
                duration_value = int(keyframe.duration)
                if duration_value <= 0:
                    raise HTTPException(status_code=400, detail="Keyframe duration must be positive")
                max_dur = max(max_dur, duration_value)
            if keyframe.url:
                if track.type == "video":
                    video_urls.append(str(keyframe.url))
                    if duration_value and duration_value > 0:
                        has_valid_video_keyframe = True
                elif track.type == "audio":
                    audio_urls.append(str(keyframe.url))
    if not video_urls:
        raise HTTPException(status_code=400, detail="No video URLs found in tracks")
    if not has_valid_video_keyframe:
        raise HTTPException(status_code=400, detail="No valid video keyframes with URLs found in tracks")
    if max_dur <= 0:
        raise HTTPException(status_code=400, detail="At least one keyframe must include a duration")

    check_disk_space(WORK_DIR)
    with TemporaryDirectory(prefix="tracks_", dir=str(WORK_DIR)) as workdir:
        work = Path(workdir)
        video_paths: List[Path] = []
        for index, url in enumerate(video_urls):
            v_path = work / f"video_{index:03d}.mp4"
            await _download_to(url, v_path, None)
            video_paths.append(v_path)

        if len(video_paths) == 1:
            v_in = video_paths[0]
        else:
            concat_list = work / "videos.txt"
            with concat_list.open("w", encoding="utf-8") as handle:
                for path in video_paths:
                    handle.write(f"file '{_escape_ffmpeg_concat_path(path)}'\n")
            v_in = work / "video_concat.mp4"
            concat_log = work / "ffmpeg_concat.log"
            concat_cmd = [
                "ffmpeg",
                "-y",
                "-f",
                "concat",
                "-safe",
                "0",
                "-i",
                str(concat_list),
                "-c:v",
                "libx264",
                "-preset",
                "medium",
                "-pix_fmt",
                "yuv420p",
                "-an",
                str(v_in),
            ]
            with concat_log.open("w", encoding="utf-8", errors="ignore") as lf:
                concat_code = await run_ffmpeg_with_timeout(concat_cmd, lf)
            save_log(concat_log, "compose-tracks-concat")
            if concat_code != 0 or not v_in.exists():
                logger.error("compose-from-tracks concat failed")
                _flush_logs()
                raise HTTPException(status_code=500, detail="Failed to combine video tracks")
        a_ins: List[Path] = []
        for i, url in enumerate(audio_urls):
            p = work / f"aud_{i:03d}.bin"
            await _download_to(url, p, None)
            a_ins.append(p)

        dur_s = f"{max_dur/1000:.3f}"
        inputs = ["-i", str(v_in)]
        for p in a_ins:
            inputs += ["-i", str(p)]
        maps = ["-map", "0:v:0"]
        cmd = ["ffmpeg", "-y"] + inputs + [
            "-t", dur_s,
            "-vf", f"scale={job.width}:{job.height},fps={job.fps}",
            "-c:v", "libx264", "-preset", "medium", "-pix_fmt", "yuv420p",
            "-movflags", "+faststart",
        ]
        if a_ins:
            labels = "".join([f"[{i+1}:a]" for i in range(len(a_ins))])
            af = f"{labels}amix=inputs={len(a_ins)}:normalize=0:duration=shortest[aout]"
            cmd += ["-filter_complex", af, "-c:a", "aac", "-b:a", "128k", "-ar", "48000"]
            maps += ["-map", "[aout]"]
        cmd += maps + [str(work / "output.mp4")]

        log = work / "ffmpeg.log"
        with log.open("w", encoding="utf-8", errors="ignore") as lf:
            code = await run_ffmpeg_with_timeout(cmd, lf)
        save_log(log, "compose-tracks")
        out_path = work / "output.mp4"
        if code != 0 or not out_path.exists():
            logger.error("compose-from-tracks failed")
            _flush_logs()
            return JSONResponse(status_code=500, content={"error": "ffmpeg_failed", "log": log.read_text()})

        pub = await publish_file(out_path, ".mp4")
        if as_json:
            return {"ok": True, "file_url": pub["url"], "path": pub["dst"]}
        resp = FileResponse(pub["dst"], media_type="video/mp4", filename=os.path.basename(pub["dst"]))
        resp.headers["X-File-URL"] = pub["url"]
        return resp


@app.post("/v1/run-ffmpeg-command")
async def run_rendi(job: RendiJob):
    check_disk_space(WORK_DIR)
    with TemporaryDirectory(prefix="rendi_", dir=str(WORK_DIR)) as workdir:
        work = Path(workdir)
        resolved = {}
        for key, url in job.input_files.items():
            p = work / f"{key}"
            await _download_to(str(url), p, None)
            resolved[key] = str(p)

        out_paths: Dict[str, Path] = {}
        for key, name in job.output_files.items():
            out_paths[key] = work / name

        cmd_text = job.ffmpeg_command
        for k, p in resolved.items():
            cmd_text = cmd_text.replace("{{" + k + "}}", p)
        for k, p in out_paths.items():
            cmd_text = cmd_text.replace("{{" + k + "}}", str(p))

        cmd_lower = cmd_text.lower()
        dangerous_patterns = ["-f lavfi", "-i /dev/", "-i file:", "-i concat:"]
        for pattern in dangerous_patterns:
            if pattern in cmd_lower:
                raise HTTPException(status_code=400, detail={"error": "forbidden_pattern", "pattern": pattern})
        if REQUIRE_DURATION_LIMIT and "-t" not in cmd_lower and "-frames" not in cmd_lower:
            raise HTTPException(
                status_code=400,
                detail={"error": "missing_limit", "detail": "Command must include -t or -frames"},
            )

        try:
            args = shlex.split(cmd_text)
        except Exception as exc:
            raise HTTPException(status_code=400, detail={"error": "invalid_command", "msg": str(exc)}) from exc

        log = work / "ffmpeg.log"
        run_args = ["ffmpeg"] + args if args and args[0] != "ffmpeg" else args
        with log.open("w", encoding="utf-8", errors="ignore") as lf:
            code = await run_ffmpeg_with_timeout(run_args, lf)
        save_log(log, "rendi-command")
        if code != 0:
            logger.error("run-ffmpeg-command failed")
            _flush_logs()
            return JSONResponse(status_code=500, content={"error": "ffmpeg_failed", "cmd": run_args, "log": log.read_text()})

        published = {}
        for key, p in out_paths.items():
            if p.exists():
                pub = await publish_file(p, Path(p).suffix or ".bin")
                published[key] = pub["url"]
        if not published:
            return JSONResponse(status_code=500, content={"error": "no_outputs_found", "log": log.read_text()})
        return {"ok": True, "outputs": published}


@app.post("/v2/run-ffmpeg-job")
async def run_ffmpeg_job(job: FFmpegJobRequest, as_json: bool = False):
    """
    Execute FFmpeg with structured inputs, filter_complex, and outputs.

    Example:
    {
      "task": {
        "inputs": [
          {"file_path": "https://example.com/image.jpg"},
          {"file_path": "https://example.com/song1.mp3"},
          {"file_path": "https://example.com/song2.mp3"}
        ],
        "filter_complex": "[1:a][2:a]concat=n=2:v=0:a=1[aout];[0:v]loop=999:size=1:start=0,scale=1280:720[vout]",
        "outputs": [
          {
            "file": "final-video.mp4",
            "options": ["-map", "[vout]", "-map", "[aout]", "-c:v", "libx264", "-crf", "23", "-c:a", "aac"]
          }
        ]
      }
    }
    """
    logger.info(
        "Starting ffmpeg job with %d inputs and %d outputs",
        len(job.task.inputs),
        len(job.task.outputs),
    )
    check_disk_space(WORK_DIR)

    with TemporaryDirectory(prefix="ffmpeg_job_", dir=str(WORK_DIR)) as workdir:
        work = Path(workdir)

        # Download all input files
        input_paths: List[Path] = []
        for i, input_spec in enumerate(job.task.inputs):
            input_url = _normalize_media_url(str(input_spec.file_path))
            ext = Path(urlparse(input_url).path).suffix or ".bin"
            input_path = work / f"input_{i:03d}{ext}"

            logger.info(
                "Downloading input %d/%d: %s",
                i + 1,
                len(job.task.inputs),
                input_url,
            )
            await _download_to(input_url, input_path, job.headers)
            input_paths.append(input_path)

        # Build FFmpeg command
        cmd = ["ffmpeg", "-y"]

        # Add all inputs with per-input options
        for index, input_spec in enumerate(job.task.inputs):
            input_path = input_paths[index]
            if input_spec.options:
                cmd += input_spec.options
            cmd += ["-i", str(input_path)]

        # Add filter_complex
        cmd += ["-filter_complex", job.task.filter_complex]

        # Process outputs
        output_paths: List[Path] = []
        for output_spec in job.task.outputs:
            output_path = work / output_spec.file
            output_paths.append(output_path)

            # Add output options (which should include -map directives)
            for map_arg in output_spec.maps:
                cmd += ["-map", map_arg]
            cmd += output_spec.options

            # Add output file path
            cmd += [str(output_path)]

        # Execute FFmpeg
        log_path = work / "ffmpeg.log"
        logger.info("Executing FFmpeg command: %s", " ".join(cmd))

        with log_path.open("w", encoding="utf-8", errors="ignore") as lf:
            code = await run_ffmpeg_with_timeout(cmd, lf)

        save_log(log_path, "ffmpeg-job")

        if code != 0:
            logger.error("FFmpeg job failed with exit code %d", code)
            _flush_logs()
            return JSONResponse(
                status_code=500,
                content={
                    "error": "ffmpeg_failed",
                    "exit_code": code,
                    "cmd": cmd,
                    "log": log_path.read_text(encoding="utf-8", errors="ignore"),
                },
            )

        # Check that all outputs were created
        missing_outputs = [p for p in output_paths if not p.exists()]
        if missing_outputs:
            logger.error("FFmpeg succeeded but outputs are missing: %s", missing_outputs)
            _flush_logs()
            return JSONResponse(
                status_code=500,
                content={
                    "error": "missing_outputs",
                    "missing": [str(p.name) for p in missing_outputs],
                    "log": log_path.read_text(encoding="utf-8", errors="ignore"),
                },
            )

        # Publish all outputs
        published_urls: Dict[str, str] = {}
        published_details: Dict[str, Dict[str, str]] = {}
        for output_path in output_paths:
            pub = await publish_file(output_path, output_path.suffix or ".bin")
            published_urls[output_path.name] = pub["url"]
            published_details[output_path.name] = pub
            logger.info("Published output: %s -> %s", output_path.name, pub["rel"])

        if as_json:
            return {
                "ok": True,
                "outputs": published_urls,
            }

        # Return the first output as a file response
        first_output_name = output_paths[0].name
        first_pub = published_details[first_output_name]
        first_path = Path(first_pub["dst"])

        resp = FileResponse(
            first_pub["dst"],
            media_type="video/mp4" if first_path.suffix == ".mp4" else "application/octet-stream",
            filename=first_output_name,
        )
        resp.headers["X-File-URL"] = first_pub["url"]

        # Include other outputs in headers
        if len(published_urls) > 1:
            resp.headers["X-Additional-Outputs"] = json.dumps(
                {k: v for k, v in published_urls.items() if k != first_output_name}
            )

        return resp


def _update_ffmpeg_async_job(
    job_id: str,
    *,
    progress: Optional[int] = None,
    message: Optional[str] = None,
    status: Optional[str] = None,
    **extra: Any,
) -> None:
    with JOBS_LOCK:
        existing = JOBS.get(job_id, {})
        created = existing.get("created", time.time())
        history = list(existing.get("history", []))
        if progress is not None or message is not None:
            history.append(
                {
                    "timestamp": time.time(),
                    "progress": progress if progress is not None else existing.get("progress", 0),
                    "message": message if message is not None else existing.get("message", ""),
                }
            )
            if len(history) > JOB_HISTORY_LIMIT:
                history = history[-JOB_HISTORY_LIMIT:]

        updated: Dict[str, Any] = {
            **existing,
            "created": created,
            "updated": time.time(),
            "history": history,
        }
        if progress is not None:
            updated["progress"] = progress
        if message is not None:
            updated["message"] = message
        if status is not None:
            updated["status"] = status
        updated.update(extra)
        JOBS[job_id] = updated


@app.post("/v2/run-ffmpeg-job/async")
async def run_ffmpeg_job_async(job: FFmpegJobRequest):
    """Queue FFmpeg job for background processing."""
    cleanup_old_jobs()
    job_id = str(uuid4())

    with JOBS_LOCK:
        now = time.time()
        JOBS[job_id] = {
            "status": "queued",
            "progress": 0,
            "message": "Queued",
            "history": [{"timestamp": now, "progress": 0, "message": "Queued"}],
            "created": now,
            "updated": now,
        }

    job_copy = job.model_copy(deep=True)
    asyncio.create_task(_process_ffmpeg_job_async(job_id, job_copy))

    return {"job_id": job_id, "status_url": f"/jobs/{job_id}"}


async def _process_ffmpeg_job_async(job_id: str, job: FFmpegJobRequest) -> None:
    """Background worker for async FFmpeg jobs."""
    now = time.time()
    _update_ffmpeg_async_job(
        job_id,
        progress=10,
        message="Job started",
        status="processing",
        started=now,
    )

    start = time.perf_counter()
    struct_logger.info("job_started", job_id=job_id, job_type="ffmpeg_job")

    try:
        check_disk_space(WORK_DIR)

        with TemporaryDirectory(prefix="ffmpeg_job_", dir=str(WORK_DIR)) as workdir:
            work = Path(workdir)

            input_paths: List[Path] = []
            total_inputs = max(len(job.task.inputs), 1)
            for index, input_spec in enumerate(job.task.inputs):
                progress = 10 + int((index / total_inputs) * 40)
                _update_ffmpeg_async_job(
                    job_id,
                    progress=progress,
                    message=f"Downloading input {index + 1}/{len(job.task.inputs)}",
                )

                input_url = _normalize_media_url(str(input_spec.file_path))
                ext = Path(urlparse(input_url).path).suffix or ".bin"
                input_path = work / f"input_{index:03d}{ext}"
                await _download_to(input_url, input_path, job.headers)
                input_paths.append(input_path)

            _update_ffmpeg_async_job(
                job_id,
                progress=55,
                message="Inputs downloaded",
            )

            cmd = ["ffmpeg", "-y"]
            for index, input_spec in enumerate(job.task.inputs):
                input_path = input_paths[index]
                if input_spec.options:
                    cmd += input_spec.options
                cmd += ["-i", str(input_path)]
            cmd += ["-filter_complex", job.task.filter_complex]

            output_paths: List[Path] = []
            for output_spec in job.task.outputs:
                output_path = work / output_spec.file
                output_paths.append(output_path)
                for map_arg in output_spec.maps:
                    cmd += ["-map", map_arg]
                cmd += output_spec.options
                cmd += [str(output_path)]

            log_path = work / "ffmpeg.log"
            _update_ffmpeg_async_job(
                job_id,
                progress=60,
                message="Processing with FFmpeg",
            )
            with log_path.open("w", encoding="utf-8", errors="ignore") as lf:
                code = await run_ffmpeg_with_timeout(cmd, lf)

            save_log(log_path, "ffmpeg-job-async")

            if code != 0:
                error_text = log_path.read_text(encoding="utf-8", errors="ignore")
                _update_ffmpeg_async_job(
                    job_id,
                    progress=100,
                    message="FFmpeg failed",
                    status="failed",
                    error=error_text,
                )
                struct_logger.error(
                    "job_failed",
                    job_id=job_id,
                    job_type="ffmpeg_job",
                    exit_code=code,
                )
                return

            missing_outputs = [p for p in output_paths if not p.exists()]
            if missing_outputs:
                _update_ffmpeg_async_job(
                    job_id,
                    progress=100,
                    message="Missing outputs",
                    status="failed",
                    error={"missing": [p.name for p in missing_outputs]},
                )
                struct_logger.error(
                    "job_failed",
                    job_id=job_id,
                    job_type="ffmpeg_job",
                    error="missing_outputs",
                    missing=[p.name for p in missing_outputs],
                )
                return

            _update_ffmpeg_async_job(
                job_id,
                progress=90,
                message="Publishing outputs",
            )

            published_outputs: Dict[str, str] = {}
            for output_path in output_paths:
                pub = await publish_file(output_path, output_path.suffix or ".bin")
                published_outputs[output_path.name] = pub["url"]
                logger.info("Published output: %s -> %s", output_path.name, pub["rel"])

            duration_ms = (time.perf_counter() - start) * 1000.0
            _update_ffmpeg_async_job(
                job_id,
                progress=100,
                message="Completed",
                status="finished",
                result={"outputs": published_outputs},
                duration_ms=duration_ms,
            )
            struct_logger.info(
                "job_completed",
                job_id=job_id,
                job_type="ffmpeg_job",
                duration_ms=duration_ms,
            )

    except Exception as exc:
        logger.exception("Async FFmpeg job %s failed", job_id)
        _update_ffmpeg_async_job(
            job_id,
            progress=100,
            message="Failed",
            status="failed",
            error=str(exc),
        )
        struct_logger.error(
            "job_failed",
            job_id=job_id,
            job_type="ffmpeg_job",
            error=str(exc),
        )

# ---------- audio endpoints ----------


@app.post("/v1/audio/tempo")
async def change_audio_tempo(request: TempoRequest):
    job_id = uuid4().hex[:8]
    start = time.perf_counter()
    record: Dict[str, Any] = {
        "id": job_id,
        "input": None,
        "output": request.output_name,
        "tempo": request.tempo,
        "created_at": datetime.now(timezone.utc).isoformat(),
        "status": "processing",
        "processing_time": None,
        "input_url": str(request.input_url),
    }
    with TEMPO_HISTORY_LOCK:
        TEMPO_HISTORY.appendleft(record)

    struct_logger.info(
        "audio_tempo_started",
        job_id=job_id,
        tempo=request.tempo,
        input_url=str(request.input_url),
        output_name=request.output_name,
    )

    try:
        check_disk_space(WORK_DIR)
        with TemporaryDirectory(prefix="tempo_", dir=str(WORK_DIR)) as workdir:
            work = Path(workdir)
            parsed = urlparse(str(request.input_url))
            candidate_name = Path(parsed.path).name or "input.audio"
            input_name = candidate_name or "input.audio"
            if not Path(input_name).suffix:
                input_name = f"{input_name}.bin"
            input_path = work / input_name

            await _download_to(str(request.input_url), input_path, None)
            input_size_bytes = input_path.stat().st_size
            record["input"] = input_name
            record["input_size"] = format_file_size(input_size_bytes)

            output_path = work / request.output_name
            output_ext = output_path.suffix.lower().lstrip(".")
            if output_ext == "wav":
                codec = "pcm_s16le"
                extra_args: List[str] = []
            elif output_ext in {"ogg", "oga"}:
                codec = "libvorbis"
                extra_args = ["-b:a", "192k"]
            elif output_ext == "flac":
                codec = "flac"
                extra_args = []
            else:
                codec = "libmp3lame"
                extra_args = ["-b:a", "192k"]

            cmd = [
                "ffmpeg",
                "-y",
                "-i",
                str(input_path),
                "-filter:a",
                f"atempo={request.tempo}",
                "-ar",
                "44100",
                "-ac",
                "2",
                "-c:a",
                codec,
                *extra_args,
                str(output_path),
            ]

            try:
                result = subprocess.run(
                    cmd,
                    capture_output=True,
                    text=True,
                    timeout=FFMPEG_TIMEOUT_SECONDS,
                )
            except subprocess.TimeoutExpired as exc:
                record["status"] = "failed"
                record["error"] = "processing_timeout"
                _flush_logs()
                struct_logger.error(
                    "audio_tempo_failed",
                    job_id=job_id,
                    tempo=request.tempo,
                    error="processing_timeout",
                )
                raise HTTPException(
                    status_code=504,
                    detail={
                        "error": "processing_timeout",
                        "cmd": cmd,
                        "stderr": (exc.stderr.decode("utf-8", "ignore") if isinstance(exc.stderr, bytes) else exc.stderr),
                    },
                ) from exc

            log_path = work / "ffmpeg.log"
            try:
                log_path.write_text(result.stderr or "", encoding="utf-8", errors="ignore")
            except Exception:
                pass
            save_log(log_path, "audio-tempo")

            if result.returncode != 0 or not output_path.exists():
                record["status"] = "failed"
                record["error"] = "ffmpeg_failed"
                _flush_logs()
                struct_logger.error(
                    "audio_tempo_failed",
                    job_id=job_id,
                    tempo=request.tempo,
                    error="ffmpeg_failed",
                )
                raise HTTPException(
                    status_code=500,
                    detail={
                        "error": "ffmpeg_failed",
                        "stderr": result.stderr,
                        "stdout": result.stdout,
                        "cmd": cmd,
                    },
                )

            published = await publish_file(output_path, Path(output_path).suffix or ".bin")
            elapsed = time.perf_counter() - start
            duration_text = format_duration(elapsed)
            record["status"] = "done"
            record["processing_time"] = duration_text
            record["download_url"] = published["url"]
            record["output_file"] = published["rel"]

            struct_logger.info(
                "audio_tempo_completed",
                job_id=job_id,
                tempo=request.tempo,
                input_size_bytes=input_size_bytes,
                output_rel=published["rel"],
                duration_seconds=round(elapsed, 4),
            )

            return {
                "status": "success",
                "job_id": job_id,
                "tempo": request.tempo,
                "input_size": format_file_size(input_size_bytes),
                "output_file": published["rel"],
                "download_url": published["url"],
                "processing_time": duration_text,
            }
    except HTTPException as exc:
        record["status"] = "failed"
        if "processing_time" not in record or record["processing_time"] is None:
            record["processing_time"] = format_duration(time.perf_counter() - start)
        if "error" not in record:
            detail = exc.detail
            if isinstance(detail, str):
                record["error"] = detail
            else:
                try:
                    record["error"] = json.dumps(detail)
                except Exception:
                    record["error"] = "unknown_error"
        error_key = record.get("error", "http_error")
        if error_key not in {"processing_timeout", "ffmpeg_failed"}:
            struct_logger.error(
                "audio_tempo_failed",
                job_id=job_id,
                tempo=request.tempo,
                error=error_key,
            )
        _flush_logs()
        raise
    except Exception as exc:
        record["status"] = "failed"
        record["error"] = str(exc)
        record["processing_time"] = format_duration(time.perf_counter() - start)
        struct_logger.error(
            "audio_tempo_failed",
            job_id=job_id,
            tempo=request.tempo,
            error=str(exc),
        )
        _flush_logs()
        raise


@app.get("/v1/audio/tempo")
def list_tempo_jobs() -> List[Dict[str, Any]]:
    with TEMPO_HISTORY_LOCK:
        return [dict(item) for item in TEMPO_HISTORY]


@app.get("/v1/audio/tempo/{job_id}/status")
def get_tempo_job_status(job_id: str) -> Dict[str, Any]:
    with TEMPO_HISTORY_LOCK:
        for item in TEMPO_HISTORY:
            if item.get("id") == job_id:
                return dict(item)
    raise HTTPException(status_code=404, detail="job_not_found")


# ---------- ffprobe endpoints ----------
class ProbeUrlJob(BaseModel):
    url: HttpUrl
    headers: Optional[Dict[str, str]] = None
    show_format: bool = True
    show_streams: bool = True
    show_chapters: bool = False
    show_programs: bool = False
    show_packets: bool = False
    count_frames: bool = False
    count_packets: bool = False
    probe_size: Optional[str] = None
    analyze_duration: Optional[str] = None
    select_streams: Optional[str] = None

    @field_validator("url", mode="before")
    @classmethod
    def validate_probe_url(cls, value):
        if value is None:
            raise ValueError("url is required")
        value_str = str(value)
        if not value_str.startswith(("http://", "https://")):
            raise ValueError("Only http:// and https:// URLs are supported")
        return value

def _ffprobe_cmd_base(
    show_format: bool,
    show_streams: bool,
    show_chapters: bool,
    show_programs: bool,
    show_packets: bool,
    count_frames: bool,
    count_packets: bool,
    probe_size: Optional[str],
    analyze_duration: Optional[str],
    select_streams: Optional[str],
):
    cmd = ["ffprobe", "-v", "error", "-print_format", "json"]
    if show_format: cmd += ["-show_format"]
    if show_streams: cmd += ["-show_streams"]
    if show_chapters: cmd += ["-show_chapters"]
    if show_programs: cmd += ["-show_programs"]
    if show_packets: cmd += ["-show_packets"]
    if count_frames: cmd += ["-count_frames", "1"]
    if count_packets: cmd += ["-count_packets", "1"]
    if probe_size: cmd += ["-probesize", probe_size]
    if analyze_duration: cmd += ["-analyzeduration", analyze_duration]
    if select_streams: cmd += ["-select_streams", select_streams]
    return cmd

def _headers_kv_list(h: Optional[Dict[str, str]]) -> List[str]:
    if not h: return []
    out = []
    for k, v in h.items():
        if k.lower() in ALLOWED_FORWARD_HEADERS_LOWER:
            out += ["-headers", f"{k}: {v}"]
    return out

@app.post("/probe/from-urls")
def probe_from_urls(job: ProbeUrlJob):
    cache_params = {
        "show_format": job.show_format,
        "show_streams": job.show_streams,
        "show_chapters": job.show_chapters,
        "show_programs": job.show_programs,
        "show_packets": job.show_packets,
        "count_frames": job.count_frames,
        "count_packets": job.count_packets,
        "probe_size": job.probe_size,
        "analyze_duration": job.analyze_duration,
        "select_streams": job.select_streams,
        "headers": sorted((k.lower(), v) for k, v in (job.headers or {}).items()),
    }
    cache_key = _probe_cache_key(str(job.url), cache_params)
    cached: Optional[Tuple[dict, float]] = None
    now = time.time()
    if PROBE_CACHE_TTL > 0:
        with PROBE_CACHE_LOCK:
            cached = PROBE_CACHE.get(cache_key)
    if cached is not None:
        result, timestamp = cached
        if now - timestamp < PROBE_CACHE_TTL:
            logger.info("Probe cache hit for %s", job.url)
            return result

    cmd = _ffprobe_cmd_base(
        job.show_format,
        job.show_streams,
        job.show_chapters,
        job.show_programs,
        job.show_packets,
        job.count_frames,
        job.count_packets,
        job.probe_size,
        job.analyze_duration,
        job.select_streams,
    )
    cmd += _headers_kv_list(job.headers)
    cmd += [str(job.url)]
    proc = subprocess.run(
        cmd,
        stdout=subprocess.PIPE,
        stderr=subprocess.PIPE,
        timeout=60,
    )
    if proc.returncode != 0:
        raise HTTPException(
            status_code=500,
            detail={
                "error": "ffprobe_failed",
                "stderr": proc.stderr.decode("utf-8", "ignore"),
                "cmd": cmd,
            },
        )
    try:
        result = json.loads(proc.stdout.decode("utf-8", "ignore"))
    except Exception as exc:
        raise HTTPException(status_code=500, detail={"error": "parse_failed", "msg": str(exc)}) from exc

    if PROBE_CACHE_TTL > 0:
        with PROBE_CACHE_LOCK:
            PROBE_CACHE[cache_key] = (result, time.time())
        logger.info("Probe result cached for %s", job.url)
    return result

@app.post("/probe/from-binary")
async def probe_from_binary(
    file: UploadFile = File(...),
    show_format: bool = True,
    show_streams: bool = True,
    show_chapters: bool = False,
    show_programs: bool = False,
    show_packets: bool = False,
    count_frames: bool = False,
    count_packets: bool = False,
    probe_size: Optional[str] = None,
    analyze_duration: Optional[str] = None,
    select_streams: Optional[str] = None,
):
    check_disk_space(WORK_DIR)
    with TemporaryDirectory(prefix="probe_", dir=str(WORK_DIR)) as workdir:
        p = Path(workdir) / (file.filename or "input.bin")

        await stream_upload_to_path(file, p)

        cmd = _ffprobe_cmd_base(show_format, show_streams, show_chapters, show_programs, show_packets,
                                count_frames, count_packets, probe_size, analyze_duration, select_streams) + [str(p)]
        proc = subprocess.run(
            cmd,
            stdout=subprocess.PIPE,
            stderr=subprocess.PIPE,
            timeout=60,
        )
        if proc.returncode != 0:
            raise HTTPException(status_code=500, detail={"error": "ffprobe_failed", "stderr": proc.stderr.decode("utf-8", "ignore"), "cmd": cmd})
        try:
            return json.loads(proc.stdout.decode("utf-8", "ignore"))
        except Exception as e:
            raise HTTPException(status_code=500, detail={"error": "parse_failed", "msg": str(e)})

@app.get("/probe/public")
def probe_public(
    rel: str,
    show_format: bool = True,
    show_streams: bool = True,
    show_chapters: bool = False,
    show_programs: bool = False,
    show_packets: bool = False,
    count_frames: bool = False,
    count_packets: bool = False,
    probe_size: Optional[str] = None,
    analyze_duration: Optional[str] = None,
    select_streams: Optional[str] = None,
):
    target = safe_path_check(PUBLIC_DIR, rel)
    if not target.exists() or not target.is_file():
        raise HTTPException(status_code=404, detail="file not found")
    cmd = _ffprobe_cmd_base(show_format, show_streams, show_chapters, show_programs, show_packets,
                            count_frames, count_packets, probe_size, analyze_duration, select_streams) + [str(target)]
    proc = subprocess.run(
        cmd,
        stdout=subprocess.PIPE,
        stderr=subprocess.PIPE,
        timeout=60,
    )
    if proc.returncode != 0:
        raise HTTPException(status_code=500, detail={"error": "ffprobe_failed", "stderr": proc.stderr.decode("utf-8", "ignore"), "cmd": cmd})
    try:
        return json.loads(proc.stdout.decode("utf-8", "ignore"))
    except Exception as e:
        raise HTTPException(status_code=500, detail={"error": "parse_failed", "msg": str(e)})


def custom_openapi():
    """Enhanced OpenAPI schema with descriptive metadata and server info."""
    if app.openapi_schema:
        return app.openapi_schema

    openapi_schema = get_openapi(
        title="FFAPI Ultimate",
        version="2.0.0",
        description=(
            "## FFmpeg-powered Media Processing API\n\n"
            "Complete video/audio processing toolkit with:\n"
            "- 🎬 Video composition and editing\n"
            "- 🔗 URL concatenation\n"
            "- 🖼️ Image to video conversion\n"
            "- 🔍 Media inspection (FFprobe)\n"
            "- ⚡ Async job processing\n"
            "- 🔐 Optional authentication\n\n"
            "### Quick Start\n"
            "1. Enable API authentication in `/settings` (optional)\n"
            "2. Generate API key in `/api-keys` (optional)\n"
            "3. Use endpoints with `X-API-Key` header or `api_key` param\n"
            "4. Poll `/jobs/{job_id}` for async operations\n"
        ),
        routes=app.routes,
    )
    openapi_schema["servers"] = [
        {
            "url": PUBLIC_BASE_URL or "http://localhost:3000",
            "description": "Current server",
        }
    ]
    app.openapi_schema = openapi_schema
    return app.openapi_schema


app.openapi = custom_openapi<|MERGE_RESOLUTION|>--- conflicted
+++ resolved
@@ -2925,17 +2925,12 @@
                 if parse_progress and progress_parser is not None:
                     try:
                         progress_parser(line)
-<<<<<<< HEAD
                     except Exception as exc:
                         logger.debug(
                             "Progress parser failed on line: %s - %s",
                             line[:100],
                             exc,
                         )
-=======
-                    except Exception:
-                        pass
->>>>>>> 81ac22b6
         except asyncio.CancelledError:
             raise
         except Exception:
@@ -2989,7 +2984,6 @@
                 except (asyncio.CancelledError, Exception):
                     pass
             raise
-<<<<<<< HEAD
 
     async def _run_with_subprocess_fallback(launch_error: Optional[Exception] = None) -> int:
         try:
@@ -3011,29 +3005,6 @@
                 raise HTTPException(status_code=500, detail="Failed to start ffmpeg") from launch_error
             raise HTTPException(status_code=500, detail="Failed to start ffmpeg") from exc
 
-=======
-
-    async def _run_with_subprocess_fallback(launch_error: Optional[Exception] = None) -> int:
-        try:
-            proc_sync = await asyncio.to_thread(
-                subprocess.Popen,
-                cmd,
-                stdin=subprocess.DEVNULL,
-                stdout=log_handle if hasattr(log_handle, "write") else subprocess.PIPE,
-                stderr=subprocess.PIPE,
-                text=True,
-                encoding="utf-8",
-                errors="ignore",
-                bufsize=1,
-            )
-        except Exception as exc:  # pragma: no cover - defensive fallback
-            logger.error("Failed to launch ffmpeg command %s: %s", cmd, exc)
-            _flush_logs()
-            if launch_error is not None:
-                raise HTTPException(status_code=500, detail="Failed to start ffmpeg") from launch_error
-            raise HTTPException(status_code=500, detail="Failed to start ffmpeg") from exc
-
->>>>>>> 81ac22b6
         reader_thread: Optional[threading.Thread] = None
         if proc_sync.stderr is not None:
 
@@ -3050,17 +3021,12 @@
                         if progress_parser is not None:
                             try:
                                 progress_parser(line)
-<<<<<<< HEAD
                             except Exception as exc:
                                 logger.debug(
                                     "Progress parser failed on line: %s - %s",
                                     line[:100],
                                     exc,
                                 )
-=======
-                            except Exception:
-                                pass
->>>>>>> 81ac22b6
                 finally:
                     try:
                         proc_sync.stderr.close()
